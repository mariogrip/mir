--- conflicted
+++ resolved
@@ -218,13 +218,8 @@
             buffer_stream->pixel_format(),
             mg::BufferUsage::software
         }),
-<<<<<<< HEAD
-        front_buffer(session->create_buffer(properties, frontend::BufferStreamId{-1})),
-        back_buffer(session->create_buffer(properties, frontend::BufferStreamId{-1}))
-=======
         front_buffer(session->create_buffer(properties)),
         back_buffer(session->create_buffer(properties))
->>>>>>> 887b83fc
     {
     }
 
