--- conflicted
+++ resolved
@@ -162,17 +162,6 @@
         return false;
     }
 
-<<<<<<< HEAD
-    bool visible() const override
-    {
-        return true;
-=======
-    int buffers_ready_for_compositor() const override
-    {
-        return 1;
->>>>>>> 487b50ba
-    }
-
 private:
     std::shared_ptr<DemoOverlayClient> const client;
     geom::Rectangle const position;
