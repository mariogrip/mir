/*
 * Copyright © 2015 Canonical Ltd.
 *
 * This program is free software: you can redistribute it and/or modify it
 * under the terms of the GNU General Public License version 3,
 * as published by the Free Software Foundation.
 *
 * This program is distributed in the hope that it will be useful,
 * but WITHOUT ANY WARRANTY; without even the implied warranty of
 * MERCHANTABILITY or FITNESS FOR A PARTICULAR PURPOSE.  See the
 * GNU General Public License for more details.
 *
 * You should have received a copy of the GNU General Public License
 * along with this program.  If not, see <http://www.gnu.org/licenses/>.
 *
 * Authored By: Alan Griffiths <alan@octopull.co.uk>
 */

#include "server_example_canonical_window_manager.h"

#include "mir/scene/surface.h"
#include "mir/scene/null_surface_observer.h"
#include "mir/shell/display_layout.h"
#include "mir/shell/surface_specification.h"
#include "mir/geometry/displacement.h"

#include "mir/graphics/buffer.h"

#include <linux/input.h>
#include <csignal>
#include <mutex>
#include <condition_variable>
#include <algorithm>

namespace me = mir::examples;
namespace ms = mir::scene;
using namespace mir::geometry;

///\example server_example_canonical_window_manager.cpp
// Based on "Mir and Unity: Surfaces, input, and displays (v0.3)"

namespace
{
int const title_bar_height = 10;
Size titlebar_size_for_window(Size window_size)
{
    return {window_size.width, Height{title_bar_height}};
}

Point titlebar_position_for_window(Point window_position)
{
    return {
        window_position.x,
        window_position.y - DeltaY(title_bar_height)
    };
}
}

me::CanonicalSurfaceInfoCopy::CanonicalSurfaceInfoCopy(
    std::shared_ptr<scene::Session> const& session,
    std::shared_ptr<scene::Surface> const& surface,
    scene::SurfaceCreationParameters const& params) :
    state{mir_surface_state_restored},
    restore_rect{surface->top_left(), surface->size()},
    session{session},
    parent{params.parent},
    min_width{params.min_width},
    min_height{params.min_height},
    max_width{params.max_width},
    max_height{params.max_height},
    width_inc{params.width_inc},
    height_inc{params.height_inc},
    min_aspect{params.min_aspect},
    max_aspect{params.max_aspect}
{
}

me::CanonicalWindowManagerPolicyCopy::CanonicalWindowManagerPolicyCopy(
    Tools* const tools,
    std::shared_ptr<shell::DisplayLayout> const& display_layout) :
    tools{tools},
    display_layout{display_layout}
{
}

void me::CanonicalWindowManagerPolicyCopy::click(Point cursor)
{
    if (auto const surface = tools->surface_at(cursor))
        select_active_surface(surface);

    old_cursor = cursor;
}

void me::CanonicalWindowManagerPolicyCopy::handle_session_info_updated(CanonicalSessionInfoMap& /*session_info*/, Rectangles const& /*displays*/)
{
}

void me::CanonicalWindowManagerPolicyCopy::handle_displays_updated(CanonicalSessionInfoMap& /*session_info*/, Rectangles const& displays)
{
    display_area = displays.bounding_rectangle();
}

void me::CanonicalWindowManagerPolicyCopy::resize(Point cursor)
{
    select_active_surface(tools->surface_at(old_cursor));
    resize(active_surface(), cursor, old_cursor, display_area);
    old_cursor = cursor;
}

auto me::CanonicalWindowManagerPolicyCopy::handle_place_new_surface(
    std::shared_ptr<ms::Session> const& session,
    ms::SurfaceCreationParameters const& request_parameters)
-> ms::SurfaceCreationParameters
{
    auto parameters = request_parameters;
    parameters.size.height = parameters.size.height + DeltaY{title_bar_height};

    auto const active_display = tools->active_display();

    auto const width = parameters.size.width.as_int();
    auto const height = parameters.size.height.as_int();

    bool positioned = false;

    auto const parent = parameters.parent.lock();

    if (parameters.output_id != mir::graphics::DisplayConfigurationOutputId{0})
    {
        Rectangle rect{parameters.top_left, parameters.size};
        display_layout->place_in_output(parameters.output_id, rect);
        parameters.top_left = rect.top_left;
        parameters.size = rect.size;
        parameters.state = mir_surface_state_fullscreen;
        positioned = true;
    }
    else if (!parent) // No parent => client can't suggest positioning
    {
        if (auto const default_surface = session->default_surface())
        {
            static Displacement const offset{title_bar_height, title_bar_height};

            parameters.top_left = default_surface->top_left() + offset;

            geometry::Rectangle display_for_app{default_surface->top_left(), default_surface->size()};

            display_layout->size_to_output(display_for_app);

            positioned = display_for_app.overlaps(Rectangle{parameters.top_left, parameters.size});
        }
    }

    if (parent && parameters.aux_rect.is_set() && parameters.edge_attachment.is_set())
    {
        auto const edge_attachment = parameters.edge_attachment.value();
        auto const aux_rect = parameters.aux_rect.value();
        auto const parent_top_left = parent->top_left();
        auto const top_left = aux_rect.top_left     -Point{} + parent_top_left;
        auto const top_right= aux_rect.top_right()  -Point{} + parent_top_left;
        auto const bot_left = aux_rect.bottom_left()-Point{} + parent_top_left;

        if (edge_attachment && mir_edge_attachment_vertical)
        {
            if (active_display.contains(top_right + Displacement{width, height}))
            {
                parameters.top_left = top_right;
                positioned = true;
            }
            else if (active_display.contains(top_left + Displacement{-width, height}))
            {
                parameters.top_left = top_left + Displacement{-width, 0};
                positioned = true;
            }
        }

        if (edge_attachment && mir_edge_attachment_horizontal)
        {
            if (active_display.contains(bot_left + Displacement{width, height}))
            {
                parameters.top_left = bot_left;
                positioned = true;
            }
            else if (active_display.contains(top_left + Displacement{width, -height}))
            {
                parameters.top_left = top_left + Displacement{0, -height};
                positioned = true;
            }
        }
    }

    if (!positioned)
    {
        auto centred = active_display.top_left + 0.5*(
            as_displacement(active_display.size) - as_displacement(parameters.size));

        parameters.top_left = centred - DeltaY{(active_display.size.height.as_int()-height)/6};

        if (parameters.top_left.y < display_area.top_left.y)
            parameters.top_left.y = display_area.top_left.y;
    }

    parameters.top_left.y = parameters.top_left.y + DeltaY{title_bar_height};
    parameters.size.height = parameters.size.height - DeltaY{title_bar_height};
    return parameters;
}

void me::CanonicalWindowManagerPolicyCopy::generate_decorations_for(
    std::shared_ptr<scene::Session> const& session,
    std::shared_ptr<scene::Surface> const& surface,
    CanonicalSurfaceInfoMap& surface_info)
{
    tools->info_for(session).surfaces++;
    auto format = mir_pixel_format_xrgb_8888;
    ms::SurfaceCreationParameters params;
    params.of_size(titlebar_size_for_window(surface->size()))
        .of_name("decoration")
        .of_pixel_format(format)
        .of_buffer_usage(mir::graphics::BufferUsage::software)
        .of_position(titlebar_position_for_window(surface->top_left()))
        .of_type(mir_surface_type_gloss);
    auto id = session->create_surface(params);
    auto titlebar = session->surface(id);
    titlebar->set_alpha(0.9);
    tools->info_for(surface).titlebar = titlebar;
    tools->info_for(surface).children.push_back(titlebar);

    //TODO: provide an easier way for the server to write to a surface!
    std::mutex mut;
    std::condition_variable cv;
    mir::graphics::Buffer* written_buffer{nullptr};

    titlebar->swap_buffers(
        nullptr,
        [&](mir::graphics::Buffer* buffer)
        {
            //TODO: this is painful to use mg::Buffer::write()
            auto const sz = buffer->size().height.as_int() *
                 buffer->size().width.as_int() * MIR_BYTES_PER_PIXEL(format);
            std::vector<unsigned char> pixels(sz, 0xFF);
            buffer->write(pixels.data(), sz);
            std::unique_lock<decltype(mut)> lk(mut);
            written_buffer = buffer;
            cv.notify_all();
        });
    {
        std::unique_lock<decltype(mut)> lk(mut);
        cv.wait(lk, [&]{return written_buffer;});
    }

    titlebar->swap_buffers(written_buffer, [](mir::graphics::Buffer*){});

    CanonicalSurfaceInfoCopy info{session, titlebar, ms::SurfaceCreationParameters{}};
    info.is_titlebar = true;
    info.parent = surface;

    surface_info.emplace(titlebar, std::move(info));
}

namespace
{
class SurfaceReadyObserver : public ms::NullSurfaceObserver,
    public std::enable_shared_from_this<SurfaceReadyObserver>
{
public:
    SurfaceReadyObserver(
        me::CanonicalWindowManagerPolicyCopy::Tools* const focus_controller,
        std::shared_ptr<ms::Session> const& session,
        std::shared_ptr<ms::Surface> const& surface) :
        focus_controller{focus_controller},
        session{session},
        surface{surface}
    {
    }

private:
    void frame_posted(int) override
    {
        if (auto const s = surface.lock())
        {
            focus_controller->set_focus_to(session.lock(), s);
            s->remove_observer(shared_from_this());
        }
    }

    me::CanonicalWindowManagerPolicyCopy::Tools* const focus_controller;
    std::weak_ptr<ms::Session> const session;
    std::weak_ptr<ms::Surface> const surface;
};
}

void me::CanonicalWindowManagerPolicyCopy::handle_new_surface(std::shared_ptr<ms::Session> const& session, std::shared_ptr<ms::Surface> const& surface)
{
    if (auto const parent = surface->parent())
    {
        tools->info_for(parent).children.push_back(surface);
    }

    tools->info_for(session).surfaces++;

    switch (surface->type())
    {
    case mir_surface_type_normal:       /**< AKA "regular"                       */
    case mir_surface_type_utility:      /**< AKA "floating"                      */
    case mir_surface_type_dialog:
    case mir_surface_type_satellite:    /**< AKA "toolbox"/"toolbar"             */
    case mir_surface_type_freestyle:
    case mir_surface_type_menu:
    case mir_surface_type_inputmethod:  /**< AKA "OSK" or handwriting etc.       */
        // TODO There's currently no way to insert surfaces into an active (or inactive)
        // TODO window tree while keeping the order stable or consistent with spec.
        // TODO Nor is there a way to update the "default surface" when appropriate!!
        surface->add_observer(std::make_shared<SurfaceReadyObserver>(tools, session, surface));
        active_surface_ = surface;
        break;

    case mir_surface_type_gloss:
    case mir_surface_type_tip:          /**< AKA "tooltip"                       */
    default:
        // Cannot have input focus
        break;
    }
}

void me::CanonicalWindowManagerPolicyCopy::handle_modify_surface(
    std::shared_ptr<scene::Session> const& /*session*/,
    std::shared_ptr<scene::Surface> const& surface,
    shell::SurfaceSpecification const& modifications)
{
    auto& surface_info = tools->info_for(surface);

    #define COPY_IF_SET(field)\
        if (modifications.field.is_set())\
        surface_info.field = modifications.field

    COPY_IF_SET(min_width);
    COPY_IF_SET(min_height);
    COPY_IF_SET(max_width);
    COPY_IF_SET(max_height);
    COPY_IF_SET(min_width);
    COPY_IF_SET(width_inc);
    COPY_IF_SET(height_inc);
    COPY_IF_SET(min_aspect);
    COPY_IF_SET(max_aspect);

    #undef COPY_IF_SET

    if (modifications.name.is_set())
        surface->rename(modifications.name.value());

    if (modifications.width.is_set() || modifications.height.is_set())
    {
        auto new_size = surface->size();

        if (modifications.width.is_set())
            new_size.width = modifications.width.value();

        if (modifications.height.is_set())
            new_size.height = modifications.height.value();

        constrained_resize(
            surface,
            surface->top_left(),
            new_size,
            false,
            false,
            display_area);
    }
}

void me::CanonicalWindowManagerPolicyCopy::handle_delete_surface(std::shared_ptr<ms::Session> const& session, std::weak_ptr<ms::Surface> const& surface)
{
    if (auto const parent = tools->info_for(surface).parent.lock())
    {
        auto& siblings = tools->info_for(parent).children;

        for (auto i = begin(siblings); i != end(siblings); ++i)
        {
            if (surface.lock() == i->lock())
            {
                siblings.erase(i);
                break;
            }
        }
    }


    if (!--tools->info_for(session).surfaces && session == tools->focused_session())
    {
        tools->focus_next_session();
        if (auto const surface = tools->focused_surface())
            tools->raise({surface});
    }
}

int me::CanonicalWindowManagerPolicyCopy::handle_set_state(std::shared_ptr<ms::Surface> const& surface, MirSurfaceState value)
{
    auto& info = tools->info_for(surface);

    switch (value)
    {
    case mir_surface_state_restored:
    case mir_surface_state_maximized:
    case mir_surface_state_vertmaximized:
    case mir_surface_state_horizmaximized:
    case mir_surface_state_fullscreen:
        break;

    default:
        return info.state;
    }

    if (info.state == mir_surface_state_restored)
    {
        info.restore_rect = {surface->top_left(), surface->size()};
    }

    if (info.state == value)
    {
        return info.state;
    }

    auto const old_pos = surface->top_left();
    Displacement movement;

    switch (value)
    {
    case mir_surface_state_restored:
        movement = info.restore_rect.top_left - old_pos;
        surface->resize(info.restore_rect.size);
        info.titlebar->resize(titlebar_size_for_window(info.restore_rect.size));
        info.titlebar->show();
        break;

    case mir_surface_state_maximized:
        movement = display_area.top_left - old_pos;
        surface->resize(display_area.size);
        info.titlebar->hide();
        break;

    case mir_surface_state_horizmaximized:
        movement = Point{display_area.top_left.x, info.restore_rect.top_left.y} - old_pos;
        surface->resize({display_area.size.width, info.restore_rect.size.height});
        info.titlebar->resize(titlebar_size_for_window({display_area.size.width, info.restore_rect.size.height}));
        info.titlebar->show();
        break;

    case mir_surface_state_vertmaximized:
        movement = Point{info.restore_rect.top_left.x, display_area.top_left.y} - old_pos;
        surface->resize({info.restore_rect.size.width, display_area.size.height});
        info.titlebar->hide();
        break;

    case mir_surface_state_fullscreen:
    {
        Rectangle rect{old_pos, surface->size()};
        display_layout->size_to_output(rect);
        movement = rect.top_left - old_pos;
        surface->resize(rect.size);
    }

    default:
        break;
    }

    // TODO It is rather simplistic to move a tree WRT the top_left of the root
    // TODO when resizing. But for more sophistication we would need to encode
    // TODO some sensible layout rules.
    move_tree(surface, movement);

    return info.state = value;
}

void me::CanonicalWindowManagerPolicyCopy::drag(Point cursor)
{
    select_active_surface(tools->surface_at(old_cursor));
    drag(active_surface(), cursor, old_cursor, display_area);
    old_cursor = cursor;
}

bool me::CanonicalWindowManagerPolicyCopy::handle_keyboard_event(MirKeyboardEvent const* event)
{
    auto const action = mir_keyboard_event_action(event);
    auto const scan_code = mir_keyboard_event_scan_code(event);
    auto const modifiers = mir_keyboard_event_modifiers(event) & modifier_mask;

    if (action == mir_keyboard_action_down && scan_code == KEY_F11)
    {
        switch (modifiers & modifier_mask)
        {
        case mir_input_event_modifier_alt:
            toggle(mir_surface_state_maximized);
            return true;

        case mir_input_event_modifier_shift:
            toggle(mir_surface_state_vertmaximized);
            return true;

        case mir_input_event_modifier_ctrl:
            toggle(mir_surface_state_horizmaximized);
            return true;

        default:
            break;
        }
    }
    else if (action == mir_keyboard_action_down && scan_code == KEY_F4)
    {
        if (auto const session = tools->focused_session())
        {
            switch (modifiers & modifier_mask)
            {
            case mir_input_event_modifier_alt:
                kill(session->process_id(), SIGTERM);
                return true;

            case mir_input_event_modifier_ctrl:
                if (auto const surf = session->default_surface())
                {
                    surf->request_client_surface_close();
                    return true;
                }

            default:
                break;
            }
        }
    }

    return false;
}

bool me::CanonicalWindowManagerPolicyCopy::handle_touch_event(MirTouchEvent const* event)
{
    auto const count = mir_touch_event_point_count(event);

    long total_x = 0;
    long total_y = 0;

    for (auto i = 0U; i != count; ++i)
    {
        total_x += mir_touch_event_axis_value(event, i, mir_touch_axis_x);
        total_y += mir_touch_event_axis_value(event, i, mir_touch_axis_y);
    }

    Point const cursor{total_x/count, total_y/count};

    bool is_drag = true;
    for (auto i = 0U; i != count; ++i)
    {
        switch (mir_touch_event_action(event, i))
        {
        case mir_touch_action_up:
            return false;

        case mir_touch_action_down:
            is_drag = false;

        case mir_touch_action_change:
            continue;
        }
    }

    if (is_drag && count == 3)
    {
        drag(cursor);
        return true;
    }
    else
    {
        click(cursor);
        return false;
    }
}

bool me::CanonicalWindowManagerPolicyCopy::handle_pointer_event(MirPointerEvent const* event)
{
    auto const action = mir_pointer_event_action(event);
    auto const modifiers = mir_pointer_event_modifiers(event) & modifier_mask;
    Point const cursor{
        mir_pointer_event_axis_value(event, mir_pointer_axis_x),
        mir_pointer_event_axis_value(event, mir_pointer_axis_y)};

    if (action == mir_pointer_action_button_down)
    {
        click(cursor);
        return false;
    }
    else if (action == mir_pointer_action_motion &&
             modifiers == mir_input_event_modifier_alt)
    {
        if (mir_pointer_event_button_state(event, mir_pointer_button_primary))
        {
            drag(cursor);
            return true;
        }

        if (mir_pointer_event_button_state(event, mir_pointer_button_tertiary))
        {
            resize(cursor);
            return true;
        }
    }
    else if (action == mir_pointer_action_motion && !modifiers)
    {
        if (mir_pointer_event_button_state(event, mir_pointer_button_primary))
        {
            if (auto const possible_titlebar = tools->surface_at(old_cursor))
            {
                if (tools->info_for(possible_titlebar).is_titlebar)
                {
                    drag(cursor);
                    return true;
                }
            }
        }
    }

    return false;
}

void me::CanonicalWindowManagerPolicyCopy::toggle(MirSurfaceState state)
{
    if (auto const surface = active_surface())
    {
        auto& info = tools->info_for(surface);

        if (info.state == state)
            state = mir_surface_state_restored;

        auto const value = handle_set_state(surface, MirSurfaceState(state));
        surface->configure(mir_surface_attrib_state, value);
    }
}

void me::CanonicalWindowManagerPolicyCopy::select_active_surface(std::shared_ptr<ms::Surface> const& surface)
{
    if (!surface)
    {
        active_surface_.reset();
        return;
    }

    auto const& info_for = tools->info_for(surface);

    switch (surface->type())
    {
    case mir_surface_type_normal:       /**< AKA "regular"                       */
    case mir_surface_type_utility:      /**< AKA "floating"                      */
    case mir_surface_type_dialog:
    case mir_surface_type_satellite:    /**< AKA "toolbox"/"toolbar"             */
    case mir_surface_type_freestyle:
    case mir_surface_type_menu:
    case mir_surface_type_inputmethod:  /**< AKA "OSK" or handwriting etc.       */
        tools->set_focus_to(info_for.session.lock(), surface);
        raise_tree(surface);
        active_surface_ = surface;
        break;

    case mir_surface_type_gloss:
    case mir_surface_type_tip:          /**< AKA "tooltip"                       */
    default:
        // Cannot have input focus - try the parent
        if (auto const parent = info_for.parent.lock())
            select_active_surface(parent);
        break;
    }
}

auto me::CanonicalWindowManagerPolicyCopy::active_surface() const
-> std::shared_ptr<ms::Surface>
{
    if (auto const surface = active_surface_.lock())
        return surface;

    if (auto const session = tools->focused_session())
    {
        if (auto const surface = session->default_surface())
            return surface;
    }

    return std::shared_ptr<ms::Surface>{};
}

bool me::CanonicalWindowManagerPolicyCopy::resize(std::shared_ptr<ms::Surface> const& surface, Point cursor, Point old_cursor, Rectangle bounds)
{
    if (!surface || !surface->input_area_contains(cursor))
        return false;

    auto const top_left = surface->top_left();
    Rectangle const old_pos{top_left, surface->size()};

    auto anchor = top_left;

    for (auto const& corner : {
        old_pos.top_right(),
        old_pos.bottom_left(),
        old_pos.bottom_right()})
    {
        if ((old_cursor - anchor).length_squared() <
            (old_cursor - corner).length_squared())
        {
            anchor = corner;
        }
    }

    bool const left_resize = anchor.x != top_left.x;
    bool const top_resize  = anchor.y != top_left.y;
    int const x_sign = left_resize? -1 : 1;
    int const y_sign = top_resize?  -1 : 1;

    auto const delta = cursor-old_cursor;

    Size new_size{old_pos.size.width + x_sign*delta.dx, old_pos.size.height + y_sign*delta.dy};

    Point new_pos = top_left + left_resize*delta.dx + top_resize*delta.dy;

    return constrained_resize(surface, new_pos, new_size, left_resize, top_resize, bounds);
}

bool me::CanonicalWindowManagerPolicyCopy::constrained_resize(
    std::shared_ptr<ms::Surface> const& surface,
    Point const& requested_pos,
    Size const& requested_size,
    bool const left_resize,
    bool const top_resize,
    Rectangle const& /*bounds*/)
{
    auto const& surface_info = tools->info_for(surface);

    auto const min_width  = surface_info.min_width.is_set()  ? surface_info.min_width.value()  : Width{};
    auto const min_height = surface_info.min_height.is_set() ? surface_info.min_height.value() : Height{};
    auto const max_width  = surface_info.max_width.is_set()  ?
        surface_info.max_width.value()  : Width{std::numeric_limits<int>::max()};
    auto const max_height = surface_info.max_height.is_set() ?
        surface_info.max_height.value() : Height{std::numeric_limits<int>::max()};

    Point new_pos = requested_pos;
    Size new_size = requested_size;

    if (surface_info.min_aspect.is_set())
    {
        auto const ar = surface_info.min_aspect.value();

        auto const error = new_size.height.as_int()*long(ar.width) - new_size.width.as_int()*long(ar.height);

        if (error > 0)
        {
            // Add (denominator-1) to numerator to ensure rounding up
            auto const width_correction  = (error+(ar.height-1))/ar.height;
            auto const height_correction = (error+(ar.width-1))/ar.width;

            if (width_correction < height_correction)
            {
                new_size.width = new_size.width + DeltaX(width_correction);
            }
            else
            {
                new_size.height = new_size.height - DeltaY(height_correction);
            }
        }
    }

    if (surface_info.max_aspect.is_set())
    {
        auto const ar = surface_info.max_aspect.value();

        auto const error = new_size.width.as_int()*long(ar.height) - new_size.height.as_int()*long(ar.width);

        if (error > 0)
        {
            // Add (denominator-1) to numerator to ensure rounding up
            auto const height_correction = (error+(ar.width-1))/ar.width;
            auto const width_correction  = (error+(ar.height-1))/ar.height;

            if (width_correction < height_correction)
            {
                new_size.width = new_size.width - DeltaX(width_correction);
            }
            else
            {
                new_size.height = new_size.height + DeltaY(height_correction);
            }
        }
    }

    if (min_width > new_size.width)
        new_size.width = min_width;

    if (min_height > new_size.height)
        new_size.height = min_height;

    if (max_width < new_size.width)
        new_size.width = max_width;

    if (max_height < new_size.height)
        new_size.height = max_height;

    if (surface_info.width_inc.is_set())
    {
        auto const width = new_size.width.as_int() - min_width.as_int();
        auto inc = surface_info.width_inc.value().as_int();
        if (width % inc)
            new_size.width = min_width + DeltaX{inc*(((2L*width + inc)/2)/inc)};
    }

    if (surface_info.height_inc.is_set())
    {
        auto const height = new_size.height.as_int() - min_height.as_int();
        auto inc = surface_info.height_inc.value().as_int();
        if (height % inc)
            new_size.height = min_height + DeltaY{inc*(((2L*height + inc)/2)/inc)};
    }

    if (left_resize)
        new_pos.x += new_size.width - requested_size.width;

    if (top_resize)
        new_pos.y += new_size.height - requested_size.height;

    // placeholder - constrain onscreen

<<<<<<< HEAD
=======
    if (top_resize)
    {
        if (new_pos.y < bounds.top_left.y)
        {
            new_size.height = new_size.height + (new_pos.y - bounds.top_left.y);
            new_pos.y = bounds.top_left.y;
        }
    }
    else
    {
        auto to_bottom_right = bounds.bottom_right() - (new_pos + as_displacement(new_size));
        if (to_bottom_right.dy < DeltaY{0})
            new_size.height = new_size.height + to_bottom_right.dy;
    }

>>>>>>> b3de8fe9
    switch (surface_info.state)
    {
    case mir_surface_state_restored:
        break;

    // "A vertically maximised surface is anchored to the top and bottom of
    // the available workspace and can have any width."
    case mir_surface_state_vertmaximized:
        new_pos.y = surface->top_left().y;
        new_size.height = surface->size().height;
        break;

    // "A horizontally maximised surface is anchored to the left and right of
    // the available workspace and can have any height"
    case mir_surface_state_horizmaximized:
        new_pos.x = surface->top_left().x;
        new_size.width = surface->size().width;
        break;

    // "A maximised surface is anchored to the top, bottom, left and right of the
    // available workspace. For example, if the launcher is always-visible then
    // the left-edge of the surface is anchored to the right-edge of the launcher."
    case mir_surface_state_maximized:
    default:
        return true;
    }

    surface_info.titlebar->resize({new_size.width, Height{title_bar_height}});
    surface->resize(new_size);

    // TODO It is rather simplistic to move a tree WRT the top_left of the root
    // TODO when resizing. But for more sophistication we would need to encode
    // TODO some sensible layout rules.
    move_tree(surface, new_pos-surface->top_left());

    return true;
}

bool me::CanonicalWindowManagerPolicyCopy::drag(std::shared_ptr<ms::Surface> surface, Point to, Point from, Rectangle /*bounds*/)
{
    if (!surface)
        return false;

    if (!surface->input_area_contains(from) && !tools->info_for(surface).titlebar)
        return false;

    auto movement = to - from;

    // placeholder - constrain onscreen

    move_tree(surface, movement);

    return true;
}

void me::CanonicalWindowManagerPolicyCopy::move_tree(std::shared_ptr<ms::Surface> const& root, Displacement movement) const
{
    root->move_to(root->top_left() + movement);

    for (auto const& child: tools->info_for(root).children)
    {
        move_tree(child.lock(), movement);
    }
}

void me::CanonicalWindowManagerPolicyCopy::raise_tree(std::shared_ptr<scene::Surface> const& root) const
{
    SurfaceSet surfaces;
    std::function<void(std::weak_ptr<scene::Surface> const& surface)> const add_children =
        [&,this](std::weak_ptr<scene::Surface> const& surface)
        {
            auto const& info_for = tools->info_for(surface);
            surfaces.insert(begin(info_for.children), end(info_for.children));
            for (auto const& child : info_for.children)
                add_children(child);
        };

    surfaces.insert(root);
    add_children(root);

    tools->raise(surfaces);
}<|MERGE_RESOLUTION|>--- conflicted
+++ resolved
@@ -818,24 +818,6 @@
 
     // placeholder - constrain onscreen
 
-<<<<<<< HEAD
-=======
-    if (top_resize)
-    {
-        if (new_pos.y < bounds.top_left.y)
-        {
-            new_size.height = new_size.height + (new_pos.y - bounds.top_left.y);
-            new_pos.y = bounds.top_left.y;
-        }
-    }
-    else
-    {
-        auto to_bottom_right = bounds.bottom_right() - (new_pos + as_displacement(new_size));
-        if (to_bottom_right.dy < DeltaY{0})
-            new_size.height = new_size.height + to_bottom_right.dy;
-    }
-
->>>>>>> b3de8fe9
     switch (surface_info.state)
     {
     case mir_surface_state_restored:
