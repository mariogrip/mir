--- conflicted
+++ resolved
@@ -182,17 +182,8 @@
                               graphics::Renderable const& renderable) const
 {
     GLRenderer::tessellate(primitives, renderable);
-<<<<<<< HEAD
-    
-    if (renderable.is_a_surface())
-    {
-        tessellate_shadow(primitives, renderable, 80.0f);
-        tessellate_frame(primitives, renderable, 30.0f);
-    }
-=======
     tessellate_shadow(primitives, renderable, shadow_radius);
     tessellate_frame(primitives, renderable, titlebar_height);
->>>>>>> 11e46a5d
 }
 
 void DemoRenderer::tessellate_shadow(std::vector<graphics::GLPrimitive>& primitives,
