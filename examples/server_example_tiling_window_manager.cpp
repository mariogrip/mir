--- conflicted
+++ resolved
@@ -42,21 +42,15 @@
 }
 
 me::TilingWindowManagerPolicy::TilingWindowManagerPolicy(
-    Tools* const tools,
-    std::shared_ptr<scene::SurfaceCoordinator> const& surface_coordinator) :
-    tools{tools}, surface_coordinator{surface_coordinator}
+    Tools* const tools) :
+    tools{tools}
 {
 }
 
 void me::TilingWindowManagerPolicy::click(Point cursor)
 {
-<<<<<<< HEAD
-    const auto session = session_under(cursor);
-    const auto surface = tools->surface_at(cursor);
-=======
     auto const session = session_under(cursor);
-    auto const surface = surface_coordinator->surface_at(cursor);
->>>>>>> f8967d95
+    auto const surface = tools->surface_at(cursor);
     tools->set_focus_to(session, surface);
     old_cursor = cursor;
 }
@@ -85,11 +79,7 @@
             }
             else
             {
-<<<<<<< HEAD
                 auto const new_surface = tools->surface_at(old_cursor);
-=======
-                auto const new_surface = surface_coordinator->surface_at(old_cursor);
->>>>>>> f8967d95
 
                 if (new_surface && tools->info_for(new_surface).session.lock() == session)
                 {
@@ -206,22 +196,14 @@
     {
         if (session == session_under(old_cursor))
         {
-<<<<<<< HEAD
-            const auto& info = tools->info_for(session);
-=======
             auto const& info = tools->info_for(session);
->>>>>>> f8967d95
             if (drag(tools->focused_surface(), cursor, old_cursor, info.tile))
             {
                 // Still dragging the same surface
             }
             else
             {
-<<<<<<< HEAD
                 auto const new_surface = tools->surface_at(old_cursor);
-=======
-                auto const new_surface = surface_coordinator->surface_at(old_cursor);
->>>>>>> f8967d95
 
                 if (new_surface && tools->info_for(new_surface).session.lock() == session)
                 {
