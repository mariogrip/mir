--- conflicted
+++ resolved
@@ -106,16 +106,11 @@
 
     std::shared_ptr<mg::InternalClient> create_internal_client(std::shared_ptr<mf::Surface> const&)
     {
-<<<<<<< HEAD
-        return static_cast<EGLNativeDisplayType>(0);
+        return std::shared_ptr<mg::InternalClient>();   
     }
     void fill_ipc_package(mir::protobuf::Buffer*, std::shared_ptr<mc::Buffer> const&) const
     {
     }
-=======
-        return std::shared_ptr<mg::InternalClient>();   
-    } 
->>>>>>> 887b62c9
 };
 
 void connection_callback(MirConnection* connection, void* context)
