--- conflicted
+++ resolved
@@ -102,20 +102,13 @@
         buffer_id_seq(ids)
     {}
 
-<<<<<<< TREE
     std::shared_ptr<mc::BufferStream> create_buffer_stream(
         int, mg::BufferProperties const&) override
+    { return create_buffer_stream(p); }
+
+    std::shared_ptr<mc::BufferStream> create_buffer_stream(mg::BufferProperties const&) override
     { return std::make_shared<mc::BufferStreamSurfaces>(std::make_shared<StubBundle>(buffer_id_seq)); }
-=======
-    std::shared_ptr<mc::BufferStream> create_buffer_stream(int, mg::BufferProperties const& p) override
-    { return create_buffer_stream(p); }
-    std::shared_ptr<mc::BufferStream> create_buffer_stream(mg::BufferProperties const&) override
-<<<<<<< HEAD
-    { return std::make_shared<StubStream>(buffer_id_seq); }
->>>>>>> MERGE-SOURCE
-=======
-    { return std::make_shared<mc::BufferStreamSurfaces>(std::make_shared<StubBundle>(buffer_id_seq)); }
->>>>>>> 6a301259
+
     std::vector<mg::BufferID> const buffer_id_seq;
 };
 
