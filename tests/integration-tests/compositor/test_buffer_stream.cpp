--- conflicted
+++ resolved
@@ -93,18 +93,12 @@
         mc::TimeoutFrameDroppingPolicyFactory policy_factory{timer,
                                                              frame_drop_timeout};
 
-<<<<<<< HEAD
-        return std::make_shared<mc::BufferQueue>(nbuffers,
-                                                 allocator,
-                                                 properties,
-                                                 policy_factory);
-=======
         buffer_queue = std::make_shared<mc::BufferQueue>(nbuffers,
                                                          allocator,
-                                                         properties);
+                                                         properties,
+                                                         policy_factory);
 
         return buffer_queue;
->>>>>>> 187bdea4
     }
 
     std::shared_ptr<mt::FakeClock> clock;
