/*
 * Copyright © 2012 Canonical Ltd.
 *
 * This program is free software: you can redistribute it and/or modify
 * it under the terms of the GNU General Public License version 3 as
 * published by the Free Software Foundation.
 *
 * This program is distributed in the hope that it will be useful,
 * but WITHOUT ANY WARRANTY; without even the implied warranty of
 * MERCHANTABILITY or FITNESS FOR A PARTICULAR PURPOSE.  See the
 * GNU General Public License for more details.
 *
 * You should have received a copy of the GNU General Public License
 * along with this program.  If not, see <http://www.gnu.org/licenses/>.
 *
 * Authored by: Robert Carr <robert.carr@canonical.com>
 *              Daniel d'Andrada <daniel.dandrada@canonical.com>
 */
#include "mir/input/event_filter.h"
#include "src/input/android/event_filter_dispatcher_policy.h"
#include "src/input/android/dummy_input_reader_policy.h"
#include "src/input/android/android_input_constants.h"
#include "mir/thread/all.h"

#include "mir_test/empty_deleter.h"
#include "mir_test/fake_event_hub.h"
#include "mir_test/mock_event_filter.h"
#include "mir_test/wait_condition.h"
#include "mir_test/event_factory.h"

#include <InputDispatcher.h>
#include <InputReader.h>

#include <gmock/gmock.h>
#include <gtest/gtest.h>

namespace mi = mir::input;
namespace mia = mi::android;
namespace mis = mir::input::synthesis;

namespace mir
{

class FakeEventHubSetup : public testing::Test
{
  public:
    FakeEventHubSetup()
    {
    }

    ~FakeEventHubSetup()
    {
    }

    void SetUp()
    {
        event_hub = new mia::FakeEventHub();
        dispatcher_policy = new mia::EventFilterDispatcherPolicy(
            std::shared_ptr<mi::EventFilter>(&event_filter, mir::EmptyDeleter()));
        reader_policy = new mia::DummyInputReaderPolicy();
        dispatcher = new droidinput::InputDispatcher(dispatcher_policy);
        reader = new droidinput::InputReader(event_hub, reader_policy, dispatcher);
        reader_thread = new droidinput::InputReaderThread(reader);
        dispatcher_thread = new droidinput::InputDispatcherThread(dispatcher);

        dispatcher->setInputDispatchMode(mia::DispatchEnabled, mia::DispatchUnfrozen);
        dispatcher->setInputFilterEnabled(true);

        dispatcher_thread->run("InputDispatcher", droidinput::PRIORITY_URGENT_DISPLAY);
        reader_thread->run("InputReader", droidinput::PRIORITY_URGENT_DISPLAY);
    }

    void TearDown()
    {
        reader_thread->requestExitAndWait();
        dispatcher_thread->requestExitAndWait();
    }

  protected:
    MockEventFilter event_filter;
    droidinput::sp<mia::FakeEventHub> event_hub;
    droidinput::sp<droidinput::InputDispatcherPolicyInterface> dispatcher_policy;
    droidinput::sp<droidinput::InputReaderPolicyInterface> reader_policy;
    droidinput::sp<droidinput::InputDispatcher> dispatcher;
    droidinput::sp<droidinput::InputReader> reader;
    droidinput::sp<droidinput::InputReaderThread> reader_thread;
    droidinput::sp<droidinput::InputDispatcherThread> dispatcher_thread;
};

}

using mir::FakeEventHubSetup;
using mir::WaitCondition;

ACTION_P(ReturnFalseAndWakeUp, wait_condition)
{
    wait_condition->wake_up_everyone();
    return false;
}

TEST_F(FakeEventHubSetup, fake_event_hub_dispatches_to_filter)
{
    using namespace ::testing;

<<<<<<< HEAD
    static const int in_key = KEY_ENTER;
    static const int out_key = AKEYCODE_ENTER;
    
    mir::WaitCondition wait_condition;

    EXPECT_CALL(event_filter, handles(IsKeyEventWithKey(out_key))).Times(1)
            .WillOnce(ReturnFalseAndWakeUp(&wait_condition));

    event_hub->synthesize_builtin_keyboard_added();
    event_hub->synthesize_key_event(in_key);
=======
    mir::WaitCondition wait_condition;

    EXPECT_CALL(event_filter, handles(KeyDownEvent())).Times(1)
	.WillOnce(ReturnFalseAndWakeUp(&wait_condition));

    event_hub->synthesize_builtin_keyboard_added();
    event_hub->synthesize_device_scan_complete();
    
    event_hub->synthesize_event(mis::a_key_down_event()
				.of_scancode(KEY_ENTER));
>>>>>>> 37b9fa5b

    wait_condition.wait_for_seconds(30);
}<|MERGE_RESOLUTION|>--- conflicted
+++ resolved
@@ -102,18 +102,6 @@
 {
     using namespace ::testing;
 
-<<<<<<< HEAD
-    static const int in_key = KEY_ENTER;
-    static const int out_key = AKEYCODE_ENTER;
-    
-    mir::WaitCondition wait_condition;
-
-    EXPECT_CALL(event_filter, handles(IsKeyEventWithKey(out_key))).Times(1)
-            .WillOnce(ReturnFalseAndWakeUp(&wait_condition));
-
-    event_hub->synthesize_builtin_keyboard_added();
-    event_hub->synthesize_key_event(in_key);
-=======
     mir::WaitCondition wait_condition;
 
     EXPECT_CALL(event_filter, handles(KeyDownEvent())).Times(1)
@@ -124,7 +112,6 @@
     
     event_hub->synthesize_event(mis::a_key_down_event()
 				.of_scancode(KEY_ENTER));
->>>>>>> 37b9fa5b
 
     wait_condition.wait_for_seconds(30);
 }