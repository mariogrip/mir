--- conflicted
+++ resolved
@@ -56,12 +56,7 @@
 
 }
 
-<<<<<<< HEAD
-
-TEST(AndroidInputManagerAndEventFilterDispatcherPolicy, fake_event_hub_dispatches_to_filter)
-=======
 TEST(AndroidInputManagerAndEventFilterDispatcherPolicy, manager_dispatches_to_filter)
->>>>>>> 3c1f12bc
 {
     using namespace ::testing;
     android::sp<mir::FakeEventHub> event_hub = new mir::FakeEventHub();
@@ -81,14 +76,11 @@
 {
     using namespace ::testing;
     android::sp<mir::FakeEventHub> event_hub = new mir::FakeEventHub();
-    mia::InputManager input_manager(event_hub);
+    KeycodeMatchingEventFilter event_filter(AKEYCODE_DPAD_RIGHT);
+    mia::InputManager input_manager(event_hub, {std::shared_ptr<mi::EventFilter>(&event_filter, mir::EmptyDeleter())});
     
-    KeycodeMatchingEventFilter event_filter(AKEYCODE_DPAD_RIGHT);
-
     event_hub->synthesize_builtin_keyboard_added();
     event_hub->synthesize_key_event(KEY_RIGHT);
-    
-    input_manager.add_filter(std::shared_ptr<KeycodeMatchingEventFilter>(&event_filter, mir::EmptyDeleter()));                             
 
     input_manager.start();
     std::this_thread::sleep_for(std::chrono::milliseconds(20));
