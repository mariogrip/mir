include_directories(
  ${CMAKE_SOURCE_DIR}
  ${PROJECT_SOURCE_DIR}/src/include/platform
  ${PROJECT_SOURCE_DIR}/src/include/common
  ${PROJECT_SOURCE_DIR}/src/include/server
  ${PROJECT_SOURCE_DIR}/src/include/client
  ${Boost_INCLUDE_DIRS}
  ${GLESv2_INCLUDE_DIRS}
  ${CMAKE_SOURCE_DIR}
  ${UMOCKDEV_INCLUDE_DIRS}
  ${ANDROID_HEADERS_INCLUDE_DIRS}
)

add_definitions(
    -DMIR_CLIENT_PLATFORM_PATH="${MIR_CLIENT_PLATFORM_PATH}"
    -DMIR_SERVER_PLATFORM_PATH="${MIR_SERVER_PLATFORM_PATH}"
    -DMIR_CLIENT_PLATFORM_ABI_STRING="${MIR_CLIENT_PLATFORM_ABI}"
    -DMIR_SERVER_GRAPHICS_PLATFORM_ABI_STRING="${MIR_SERVER_GRAPHICS_PLATFORM_ABI}"
    -DMIR_SERVER_INPUT_PLATFORM_ABI_STRING="${MIR_SERVER_INPUT_PLATFORM_ABI}"
    -DMIR_INSTALL_PREFIX="${CMAKE_INSTALL_PREFIX}"
    -DMIR_BUILD_PREFIX="${CMAKE_BINARY_DIR}"
    )

add_library(mir-public-test-framework OBJECT
  any_surface.cpp
  async_server_runner.cpp
  command_line_server_configuration.cpp
  connected_client_headless_server.cpp
  connected_client_with_a_surface.cpp
  declarative_placement_window_manage_policy.cpp
  executable_path.cpp
  headless_in_process_server.cpp
  headless_nested_server_runner.cpp
  headless_test.cpp
  interprocess_client_server_test.cpp
  main.cpp
  placement_applying_shell.cpp
  process.cpp
  server_runner.cpp
  socket_detect_server.cpp
  stub_input_platform.cpp
  stub_client_platform_factory.cpp
  stub_server_platform_factory.cpp
  stub_session.cpp
  stub_surface.cpp
  stubbed_server_configuration.cpp
  testing_client_options.cpp
  testing_server_options.cpp
  temporary_environment_value.cpp
  using_stub_client_platform.cpp
<<<<<<< HEAD
  libinput_environment.cpp
=======
  visible_surface.cpp
>>>>>>> 42c64083
)

# Umockdev uses glib, which uses the deprecated "register" storage qualifier
set(CMAKE_CXX_FLAGS "${CMAKE_CXX_FLAGS} -Dregister=")

add_library(mir-protected-test-framework OBJECT

  fake_input_server_configuration.cpp
  input_testing_server_options.cpp
)

add_library(mir-libinput-test-framework OBJECT

  libinput_environment.cpp
)

add_library(mir-umock-test-framework OBJECT
  udev_environment.cpp
)

add_library(mir-test-framework-static STATIC
  $<TARGET_OBJECTS:mir-public-test-framework>
  $<TARGET_OBJECTS:mir-protected-test-framework>
)

add_dependencies(mir-test-framework-static GMock)

uses_android_input(mir-protected-test-framework)

target_link_libraries(mir-test-framework-static

  ${Boost_LIBRARIES}
  ${GTEST_BOTH_LIBRARIES}
  ${GMOCK_LIBRARY}
  ${GMOCK_MAIN_LIBRARY}
  ${UMOCKDEV_LIBRARIES}
  ${CMAKE_THREAD_LIBS_INIT} # Link in pthread.
)

set(symbol_map ${CMAKE_CURRENT_SOURCE_DIR}/symbols-client.map)

add_library(
  mirclientplatformstub MODULE

  stub_client_platform_module.cpp
)

target_link_libraries(
  mirclientplatformstub

  mir-test-framework-static
  mircommon
  ${UMOCKDEV_LDFLAGS} ${UMOCKDEV_LIBRARIES}
)

set_target_properties(
  mirclientplatformstub PROPERTIES;
  LIBRARY_OUTPUT_DIRECTORY ${CMAKE_LIBRARY_OUTPUT_DIRECTORY}/client-modules
  OUTPUT_NAME dummy
  PREFIX ""
  LINK_FLAGS "-Wl,--version-script,${symbol_map}"
)

add_library(
  mirplatforminputstub MODULE
  
  stub_input.cpp
  fake_input_device_impl.cpp
  stub_input_platform.cpp
  $<TARGET_OBJECTS:mirevdevutilsobjects>
  )

target_link_libraries(mirplatforminputstub mircommon)

set_target_properties(
  mirplatforminputstub PROPERTIES
  LIBRARY_OUTPUT_DIRECTORY ${CMAKE_LIBRARY_OUTPUT_DIRECTORY}/server-modules
  OUTPUT_NAME input-stub
  PREFIX ""
  LINK_FLAGS "-Wl,--version-script,${MIR_INPUT_PLATFORM_VERSION_SCRIPT}"
)

install(TARGETS mirplatforminputstub LIBRARY DESTINATION ${MIR_SERVER_PLATFORM_PATH})

configure_file(${CMAKE_CURRENT_SOURCE_DIR}/symbols-server.map.in
    ${CMAKE_CURRENT_BINARY_DIR}/symbols-server.map)
set(server_symbol_map ${CMAKE_CURRENT_BINARY_DIR}/symbols-server.map)
add_library(
  mirplatformgraphicsstub MODULE

  platform_graphics_dummy.cpp
  stubbed_graphics_platform.cpp
)

target_link_libraries(
  mirplatformgraphicsstub

  PRIVATE
  mir-test-static
  mir-test-framework-static
  mir-test-doubles-static
  PUBLIC
  ${UMOCKDEV_LDFLAGS} ${UMOCKDEV_LIBRARIES}
)

set_target_properties(
  mirplatformgraphicsstub PROPERTIES;
  LIBRARY_OUTPUT_DIRECTORY ${CMAKE_LIBRARY_OUTPUT_DIRECTORY}/server-modules
  OUTPUT_NAME graphics-dummy
  PREFIX ""
  LINK_FLAGS "-Wl,--version-script,${server_symbol_map}"
)

add_library(
  mirplatformgraphicsthrow MODULE
  platform_graphics_throw.cpp
)

target_link_libraries(
  mirplatformgraphicsthrow 

  mirplatform
)

set_target_properties(
  mirplatformgraphicsthrow PROPERTIES;
  LIBRARY_OUTPUT_DIRECTORY ${CMAKE_LIBRARY_OUTPUT_DIRECTORY}/server-modules
  OUTPUT_NAME graphics-throw
  PREFIX ""
  LINK_FLAGS "-Wl,--version-script,${server_symbol_map}"
)

add_custom_command(TARGET mir-test-framework-static POST_BUILD
  COMMAND ${CMAKE_COMMAND} -E copy_directory
  ${CMAKE_CURRENT_SOURCE_DIR}/udev_recordings ${CMAKE_RUNTIME_OUTPUT_DIRECTORY}/udev_recordings
  COMMENT "Copying umockdev recordings to build dir..."
)
add_custom_command(TARGET mir-test-framework-static POST_BUILD
  COMMAND ${CMAKE_COMMAND} -E copy_directory
  ${CMAKE_CURRENT_SOURCE_DIR}/testing-cursor-theme ${CMAKE_RUNTIME_OUTPUT_DIRECTORY}/testing-cursor-theme
  COMMENT "Copying testing cursor themes to build dir..."
)

string (REPLACE " -Wl,--no-undefined" " " CMAKE_SHARED_LINKER_FLAGS ${CMAKE_SHARED_LINKER_FLAGS})

install(TARGETS mirplatformgraphicsstub LIBRARY DESTINATION ${MIR_SERVER_PLATFORM_PATH})
install(TARGETS mirplatformgraphicsthrow LIBRARY DESTINATION ${MIR_SERVER_PLATFORM_PATH})

install(TARGETS mirclientplatformstub LIBRARY DESTINATION ${MIR_CLIENT_PLATFORM_PATH})

add_subdirectory(udev_recordings/)<|MERGE_RESOLUTION|>--- conflicted
+++ resolved
@@ -34,6 +34,7 @@
   headless_test.cpp
   interprocess_client_server_test.cpp
   main.cpp
+  libinput_environment.cpp
   placement_applying_shell.cpp
   process.cpp
   server_runner.cpp
@@ -48,11 +49,7 @@
   testing_server_options.cpp
   temporary_environment_value.cpp
   using_stub_client_platform.cpp
-<<<<<<< HEAD
-  libinput_environment.cpp
-=======
   visible_surface.cpp
->>>>>>> 42c64083
 )
 
 # Umockdev uses glib, which uses the deprecated "register" storage qualifier
