--- conflicted
+++ resolved
@@ -463,16 +463,12 @@
 
     void setup_cursor(MirSurface* surface) override
     {
-<<<<<<< HEAD
-        mir_surface_set_state(surface, mir_surface_state_fullscreen);
-=======
         // Workaround race condition (lp:1525003). I've tried, but I've not
         // found a better way to ensure that the host Mir server is "ready"
         // for the test logic. - alan_g
         std::this_thread::sleep_for(std::chrono::milliseconds(20));
 
-        mir_wait_for(mir_surface_set_state(surface, mir_surface_state_fullscreen));
->>>>>>> 72217184
+        mir_surface_set_state(surface, mir_surface_state_fullscreen);
         auto conf = mir_cursor_configuration_from_name(mir_disabled_cursor_name);
         mir_surface_configure_cursor(surface, conf);
         mir_cursor_configuration_destroy(conf);
