include(CMakeDependentOption)

include_directories(
  ${CMAKE_SOURCE_DIR}
)

set(
  SOURCES

  server_configuration_wrapping.cpp
  server_configuration_options.cpp
  server_signal_handling.cpp
  test_client_header_version.cpp
  test_client_input.cpp
  test_client_library.cpp
  test_client_library_errors.cpp
  test_client_library_old.cpp
  test_client_surface_events.cpp
  test_client_surface_swap_buffers.cpp
  test_command_line_handling.cpp
  test_client_surfaces.cpp
  test_custom_window_management.cpp
  test_custom_input_dispatcher.cpp
  test_server_shutdown.cpp
  test_client_focus_notification.cpp
  test_client_authorization.cpp
  test_nested_mir.cpp
  test_nested_input.cpp
  test_display_configuration.cpp
  test_surfaces_with_output_id.cpp
  test_server_disconnect.cpp
  test_prompt_session_client_api.cpp
  test_client_screencast.cpp
  test_client_surface_visibility.cpp
  test_client_with_custom_display_config_deadlock.cpp
  test_server_without_active_outputs.cpp
  test_server_startup.cpp
  test_debug_api.cpp
  test_unresponsive_client.cpp
  test_client_platform_operation.cpp
  test_input_device_hub.cpp
  test_latency.cpp
  test_shell_control_of_surface_configuration.cpp
  test_render_override.cpp
  test_surface_modifications.cpp
  test_surface_placement.cpp
<<<<<<< HEAD
  test_system_compositor_window_manager.cpp
=======
  test_surface_morphing.cpp
>>>>>>> 168ce564
  test_session_mediator_report.cpp
)

if (MIR_TEST_PLATFORM STREQUAL "mesa-kms")
  list(APPEND SOURCES test_symbols_required_by_mesa.cpp)
endif()

add_subdirectory(throwback)

mir_add_wrapped_executable(
  mir_acceptance_tests

  ${SOURCES}
  $<TARGET_OBJECTS:acceptance-test-throwback>
)

mir_precompiled_header(mir_acceptance_tests ${CMAKE_CURRENT_SOURCE_DIR}/precompiled.hpp)

add_dependencies(mir_acceptance_tests GMock)

target_link_libraries(mir_acceptance_tests
  mir-test-static
  mir-test-framework-static
  mir-test-doubles-static
  mir-test-doubles-platform-static

  mirclient
  mirclient-debug-extension
  mirserver

  ${CMAKE_THREAD_LIBS_INIT} # Link in pthread.
)

CMAKE_DEPENDENT_OPTION(
  MIR_RUN_ACCEPTANCE_TESTS
  "Run acceptance tests as part of default testing"
  ON
  "MIR_BUILD_ACCEPTANCE_TESTS"
  OFF)

if (MIR_RUN_ACCEPTANCE_TESTS)
  mir_discover_tests(mir_acceptance_tests)
endif (MIR_RUN_ACCEPTANCE_TESTS)<|MERGE_RESOLUTION|>--- conflicted
+++ resolved
@@ -44,11 +44,8 @@
   test_render_override.cpp
   test_surface_modifications.cpp
   test_surface_placement.cpp
-<<<<<<< HEAD
+  test_surface_morphing.cpp
   test_system_compositor_window_manager.cpp
-=======
-  test_surface_morphing.cpp
->>>>>>> 168ce564
   test_session_mediator_report.cpp
 )
 
