/*
 * Copyright © 2013-2015 Canonical Ltd.
 *
 * This program is free software: you can redistribute it and/or modify it
 * under the terms of the GNU General Public License version 3,
 * as published by the Free Software Foundation.
 *
 * This program is distributed in the hope that it will be useful,
 * but WITHOUT ANY WARRANTY; without even the implied warranty of
 * MERCHANTABILITY or FITNESS FOR A PARTICULAR PURPOSE.  See the
 * GNU General Public License for more details.
 *
 * You should have received a copy of the GNU General Public License
 * along with this program.  If not, see <http://www.gnu.org/licenses/>.
 *
 * Authored by: Alan Griffiths <alan@octopull.co.uk>
 */

#include "mir/frontend/session_mediator_report.h"
#include "mir/graphics/platform.h"
#include "mir/graphics/cursor_image.h"
#include "mir/input/cursor_images.h"
#include "mir/graphics/display.h"
#include "mir/graphics/display_configuration.h"
#include "mir/graphics/display_configuration_policy.h"
#include "mir/graphics/display_configuration_report.h"
#include "mir/input/cursor_listener.h"
#include "mir/cached_ptr.h"
#include "mir/main_loop.h"
#include "mir/scene/session_coordinator.h"
#include "mir/scene/session.h"
#include "mir/shell/display_configuration_controller.h"
#include "mir/shell/host_lifecycle_event_listener.h"

#include "mir_test_framework/headless_in_process_server.h"
#include "mir_test_framework/using_stub_client_platform.h"
#include "mir_test_framework/headless_nested_server_runner.h"
#include "mir_test_framework/any_surface.h"
#include "mir/test/signal.h"
#include "mir/test/spin_wait.h"
#include "mir/test/display_config_matchers.h"
#include "mir/test/doubles/fake_display.h"
#include "mir/test/doubles/stub_cursor.h"
#include "mir/test/doubles/stub_display_configuration.h"
#include "mir/test/signal.h"

#include "mir/test/doubles/nested_mock_egl.h"
#include "mir/test/fake_shared.h"

#include <gtest/gtest.h>
#include <gmock/gmock.h>

namespace geom = mir::geometry;
namespace mf = mir::frontend;
namespace mg = mir::graphics;
namespace msh = mir::shell;
namespace mt = mir::test;
namespace mtd = mir::test::doubles;
namespace mtf = mir_test_framework;

using namespace testing;
using namespace std::chrono_literals;

namespace
{
struct MockSessionMediatorReport : mf::SessionMediatorReport
{
    MockSessionMediatorReport()
    {
        EXPECT_CALL(*this, session_connect_called(_)).Times(AnyNumber());
        EXPECT_CALL(*this, session_disconnect_called(_)).Times(AnyNumber());

        // These are not needed for the 1st test, but they will be soon
        EXPECT_CALL(*this, session_create_surface_called(_)).Times(AnyNumber());
        EXPECT_CALL(*this, session_release_surface_called(_)).Times(AnyNumber());
        EXPECT_CALL(*this, session_next_buffer_called(_)).Times(AnyNumber());
        EXPECT_CALL(*this, session_submit_buffer_called(_)).Times(AnyNumber());
    }

    MOCK_METHOD1(session_connect_called, void (std::string const&));
    MOCK_METHOD1(session_create_surface_called, void (std::string const&));
    MOCK_METHOD1(session_next_buffer_called, void (std::string const&));
    MOCK_METHOD1(session_exchange_buffer_called, void (std::string const&));
    MOCK_METHOD1(session_submit_buffer_called, void (std::string const&));
    MOCK_METHOD1(session_allocate_buffers_called, void (std::string const&));
    MOCK_METHOD1(session_release_buffers_called, void (std::string const&));
    MOCK_METHOD1(session_release_surface_called, void (std::string const&));
    MOCK_METHOD1(session_disconnect_called, void (std::string const&));
    MOCK_METHOD2(session_start_prompt_session_called, void (std::string const&, pid_t));
    MOCK_METHOD1(session_stop_prompt_session_called, void (std::string const&));

    void session_configure_surface_called(std::string const&) override {};
    void session_configure_surface_cursor_called(std::string const&) override {};
    void session_configure_display_called(std::string const&) override {};
    void session_set_base_display_configuration_called(std::string const&) override {};
    void session_preview_base_display_configuration_called(std::string const&) override {};
    void session_confirm_base_display_configuration_called(std::string const&) override {};
    void session_create_buffer_stream_called(std::string const&) override {}
    void session_release_buffer_stream_called(std::string const&) override {}
    void session_error(const std::string&, const char*, const std::string&) override {};
};

struct MockCursor : public mtd::StubCursor
{
    MOCK_METHOD1(show, void(mg::CursorImage const&));
};

struct MockHostLifecycleEventListener : msh::HostLifecycleEventListener
{
    MOCK_METHOD1(lifecycle_event_occurred, void (MirLifecycleState));
};

struct MockDisplayConfigurationReport : public mg::DisplayConfigurationReport
{
    MOCK_METHOD1(initial_configuration, void (mg::DisplayConfiguration const& configuration));
    MOCK_METHOD1(new_configuration, void (mg::DisplayConfiguration const& configuration));
};

std::vector<geom::Rectangle> const display_geometry
{
    {{  0, 0}, { 640,  480}},
    {{640, 0}, {1920, 1080}}
};

std::chrono::seconds const timeout{10};

// We can't rely on the test environment to have X cursors, so we provide some of our own
auto const cursor_names = {
//        mir_disabled_cursor_name,
    mir_arrow_cursor_name,
    mir_busy_cursor_name,
    mir_caret_cursor_name,
    mir_default_cursor_name,
    mir_pointing_hand_cursor_name,
    mir_open_hand_cursor_name,
    mir_closed_hand_cursor_name,
    mir_horizontal_resize_cursor_name,
    mir_vertical_resize_cursor_name,
    mir_diagonal_resize_bottom_to_top_cursor_name,
    mir_diagonal_resize_top_to_bottom_cursor_name,
    mir_omnidirectional_resize_cursor_name,
    mir_vsplit_resize_cursor_name,
    mir_hsplit_resize_cursor_name,
    mir_crosshair_cursor_name };

int const cursor_size = 24;

struct CursorImage : mg::CursorImage
{
    CursorImage(char const* name) :
        id{std::find(begin(cursor_names), end(cursor_names), name) - begin(cursor_names)},
        data{{uint8_t(id)}}
    {
    }

    void const* as_argb_8888() const { return data.data(); }

    geom::Size size() const { return {cursor_size, cursor_size}; }

    geom::Displacement hotspot() const { return {0, 0}; }

    ptrdiff_t id;
    std::array<uint8_t, MIR_BYTES_PER_PIXEL(mir_pixel_format_argb_8888) * cursor_size * cursor_size> data;
};

struct CursorImages : mir::input::CursorImages
{
public:

    std::shared_ptr<mg::CursorImage> image(std::string const& cursor_name, geom::Size const& /*size*/)
    {
        return std::make_shared<CursorImage>(cursor_name.c_str());
    }
};

struct CursorWrapper : mg::Cursor
{
    CursorWrapper(std::shared_ptr<mg::Cursor> const& wrapped) : wrapped{wrapped} {}
    void show() override { if (!hidden) wrapped->show(); }
    void show(mg::CursorImage const& cursor_image) override { if (!hidden) wrapped->show(cursor_image); }
    void hide() override { wrapped->hide(); }

    void move_to(geom::Point position) override { wrapped->move_to(position); }

    void set_hidden(bool hidden)
    {
        this->hidden = hidden;
        if (hidden) hide();
        else show();
    }

private:
    std::shared_ptr<mg::Cursor> const wrapped;
    bool hidden{false};
};

struct MockDisplayConfigurationPolicy : mg::DisplayConfigurationPolicy
{
    MOCK_METHOD1(apply_to, void (mg::DisplayConfiguration&));
};

struct MockDisplay : mtd::FakeDisplay
{
    using mtd::FakeDisplay::FakeDisplay;

    MOCK_METHOD1(configure, void (mg::DisplayConfiguration const&));
};

class NestedMirRunner : public mtf::HeadlessNestedServerRunner
{
public:
    NestedMirRunner(std::string const& connection_string)
        : NestedMirRunner(connection_string, true)
    {
        start_server();
    }

    virtual ~NestedMirRunner()
    {
        stop_server();
    }

    std::shared_ptr<MockHostLifecycleEventListener> the_mock_host_lifecycle_event_listener()
    {
        return mock_host_lifecycle_event_listener([]
            { return std::make_shared<NiceMock<MockHostLifecycleEventListener>>(); });
    }

    std::shared_ptr<CursorWrapper> cursor_wrapper;

    virtual std::shared_ptr<MockDisplayConfigurationPolicy> mock_display_configuration_policy()
    {
        return mock_display_configuration_policy_([this]
            { return std::make_shared<NiceMock<MockDisplayConfigurationPolicy>>(); });
    }

protected:
    NestedMirRunner(std::string const& connection_string, bool)
        : mtf::HeadlessNestedServerRunner(connection_string)
    {
        server.override_the_host_lifecycle_event_listener([this]
            { return the_mock_host_lifecycle_event_listener(); });

        server.wrap_cursor([&](std::shared_ptr<mg::Cursor> const& wrapped)
            { return cursor_wrapper = std::make_shared<CursorWrapper>(wrapped); });

        server.override_the_cursor_images([] { return std::make_shared<CursorImages>(); });

        server.wrap_display_configuration_policy([this]
            (std::shared_ptr<mg::DisplayConfigurationPolicy> const&)
            { return mock_display_configuration_policy(); });
    }

private:
    mir::CachedPtr<MockHostLifecycleEventListener> mock_host_lifecycle_event_listener;
    
    mir::CachedPtr<MockDisplayConfigurationPolicy> mock_display_configuration_policy_;
};

struct NestedServer : mtf::HeadlessInProcessServer
{
    mtd::NestedMockEGL mock_egl;
    mtf::UsingStubClientPlatform using_stub_client_platform;

    std::shared_ptr<MockSessionMediatorReport> mock_session_mediator_report;
    NiceMock<MockDisplay> display{display_geometry};

    void SetUp() override
    {
        preset_display(mt::fake_shared(display));
        server.override_the_session_mediator_report([this]
            {
                mock_session_mediator_report = std::make_shared<NiceMock<MockSessionMediatorReport>>();
                return mock_session_mediator_report;
            });

        server.override_the_display_configuration_report([this]
            { return the_mock_display_configuration_report(); });

        server.wrap_cursor([this](std::shared_ptr<mg::Cursor> const&) { return the_mock_cursor(); });

        mtf::HeadlessInProcessServer::SetUp();
    }

    void trigger_lifecycle_event(MirLifecycleState const lifecycle_state)
    {
        auto const app = server.the_session_coordinator()->successor_of({});

        EXPECT_TRUE(app != nullptr) << "Nested server not connected";

        if (app)
        {
           app->set_lifecycle_state(lifecycle_state);
        }
    }

    std::shared_ptr<MockDisplayConfigurationReport> the_mock_display_configuration_report()
    {
        return mock_display_configuration_report([]
            { return std::make_shared<NiceMock<MockDisplayConfigurationReport>>(); });
    }

    mir::CachedPtr<MockDisplayConfigurationReport> mock_display_configuration_report;

    std::shared_ptr<MockCursor> the_mock_cursor()
    {
        return mock_cursor([] { return std::make_shared<NiceMock<MockCursor>>(); });
    }

    mir::CachedPtr<MockCursor> mock_cursor;

    void ignore_rebuild_of_egl_context()
    {
        InSequence context_lifecycle;
        EXPECT_CALL(mock_egl, eglCreateContext(_, _, _, _)).Times(AnyNumber()).WillRepeatedly(Return((EGLContext)this));
        EXPECT_CALL(mock_egl, eglDestroyContext(_, _)).Times(AnyNumber()).WillRepeatedly(Return(EGL_TRUE));
    }

    auto hw_display_config_for_unplug() -> std::shared_ptr<mtd::StubDisplayConfig>
    {
        auto new_displays = display_geometry;
        new_displays.resize(1);

        return std::make_shared<mtd::StubDisplayConfig>(new_displays);
    }


    auto hw_display_config_for_plugin() -> std::shared_ptr<mtd::StubDisplayConfig>
    {
        auto new_displays = display_geometry;
        new_displays.push_back({{2560, 0}, { 640,  480}});

        return  std::make_shared<mtd::StubDisplayConfig>(new_displays);
    }

    void change_display_configuration(NestedMirRunner& nested_mir, float scale, MirFormFactor form_factor)
    {
        auto const configurator = nested_mir.server.the_display_configuration_controller();
        std::shared_ptr<mg::DisplayConfiguration> config = nested_mir.server.the_display()->configuration();

        config->for_each_output([scale, form_factor] (mg::UserDisplayConfigurationOutput& output)
        {
            output.scale = scale;
            output.form_factor = form_factor;
        });

        configurator->set_base_configuration(config);
    }

    bool wait_for_display_configuration_change(NestedMirRunner& nested_mir, float expected_scale, MirFormFactor expected_form_factor)
    {
        using namespace std::literals::chrono_literals;
        /* Now, because we have absolutely no idea when the call to set_base_configuration will *actually*
        * set the base configuration we get to poll configuration() until we see that it's actually changed.
        */
       auto const end_time = std::chrono::steady_clock::now() + 10s;
       bool done{false};
       while (!done && (std::chrono::steady_clock::now() < end_time))
       {
           auto const new_config = nested_mir.server.the_display()->configuration();

           new_config->for_each_output([&done, expected_scale, expected_form_factor] (auto const& output)
           {
               if (output.scale == expected_scale &&
                   output.form_factor == expected_form_factor)
               {
                   done = true;
               }
           });
           if (!done)
               std::this_thread::sleep_for(100ms);
       }
       return done;
    }
};

struct Client
{
    explicit Client(NestedMirRunner& nested_mir) :
        connection(mir_connect_sync(nested_mir.new_connection().c_str(), __PRETTY_FUNCTION__))
    {}

    ~Client() { mir_connection_release(connection); }

    void update_display_configuration(void (*changer)(MirDisplayConfiguration* config))
    {
        auto const configuration = mir_connection_create_display_config(connection);
        changer(configuration);
        mir_wait_for(mir_connection_apply_display_config(connection, configuration));
        mir_display_config_destroy(configuration);
    }

    void update_display_configuration_applied_to(MockDisplay& display, void (*changer)(MirDisplayConfiguration* config))
    {
        mt::Signal initial_condition;

        auto const configuration = mir_connection_create_display_config(connection);

        changer(configuration);

        EXPECT_CALL(display, configure(Not(mt::DisplayConfigMatches(configuration)))).Times(AnyNumber())
            .WillRepeatedly(InvokeWithoutArgs([] {}));
        EXPECT_CALL(display, configure(mt::DisplayConfigMatches(configuration)))
            .WillRepeatedly(InvokeWithoutArgs([&] { initial_condition.raise(); }));

        mir_wait_for(mir_connection_apply_display_config(connection, configuration));

        initial_condition.wait_for(std::chrono::seconds{1});
        mir_display_config_destroy(configuration);

        Mock::VerifyAndClearExpectations(&display);
        ASSERT_TRUE(initial_condition.raised());
    }

    MirConnection* const connection;
};

struct ClientWithADisplayChangeCallback : virtual Client
{
    ClientWithADisplayChangeCallback(NestedMirRunner& nested_mir, mir_display_config_callback callback, void* context) :
        Client(nested_mir)
    {
        mir_connection_set_display_config_change_callback(connection, callback, context);
    }
};

struct ClientWithAPaintedSurface : virtual Client
{
    ClientWithAPaintedSurface(NestedMirRunner& nested_mir) :
        Client(nested_mir),
        surface(mtf::make_any_surface(connection))
    {
        mir_buffer_stream_swap_buffers_sync(mir_surface_get_buffer_stream(surface));
    }

    ~ClientWithAPaintedSurface()
    {
        mir_surface_release_sync(surface);
    }

    void update_surface_spec(void (*changer)(MirSurfaceSpec* spec))
    {
        auto const spec = mir_connection_create_spec_for_changes(connection);
        changer(spec);
        mir_surface_apply_spec(surface, spec);
        mir_surface_spec_release(spec);

    }

    MirSurface* const surface;
};

struct ClientWithAPaintedSurfaceAndABufferStream : virtual Client, ClientWithAPaintedSurface
{
    ClientWithAPaintedSurfaceAndABufferStream(NestedMirRunner& nested_mir) :
        Client(nested_mir),
        ClientWithAPaintedSurface(nested_mir),
        buffer_stream(mir_connection_create_buffer_stream_sync(
            connection,
            cursor_size,
            cursor_size,
            mir_pixel_format_argb_8888, mir_buffer_usage_software))
    {
        mir_buffer_stream_swap_buffers_sync(buffer_stream);
    }

    ~ClientWithAPaintedSurfaceAndABufferStream()
    {
        mir_buffer_stream_release_sync(buffer_stream);
    }

    MirBufferStream* const buffer_stream;
};

struct ClientWithADisplayChangeCallbackAndAPaintedSurface : virtual Client, ClientWithADisplayChangeCallback, ClientWithAPaintedSurface
{
    ClientWithADisplayChangeCallbackAndAPaintedSurface(NestedMirRunner& nested_mir, mir_display_config_callback callback, void* context) :
        Client(nested_mir),
        ClientWithADisplayChangeCallback(nested_mir, callback, context),
        ClientWithAPaintedSurface(nested_mir)
    {
    }
};
}

TEST_F(NestedServer, nested_platform_connects_and_disconnects)
{
    InSequence seq;
    EXPECT_CALL(*mock_session_mediator_report, session_connect_called(_)).Times(1);
    EXPECT_CALL(*mock_session_mediator_report, session_disconnect_called(_)).Times(1);

    NestedMirRunner{new_connection()};
}

TEST_F(NestedServer, sees_expected_outputs)
{
    NestedMirRunner nested_mir{new_connection()};

    auto const display = nested_mir.server.the_display();
    auto const display_config = display->configuration();

    std::vector<geom::Rectangle> outputs;

     display_config->for_each_output([&] (mg::UserDisplayConfigurationOutput& output)
        {
            outputs.push_back(
                geom::Rectangle{
                    output.top_left,
                    output.modes[output.current_mode_index].size});
        });

    EXPECT_THAT(outputs, ContainerEq(display_geometry));
}

TEST_F(NestedServer, shell_sees_set_scaling_factor)
{
    NestedMirRunner nested_mir{new_connection()};

    constexpr float expected_scale{2.3f};
    constexpr MirFormFactor expected_form_factor{mir_form_factor_tv};

    change_display_configuration(nested_mir, expected_scale, expected_form_factor);
    auto const config_applied = wait_for_display_configuration_change(nested_mir, expected_scale, expected_form_factor);

    EXPECT_TRUE(config_applied);
}

TEST_F(NestedServer, client_sees_set_scaling_factor)
{
    NestedMirRunner nested_mir{new_connection()};

    constexpr float expected_scale{2.3f};
    constexpr MirFormFactor expected_form_factor{mir_form_factor_tv};

    change_display_configuration(nested_mir, expected_scale, expected_form_factor);
    auto const config_applied = wait_for_display_configuration_change(nested_mir, expected_scale, expected_form_factor);
    EXPECT_TRUE(config_applied);

    Client client{nested_mir};

    auto spec = mir_connection_create_spec_for_normal_surface(client.connection,
        800, 600,
        mir_pixel_format_abgr_8888);

    mt::Signal surface_event_received;
    mir_surface_spec_set_event_handler(spec, [](MirSurface*, MirEvent const* event, void* ctx)
        {
            if (mir_event_get_type(event) == mir_event_type_surface_output)
            {
                auto surface_event = mir_event_get_surface_output_event(event);
                EXPECT_THAT(mir_surface_output_event_get_form_factor(surface_event), Eq(expected_form_factor));
                EXPECT_THAT(mir_surface_output_event_get_scale(surface_event), Eq(expected_scale));
                auto signal = static_cast<mt::Signal*>(ctx);
                signal->raise();
            }
        },
        &surface_event_received);

    auto surface = mir_surface_create_sync(spec);
    mir_surface_spec_release(spec);

    EXPECT_TRUE(surface_event_received.wait_for(30s));

    mir_surface_release_sync(surface);
}

//////////////////////////////////////////////////////////////////
// TODO the following test was used in investigating lifetime issues.
// TODO it may not have much long term value, but decide that later.
TEST_F(NestedServer, on_exit_display_objects_should_be_destroyed)
{
    std::weak_ptr<mir::graphics::Display> my_display;

    {
        NestedMirRunner nested_mir{new_connection()};

        my_display = nested_mir.server.the_display();
    }

    EXPECT_FALSE(my_display.lock()) << "after run_mir() exits the display should be released";
}

TEST_F(NestedServer, receives_lifecycle_events_from_host)
{
    NestedMirRunner nested_mir{new_connection()};

    mir::test::Signal events_processed;

    InSequence seq;
    EXPECT_CALL(*(nested_mir.the_mock_host_lifecycle_event_listener()),
        lifecycle_event_occurred(mir_lifecycle_state_resumed)).Times(1);
    EXPECT_CALL(*(nested_mir.the_mock_host_lifecycle_event_listener()),
        lifecycle_event_occurred(mir_lifecycle_state_will_suspend))
        .WillOnce(WakeUp(&events_processed));
    EXPECT_CALL(*(nested_mir.the_mock_host_lifecycle_event_listener()),
        lifecycle_event_occurred(mir_lifecycle_connection_lost)).Times(AtMost(1));

    trigger_lifecycle_event(mir_lifecycle_state_resumed);
    trigger_lifecycle_event(mir_lifecycle_state_will_suspend);

    events_processed.wait_for(std::chrono::seconds{5});
}

TEST_F(NestedServer, client_may_connect_to_nested_server_and_create_surface)
{
    NestedMirRunner nested_mir{new_connection()};

    ClientWithAPaintedSurface client(nested_mir);

    bool became_exposed_and_focused = mir::test::spin_wait_for_condition_or_timeout(
        [surface = client.surface]
        {
            return mir_surface_get_visibility(surface) == mir_surface_visibility_exposed
                && mir_surface_get_focus(surface) == mir_surface_focused;
        },
        std::chrono::seconds{10});

    EXPECT_TRUE(became_exposed_and_focused);
}

TEST_F(NestedServer, posts_when_scene_has_visible_changes)
{
    // No post on surface creation
    EXPECT_CALL(*mock_session_mediator_report, session_submit_buffer_called(_)).Times(0);
    NestedMirRunner nested_mir{new_connection()};

    auto const connection = mir_connect_sync(nested_mir.new_connection().c_str(), __PRETTY_FUNCTION__);
    auto const surface = mtf::make_any_surface(connection);

    // NB there is no synchronization to guarantee that a spurious post on surface creation will have
    // been seen by this point (although in testing it was invariably the case). However, any missed post
    // would be included in one of the later counts and cause a test failure.
    Mock::VerifyAndClearExpectations(mock_session_mediator_report.get());

    // One post on each output when surface drawn
    {
        mt::Signal wait;

        EXPECT_CALL(*mock_session_mediator_report, session_submit_buffer_called(_)).Times(2)
            .WillOnce(InvokeWithoutArgs([]{}))
            .WillOnce(InvokeWithoutArgs([&] { wait.raise(); }));

        mir_buffer_stream_swap_buffers_sync(mir_surface_get_buffer_stream(surface));

        wait.wait_for(std::chrono::seconds{1});
        Mock::VerifyAndClearExpectations(mock_session_mediator_report.get());
    }

    // One post on each output when surface released
    {
        mt::Signal wait;

        EXPECT_CALL(*mock_session_mediator_report, session_submit_buffer_called(_)).Times(2)
            .WillOnce(InvokeWithoutArgs([]{}))
            .WillOnce(InvokeWithoutArgs([&] { wait.raise(); }));

        mir_surface_release_sync(surface);
        mir_connection_release(connection);

        wait.wait_for(std::chrono::seconds{1});
        Mock::VerifyAndClearExpectations(mock_session_mediator_report.get());
    }

    // No post during shutdown
    EXPECT_CALL(*mock_session_mediator_report, session_submit_buffer_called(_)).Times(0);

    // Ignore other shutdown events
    EXPECT_CALL(*mock_session_mediator_report, session_release_surface_called(_)).Times(AnyNumber());
    EXPECT_CALL(*mock_session_mediator_report, session_disconnect_called(_)).Times(AnyNumber());
}

TEST_F(NestedServer, display_configuration_changes_are_forwarded_to_host)
{
    NestedMirRunner nested_mir{new_connection()};
    ClientWithAPaintedSurface client(nested_mir);
    ignore_rebuild_of_egl_context();

    mt::Signal condition;

    EXPECT_CALL(*the_mock_display_configuration_report(), new_configuration(_))
        .WillRepeatedly(InvokeWithoutArgs([&] { condition.raise(); }));

    client.update_display_configuration(
        [](MirDisplayConfiguration* config) { config->outputs->used = false; });

    condition.wait_for(std::chrono::seconds{1});
    Mock::VerifyAndClearExpectations(the_mock_display_configuration_report().get());
}

TEST_F(NestedServer, display_orientation_changes_are_forwarded_to_host)
{
    NestedMirRunner nested_mir{new_connection()};

    ClientWithAPaintedSurface client(nested_mir);

    auto const configuration = mir_connection_create_display_config(client.connection);

    for (auto new_orientation :
        {mir_orientation_left, mir_orientation_right, mir_orientation_inverted, mir_orientation_normal,
         mir_orientation_inverted, mir_orientation_right, mir_orientation_left, mir_orientation_normal})
    {
        // Allow for the egl context getting rebuilt as a side-effect each iteration
        ignore_rebuild_of_egl_context();

        mt::Signal condition;

        for(auto* output = configuration->outputs; output != configuration->outputs+configuration->num_outputs; ++ output)
            output->orientation = new_orientation;

        EXPECT_CALL(*the_mock_display_configuration_report(), new_configuration(mt::DisplayConfigMatches(configuration)))
            .WillRepeatedly(InvokeWithoutArgs([&] { condition.raise(); }));

        mir_wait_for(mir_connection_apply_display_config(client.connection, configuration));

<<<<<<< HEAD
        condition.wait_for(std::chrono::seconds{1});
=======
        condition.wait_for_at_most_seconds(3);
>>>>>>> 1691857b
        Mock::VerifyAndClearExpectations(the_mock_display_configuration_report().get());
    }

    mir_display_config_destroy(configuration);
}

TEST_F(NestedServer, animated_cursor_image_changes_are_forwarded_to_host)
{
    int const frames = 10;
    NestedMirRunner nested_mir{new_connection()};

    ClientWithAPaintedSurfaceAndABufferStream client(nested_mir);
    auto const mock_cursor = the_mock_cursor();

    server.the_cursor_listener()->cursor_moved_to(489, 9);

    // TODO workaround for lp:1523621
    // (I don't see a way to detect that the host has placed focus on "Mir nested display for output #1")
    std::this_thread::sleep_for(10ms);

    {
        mt::Signal condition;
        EXPECT_CALL(*mock_cursor, show(_)).Times(1)
            .WillRepeatedly(InvokeWithoutArgs([&] { condition.raise(); }));

        auto conf = mir_cursor_configuration_from_buffer_stream(client.buffer_stream, 0, 0);
        mir_wait_for(mir_surface_configure_cursor(client.surface, conf));
        mir_cursor_configuration_destroy(conf);

        condition.wait_for(std::chrono::seconds{1});
        Mock::VerifyAndClearExpectations(mock_cursor.get());
    }

    for (int i = 0; i != frames; ++i)
    {
        mt::Signal condition;
        EXPECT_CALL(*mock_cursor, show(_)).Times(1)
            .WillRepeatedly(InvokeWithoutArgs([&] { condition.raise(); }));

        mir_buffer_stream_swap_buffers_sync(client.buffer_stream);

        condition.wait_for(std::chrono::seconds{1});
        Mock::VerifyAndClearExpectations(mock_cursor.get());
    }
}

TEST_F(NestedServer, named_cursor_image_changes_are_forwarded_to_host)
{
    NestedMirRunner nested_mir{new_connection()};

    ClientWithAPaintedSurface client(nested_mir);
    auto const mock_cursor = the_mock_cursor();

    server.the_cursor_listener()->cursor_moved_to(489, 9);

    // TODO workaround for lp:1523621
    // (I don't see a way to detect that the host has placed focus on "Mir nested display for output #1")
    std::this_thread::sleep_for(10ms);

    for (auto const name : cursor_names)
    {
        mt::Signal condition;

        EXPECT_CALL(*mock_cursor, show(_)).Times(1)
            .WillOnce(InvokeWithoutArgs([&] { condition.raise(); }));

        auto const cursor = mir_cursor_configuration_from_name(name);
        mir_wait_for(mir_surface_configure_cursor(client.surface, cursor));
        mir_cursor_configuration_destroy(cursor);

        condition.wait_for(std::chrono::seconds{1});
        Mock::VerifyAndClearExpectations(mock_cursor.get());
    }
}

TEST_F(NestedServer, can_hide_the_host_cursor)
{
    int const frames = 10;
    NestedMirRunner nested_mir{new_connection()};

    ClientWithAPaintedSurfaceAndABufferStream client(nested_mir);
    auto const mock_cursor = the_mock_cursor();

    server.the_cursor_listener()->cursor_moved_to(489, 9);

    // TODO workaround for lp:1523621
    // (I don't see a way to detect that the host has placed focus on "Mir nested display for output #1")
    std::this_thread::sleep_for(10ms);

    {
        mt::Signal condition;
        EXPECT_CALL(*mock_cursor, show(_)).Times(1)
            .WillRepeatedly(InvokeWithoutArgs([&] { condition.raise(); }));

        auto conf = mir_cursor_configuration_from_buffer_stream(client.buffer_stream, 0, 0);
        mir_wait_for(mir_surface_configure_cursor(client.surface, conf));
        mir_cursor_configuration_destroy(conf);

        condition.wait_for(std::chrono::seconds{1});
        Mock::VerifyAndClearExpectations(mock_cursor.get());
    }

    nested_mir.cursor_wrapper->set_hidden(true);

    EXPECT_CALL(*mock_cursor, show(_)).Times(0);

    for (int i = 0; i != frames; ++i)
    {
        mir_buffer_stream_swap_buffers_sync(client.buffer_stream);
    }

    // Need to verify before test server teardown deletes the
    // surface as the host cursor then reverts to default.
    Mock::VerifyAndClearExpectations(mock_cursor.get());
}

TEST_F(NestedServer, applies_display_config_on_startup)
{
    mt::Signal condition;

    auto const expected_config = server.the_display()->configuration();
    expected_config->for_each_output([](mg::UserDisplayConfigurationOutput& output)
        { output.orientation = mir_orientation_inverted;});

    EXPECT_CALL(*the_mock_display_configuration_report(), new_configuration(mt::DisplayConfigMatches(std::ref(*expected_config))))
        .WillRepeatedly(InvokeWithoutArgs([&] { condition.raise(); }));

    struct MyNestedMirRunner : NestedMirRunner
    {
        MyNestedMirRunner(std::string const& connection_string) :
            NestedMirRunner(connection_string, true)
        {
            start_server();
        }

        std::shared_ptr<MockDisplayConfigurationPolicy> mock_display_configuration_policy() override
        {
            auto result = std::make_unique<MockDisplayConfigurationPolicy>();
            EXPECT_CALL(*result, apply_to(_)).Times(AnyNumber())
                .WillOnce(Invoke([](mg::DisplayConfiguration& config)
                     {
                        config.for_each_output([](mg::UserDisplayConfigurationOutput& output)
                            { output.orientation = mir_orientation_inverted; });
                     }));

            return std::shared_ptr<MockDisplayConfigurationPolicy>(std::move(result));
        }
    } nested_mir{new_connection()};

    ClientWithAPaintedSurface client(nested_mir);

    condition.wait_for(std::chrono::seconds{1});
    Mock::VerifyAndClearExpectations(the_mock_display_configuration_report().get());

    EXPECT_TRUE(condition.raised());
}

TEST_F(NestedServer, base_configuration_change_in_host_is_seen_in_nested)
{
    NestedMirRunner nested_mir{new_connection()};
    ClientWithAPaintedSurface client(nested_mir);

    auto const config_policy = nested_mir.mock_display_configuration_policy();
    std::shared_ptr<mg::DisplayConfiguration> const new_config{server.the_display()->configuration()};
    new_config->for_each_output([](mg::UserDisplayConfigurationOutput& output)
                                    { output.orientation = mir_orientation_inverted;});

    mt::Signal condition;
    EXPECT_CALL(*config_policy, apply_to(mt::DisplayConfigMatches(std::ref(*new_config))))
        .WillOnce(InvokeWithoutArgs([&] { condition.raise(); }));

    server.the_display_configuration_controller()->set_base_configuration(new_config);

    condition.wait_for(std::chrono::seconds{1});
    Mock::VerifyAndClearExpectations(config_policy.get());
    EXPECT_TRUE(condition.raised());
}

// lp:1511798
TEST_F(NestedServer, display_configuration_reset_when_application_exits)
{
    NestedMirRunner nested_mir{new_connection()};
    ignore_rebuild_of_egl_context();

    mt::Signal condition;
    {
        ClientWithAPaintedSurface client(nested_mir);

        {
            mt::Signal initial_condition;

            EXPECT_CALL(*the_mock_display_configuration_report(), new_configuration(_))
                .WillRepeatedly(InvokeWithoutArgs([&] { initial_condition.raise(); }));

            client.update_display_configuration(
                [](MirDisplayConfiguration* config) { config->outputs->used = false; });

            // Wait for initial config to be applied
            initial_condition.wait_for(std::chrono::seconds{1});

            Mock::VerifyAndClearExpectations(the_mock_display_configuration_report().get());
            ASSERT_TRUE(initial_condition.raised());
        }

        EXPECT_CALL(*the_mock_display_configuration_report(), new_configuration(_))
            .WillRepeatedly(InvokeWithoutArgs([&] { condition.raise(); }));
    }

    condition.wait_for(std::chrono::seconds{1});
    EXPECT_TRUE(condition.raised());
    Mock::VerifyAndClearExpectations(the_mock_display_configuration_report().get());
}

// lp:1511798
TEST_F(NestedServer, display_configuration_reset_when_nested_server_exits)
{
    mt::Signal condition;

    {
        NestedMirRunner nested_mir{new_connection()};
        ignore_rebuild_of_egl_context();

        ClientWithAPaintedSurface client(nested_mir);

        std::shared_ptr<mg::DisplayConfiguration> const new_config{nested_mir.server.the_display()->configuration()};
        new_config->for_each_output([](mg::UserDisplayConfigurationOutput& output)
                                        { output.orientation = mir_orientation_inverted;});

        mt::Signal initial_condition;

        EXPECT_CALL(*the_mock_display_configuration_report(), new_configuration(_))
            .WillRepeatedly(InvokeWithoutArgs([&] { initial_condition.raise(); }));

        nested_mir.server.the_display_configuration_controller()->set_base_configuration(new_config);

        // Wait for initial config to be applied
        initial_condition.wait_for(std::chrono::seconds{1});
        Mock::VerifyAndClearExpectations(the_mock_display_configuration_report().get());
        ASSERT_TRUE(initial_condition.raised());

        EXPECT_CALL(*the_mock_display_configuration_report(), new_configuration(_))
            .WillRepeatedly(InvokeWithoutArgs([&] { condition.raise(); }));
    }

    condition.wait_for(std::chrono::seconds{1});
    EXPECT_TRUE(condition.raised());
}

TEST_F(NestedServer, when_monitor_unplugs_client_is_notified_of_new_display_configuration)
{
    NestedMirRunner nested_mir{new_connection()};
    ignore_rebuild_of_egl_context();

    mt::Signal client_config_changed;
    ClientWithADisplayChangeCallbackAndAPaintedSurface client(
        nested_mir,
        [](MirConnection*, void* context) { static_cast<mt::Signal*>(context)->raise(); },
        &client_config_changed);

    auto const new_config = hw_display_config_for_unplug();

    display.emit_configuration_change_event(new_config);

    client_config_changed.wait_for(std::chrono::seconds{1});

    ASSERT_TRUE(client_config_changed.raised());

    auto const configuration = mir_connection_create_display_config(client.connection);

    EXPECT_THAT(configuration, mt::DisplayConfigMatches(*new_config));

    mir_display_config_destroy(configuration);
}

TEST_F(NestedServer, given_nested_server_set_base_display_configuration_when_monitor_unplugs_configuration_is_reset)
{
    NestedMirRunner nested_mir{new_connection()};
    ignore_rebuild_of_egl_context();

    {
        std::shared_ptr<mg::DisplayConfiguration> const initial_config{nested_mir.server.the_display()->configuration()};
        initial_config->for_each_output([](mg::UserDisplayConfigurationOutput& output)
                                            { output.orientation = mir_orientation_inverted;});

        mt::Signal initial_condition;

        EXPECT_CALL(*the_mock_display_configuration_report(), new_configuration(_))
            .WillRepeatedly(InvokeWithoutArgs([&] { initial_condition.raise(); }));

        nested_mir.server.the_display_configuration_controller()->set_base_configuration(initial_config);

        // Wait for initial config to be applied
        initial_condition.wait_for(std::chrono::seconds{1});
        Mock::VerifyAndClearExpectations(the_mock_display_configuration_report().get());
        ASSERT_TRUE(initial_condition.raised());
    }

    ClientWithAPaintedSurface client(nested_mir);

    auto const expect_config = hw_display_config_for_unplug();

    mt::Signal condition;

    EXPECT_CALL(*the_mock_display_configuration_report(), new_configuration(mt::DisplayConfigMatches(*expect_config)))
        .WillOnce(InvokeWithoutArgs([&] { condition.raise(); }));

    display.emit_configuration_change_event(expect_config);

    condition.wait_for(std::chrono::seconds{1});
    EXPECT_TRUE(condition.raised());
    Mock::VerifyAndClearExpectations(the_mock_display_configuration_report().get());
}

// TODO this test needs some core changes before it will pass. C.f. lp:1522802
// Specifically, ms::MediatingDisplayChanger::configure_for_hardware_change()
// doesn't reset the session config of the active client (even though it
// clears it from MediatingDisplayChanger::config_map).
// This is intentional, to avoid redundant reconfigurations, but we should
// handle the case of a client failing to apply a new config.
TEST_F(NestedServer, DISABLED_given_client_set_display_configuration_when_monitor_unplugs_configuration_is_reset)
{
    NestedMirRunner nested_mir{new_connection()};
    ignore_rebuild_of_egl_context();

    ClientWithAPaintedSurface client(nested_mir);

    client.update_display_configuration_applied_to(display,
        [](MirDisplayConfiguration* config) { config->outputs->used = false; });

    auto const expect_config = hw_display_config_for_unplug();

    mt::Signal condition;

    EXPECT_CALL(*the_mock_display_configuration_report(), new_configuration(mt::DisplayConfigMatches(*expect_config)))
        .WillOnce(InvokeWithoutArgs([&] { condition.raise(); }));

    display.emit_configuration_change_event(expect_config);

    condition.wait_for(std::chrono::seconds{1});
    EXPECT_TRUE(condition.raised());
    Mock::VerifyAndClearExpectations(the_mock_display_configuration_report().get());
}

TEST_F(NestedServer, when_monitor_plugged_in_client_is_notified_of_new_display_configuration)
{
    NestedMirRunner nested_mir{new_connection()};
    ignore_rebuild_of_egl_context();

    mt::Signal client_config_changed;
    ClientWithADisplayChangeCallbackAndAPaintedSurface client(
        nested_mir,
        [](MirConnection*, void* context) { static_cast<mt::Signal*>(context)->raise(); },
        &client_config_changed);

    auto const new_config = hw_display_config_for_plugin();

    display.emit_configuration_change_event(new_config);

    client_config_changed.wait_for(std::chrono::seconds{1});

    ASSERT_TRUE(client_config_changed.raised());

    // The default layout policy (for cloned displays) will be applied by the MediatingDisplayChanger.
    // So set the expectation to match
    mtd::StubDisplayConfig expected_config(*new_config);
    expected_config.for_each_output([](mg::UserDisplayConfigurationOutput& output)
        { output.top_left = {0, 0}; });

    auto const configuration = mir_connection_create_display_config(client.connection);

    EXPECT_THAT(configuration, mt::DisplayConfigMatches(expected_config));

    mir_display_config_destroy(configuration);
}

TEST_F(NestedServer, given_nested_server_set_base_display_configuration_when_monitor_plugged_in_configuration_is_reset)
{
    NestedMirRunner nested_mir{new_connection()};
    ignore_rebuild_of_egl_context();

    {
        std::shared_ptr<mg::DisplayConfiguration> const initial_config{nested_mir.server.the_display()->configuration()};
        initial_config->for_each_output([](mg::UserDisplayConfigurationOutput& output)
                                            { output.orientation = mir_orientation_inverted;});

        mt::Signal initial_condition;

        EXPECT_CALL(*the_mock_display_configuration_report(), new_configuration(_))
            .WillRepeatedly(InvokeWithoutArgs([&] { initial_condition.raise(); }));

        nested_mir.server.the_display_configuration_controller()->set_base_configuration(initial_config);

        // Wait for initial config to be applied
        initial_condition.wait_for(std::chrono::seconds{1});
        Mock::VerifyAndClearExpectations(the_mock_display_configuration_report().get());
        ASSERT_TRUE(initial_condition.raised());
    }

    ClientWithAPaintedSurface client(nested_mir);

    auto const new_config = hw_display_config_for_plugin();

    // The default layout policy (for cloned displays) will be applied by the MediatingDisplayChanger.
    // So set the expectation to match
    mtd::StubDisplayConfig expected_config(*new_config);
    expected_config.for_each_output([](mg::UserDisplayConfigurationOutput& output)
                                        { output.top_left = {0, 0}; });

    mt::Signal condition;

    EXPECT_CALL(*the_mock_display_configuration_report(), new_configuration(mt::DisplayConfigMatches(expected_config)))
        .WillOnce(InvokeWithoutArgs([&] { condition.raise(); }));

    display.emit_configuration_change_event(new_config);

    condition.wait_for(std::chrono::seconds{1});
    EXPECT_TRUE(condition.raised());
    Mock::VerifyAndClearExpectations(the_mock_display_configuration_report().get());
}

// TODO this test needs some core changes before it will pass. C.f. lp:1522802
// Specifically, ms::MediatingDisplayChanger::configure_for_hardware_change()
// doesn't reset the session config of the active client (even though it
// clears it from MediatingDisplayChanger::config_map).
// This is intentional, to avoid redundant reconfigurations, but we should
// handle the case of a client failing to apply a new config.
TEST_F(NestedServer, DISABLED_given_client_set_display_configuration_when_monitor_plugged_in_configuration_is_reset)
{
    NestedMirRunner nested_mir{new_connection()};
    ignore_rebuild_of_egl_context();

    ClientWithAPaintedSurface client(nested_mir);

    client.update_display_configuration_applied_to(display,
        [](MirDisplayConfiguration* config) { config->outputs->used = false; });

    auto const new_config = hw_display_config_for_plugin();

    // The default layout policy (for cloned displays) will be applied by the MediatingDisplayChanger.
    // So set the expectation to match
    mtd::StubDisplayConfig expected_config(*new_config);
    expected_config.for_each_output([](mg::UserDisplayConfigurationOutput& output)
                                        { output.top_left = {0, 0}; });

    mt::Signal condition;

    EXPECT_CALL(*the_mock_display_configuration_report(), new_configuration(mt::DisplayConfigMatches(expected_config)))
        .WillOnce(InvokeWithoutArgs([&] { condition.raise(); }));

    display.emit_configuration_change_event(new_config);

    condition.wait_for(std::chrono::seconds{1});
    EXPECT_TRUE(condition.raised());
    Mock::VerifyAndClearExpectations(the_mock_display_configuration_report().get());
}

TEST_F(NestedServer,
    given_client_set_display_configuration_when_monitor_unplugs_client_is_notified_of_new_display_configuration)
{
    NestedMirRunner nested_mir{new_connection()};
    ignore_rebuild_of_egl_context();

    mt::Signal condition;

    ClientWithADisplayChangeCallbackAndAPaintedSurface client(
        nested_mir,
        [](MirConnection*, void* context) { static_cast<mt::Signal*>(context)->raise(); },
        &condition);

    client.update_display_configuration_applied_to(display,
        [](MirDisplayConfiguration* config) { config->outputs->used = false; });

    auto const new_config = hw_display_config_for_unplug();

    display.emit_configuration_change_event(new_config);

    condition.wait_for(std::chrono::seconds{1});

    EXPECT_TRUE(condition.raised());

    auto const configuration = mir_connection_create_display_config(client.connection);

    EXPECT_THAT(configuration, mt::DisplayConfigMatches(*new_config));

    mir_display_config_destroy(configuration);
    Mock::VerifyAndClearExpectations(the_mock_display_configuration_report().get());
}

TEST_F(NestedServer,
       given_client_set_display_configuration_when_monitor_unplugs_client_can_set_display_configuration)
{
    NestedMirRunner nested_mir{new_connection()};
    ignore_rebuild_of_egl_context();

    mt::Signal client_config_changed;

    ClientWithADisplayChangeCallbackAndAPaintedSurface client(
        nested_mir,
        [](MirConnection*, void* context) { static_cast<mt::Signal*>(context)->raise(); },
        &client_config_changed);

    client.update_display_configuration_applied_to(display,
        [](MirDisplayConfiguration* config) { config->outputs->used = mir_orientation_inverted; });

    auto const new_hw_config = hw_display_config_for_unplug();

    auto const expected_config = std::make_shared<mtd::StubDisplayConfig>(*new_hw_config);
    expected_config->for_each_output([](mg::UserDisplayConfigurationOutput& output)
        { output.orientation = mir_orientation_inverted; });

    mt::Signal host_config_change;

    EXPECT_CALL(display, configure(Not(mt::DisplayConfigMatches(*expected_config)))).Times(AnyNumber())
        .WillRepeatedly(InvokeWithoutArgs([] {}));
    EXPECT_CALL(display, configure(mt::DisplayConfigMatches(*expected_config)))
        .WillRepeatedly(InvokeWithoutArgs([&] { host_config_change.raise(); }));

    display.emit_configuration_change_event(new_hw_config);

    client_config_changed.wait_for(std::chrono::seconds{1});
    if (client_config_changed.raised())
    {
        client.update_display_configuration(
            [](MirDisplayConfiguration* config) { config->outputs->orientation = mir_orientation_inverted; });
    }

    host_config_change.wait_for(std::chrono::seconds{1});

    EXPECT_TRUE(host_config_change.raised());
    Mock::VerifyAndClearExpectations(&display);
}<|MERGE_RESOLUTION|>--- conflicted
+++ resolved
@@ -702,21 +702,17 @@
         // Allow for the egl context getting rebuilt as a side-effect each iteration
         ignore_rebuild_of_egl_context();
 
-        mt::Signal condition;
+        mt::Signal config_reported;
 
         for(auto* output = configuration->outputs; output != configuration->outputs+configuration->num_outputs; ++ output)
             output->orientation = new_orientation;
 
         EXPECT_CALL(*the_mock_display_configuration_report(), new_configuration(mt::DisplayConfigMatches(configuration)))
-            .WillRepeatedly(InvokeWithoutArgs([&] { condition.raise(); }));
+            .WillRepeatedly(InvokeWithoutArgs([&] { config_reported.raise(); }));
 
         mir_wait_for(mir_connection_apply_display_config(client.connection, configuration));
 
-<<<<<<< HEAD
-        condition.wait_for(std::chrono::seconds{1});
-=======
-        condition.wait_for_at_most_seconds(3);
->>>>>>> 1691857b
+        config_reported.wait_for(std::chrono::seconds{1});
         Mock::VerifyAndClearExpectations(the_mock_display_configuration_report().get());
     }
 
