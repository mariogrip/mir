/*
 * Copyright © 2012 Canonical Ltd.
 *
 * This program is free software: you can redistribute it and/or modify
 * it under the terms of the GNU General Public License version 3 as
 * published by the Free Software Foundation.
 *
 * This program is distributed in the hope that it will be useful,
 * but WITHOUT ANY WARRANTY; without even the implied warranty of
 * MERCHANTABILITY or FITNESS FOR A PARTICULAR PURPOSE.  See the
 * GNU General Public License for more details.
 *
 * You should have received a copy of the GNU General Public License
 * along with this program.  If not, see <http://www.gnu.org/licenses/>.
 *
 * Authored by: Alan Griffiths <alan@octopull.co.uk>
 *              Thomas Voss <thomas.voss@canonical.com>
 */

#include "display_server_test_fixture.h"
#include "mir/chrono/chrono.h"
#include "mir/frontend/protobuf_asio_communicator.h"
#include "mir/thread/all.h"

#include "mir_protobuf.pb.h"
#include "mir_client/mir_surface.h"

#include <cstdio>
#include <functional>
#include <string>

#include <gmock/gmock.h>
#include <gtest/gtest.h>

namespace mf = mir::frontend;
namespace mc = mir::compositor;

namespace mir
{
namespace
{
struct SessionCounter : mir::protobuf::DisplayServer
{
    int session_count;
    int connected_sessions;
    std::mutex guard;
    std::condition_variable wait_condition;

    SessionCounter() : session_count(0), connected_sessions(0)
    {
    }

    SessionCounter(SessionCounter const &) = delete;
    void connect(google::protobuf::RpcController* /*controller*/,
                 const mir::protobuf::ConnectMessage* request,
                 mir::protobuf::Surface* response,
                 google::protobuf::Closure* done)
    {
        response->set_width(request->width());
        response->set_height(request->height());
        response->set_pixel_format(request->pixel_format());

        std::unique_lock<std::mutex> lock(guard);
        ++session_count;
        ++connected_sessions;
        wait_condition.notify_one();

        done->Run();
    }

    void disconnect(google::protobuf::RpcController* /*controller*/,
                 const mir::protobuf::Void* /*request*/,
                 mir::protobuf::Void* /*response*/,
                 google::protobuf::Closure* done)
    {
        std::unique_lock<std::mutex> lock(guard);
        --connected_sessions;
        wait_condition.notify_one();
        done->Run();
    }
};

struct NullDeleter
{
    void operator()(void* )
    {
    }
};

class StubIpcFactory : public mf::ProtobufIpcFactory
{
public:
    StubIpcFactory(mir::protobuf::DisplayServer& server) :
        server(server) {}
private:
    virtual std::shared_ptr<mir::protobuf::DisplayServer> make_ipc_server()
    {
        return std::shared_ptr<mir::protobuf::DisplayServer>(&server, NullDeleter());
    }
    mir::protobuf::DisplayServer& server;
};

}

TEST_F(BespokeDisplayServerTestFixture, server_announces_itself_on_startup)
{
    ASSERT_FALSE(mir::detect_server(mir::test_socket_file(), std::chrono::milliseconds(1000)));

    TestingServerConfiguration server_config;

    launch_server_process(server_config);

    struct ClientConfig : TestingClientConfiguration
    {
        void exec()
        {
            EXPECT_TRUE(mir::detect_server(mir::test_socket_file(),
                                           std::chrono::milliseconds(100)));
        }
    } client_config;

    launch_client_process(client_config);
}

TEST_F(BespokeDisplayServerTestFixture,
       a_connection_attempt_results_in_a_session)
{
    struct ServerConfig : TestingServerConfiguration
    {
        std::shared_ptr<mf::ProtobufIpcFactory> make_ipc_factory(
            std::shared_ptr<mc::BufferAllocationStrategy> const& )
        {
            return std::make_shared<StubIpcFactory>(counter);
        }

        void on_exit(mir::DisplayServer* )
        {
	  std::unique_lock<std::mutex> lock(counter.guard);
            while (counter.session_count != 1)
		std::wait_on_cv_for(counter.wait_condition, lock, std::chrono::milliseconds(100));
            EXPECT_EQ(1, counter.session_count);
        }
        SessionCounter counter;
    } server_config;

    launch_server_process(server_config);

    struct ClientConfig : TestingClientConfiguration
    {
        void exec()
        {
            using ::mir::client::Surface;

            Surface mysurface(mir::test_socket_file(), 640, 480, 0);
            EXPECT_TRUE(mysurface.is_valid());
        }
    } client_config;

    launch_client_process(client_config);
}

TEST_F(BespokeDisplayServerTestFixture,
       after_disconnect_there_are_no_connected_sessions)
{
    struct ServerConfig : TestingServerConfiguration
    {
        std::shared_ptr<mf::ProtobufIpcFactory> make_ipc_factory(
            std::shared_ptr<mc::BufferAllocationStrategy> const& )
        {
            return std::make_shared<StubIpcFactory>(counter);
        }

        void on_exit(mir::DisplayServer* )
        {
            std::unique_lock<std::mutex> lock(counter.guard);
            if (counter.session_count != 1)
<<<<<<< HEAD
		std::wait_on_cv_for(
				    counter.wait_condition,
				    lock,
				    std::chrono::milliseconds(100));
=======
                counter.wait_condition.wait_for(lock, std::chrono::milliseconds(100));
            ASSERT_EQ(1, counter.session_count);
>>>>>>> a9a1354f

            if (counter.connected_sessions != 0)
		std::wait_on_cv_for(
				    counter.wait_condition,
				    lock,
				    std::chrono::milliseconds(100));

            EXPECT_EQ(0, counter.connected_sessions);
        }
        SessionCounter counter;
    } server_config;

    launch_server_process(server_config);

    struct ClientConfig : TestingClientConfiguration
    {
        void exec()
        {
            using ::mir::client::Surface;

            Surface mysurface(mir::test_socket_file(), 640, 480, 0);
            EXPECT_TRUE(mysurface.is_valid());
        }
    } client_config;

    launch_client_process(client_config);
}

TEST_F(BespokeDisplayServerTestFixture,
       can_connect_multiple_sessions)
{
    std::size_t const connections = 5;

    struct ServerConfig : TestingServerConfiguration
    {
        ServerConfig(int const connections) : connections(connections) {}

        std::shared_ptr<mf::ProtobufIpcFactory> make_ipc_factory(
            std::shared_ptr<mc::BufferAllocationStrategy> const& )
        {
            return std::make_shared<StubIpcFactory>(counter);
        }

        void on_exit(mir::DisplayServer* )
        {
            std::unique_lock<std::mutex> lock(counter.guard);
            if (counter.session_count != connections)
<<<<<<< HEAD
		std::wait_on_cv_for(counter.wait_condition,
				    lock,
				    std::chrono::milliseconds(100));
=======
                counter.wait_condition.wait_for(lock, std::chrono::milliseconds(100));
            ASSERT_EQ(connections, counter.session_count);

>>>>>>> a9a1354f
            if (counter.connected_sessions != 0)
		std::wait_on_cv_for(counter.wait_condition,
				    lock,
				    std::chrono::milliseconds(100));

            EXPECT_EQ(0, counter.connected_sessions);
        }
        SessionCounter counter;
        int connections;
    } server_config(connections);

    launch_server_process(server_config);

    struct ClientConfig : TestingClientConfiguration
    {
        void exec()
        {
            using ::mir::client::Surface;

            Surface mysurface(mir::test_socket_file(), 640, 480, 0);
            EXPECT_TRUE(mysurface.is_valid());
            std::this_thread::sleep_for(std::chrono::milliseconds(10));
        }
    } client_config;

    for (std::size_t i = 0; i != connections; ++i)
        launch_client_process(client_config);
}


#ifdef MIR_TODO // Sessions are no longer visible - but we will need a server-side object for each
namespace
{
struct SessionCollector
{
    SessionCollector() : sessions()
    {
    }

    SessionCollector(SessionCounter const &) = delete;

    void on_session_state(std::shared_ptr<mf::Session> const& session, mf::SessionState)
    {
      std::unique_lock<std::mutex> lock(guard);
        sessions[session->id()] = session;
        wait_condition.notify_one();
    }

  std::mutex guard;
  std::condition_variable wait_condition;
    std::map<int, std::shared_ptr<mf::Session>> sessions;
};
}

TEST_F(BespokeDisplayServerTestFixture,
       each_connection_attempt_results_in_a_session_with_a_unique_id)
{
    std::size_t const connections = 5;

    struct ServerConfig : TestingServerConfiguration
    {
        ServerConfig(int const connections) : connections(connections) {}

        std::shared_ptr<mir::frontend::Communicator> make_communicator()
        {
            auto comm(std::make_shared<mf::ProtobufAsioCommunicator>(mir::test_socket_file()));
            comm->signal_session_state().connect(
                boost::bind(&SessionCollector::on_session_state, &collector, _1, _2));
            return comm;
        }

        void on_exit(mir::DisplayServer* )
        {
	  std::unique_lock<std::mutex> lock(collector.guard);
            while (collector.sessions.size() != connections)
		std::wait_on_cv_for(collector.wait_condition, lock, std::chrono::milliseconds(5));
            EXPECT_EQ(connections, collector.sessions.size());

            collector.sessions.clear();
        }

        SessionCollector collector;
        std::size_t connections;
    } server_config(connections);

    launch_server_process(server_config);

    struct ClientConfig : TestingClientConfiguration
    {
        void exec()
        {
            namespace ba = boost::asio;
            namespace bal = boost::asio::local;
            namespace bs = boost::system;

            ba::io_service io_service;
            bal::stream_protocol::endpoint endpoint(mir::test_socket_file());
            bal::stream_protocol::socket socket(io_service);

            bs::error_code error;
            socket.connect(endpoint, error);

            EXPECT_TRUE(!error);
        }
    } client_config;

    for (std::size_t i = 0; i != connections; ++i)
        launch_client_process(client_config);
}
#endif // MIR_TODO
}
<|MERGE_RESOLUTION|>--- conflicted
+++ resolved
@@ -104,7 +104,7 @@
 
 TEST_F(BespokeDisplayServerTestFixture, server_announces_itself_on_startup)
 {
-    ASSERT_FALSE(mir::detect_server(mir::test_socket_file(), std::chrono::milliseconds(1000)));
+    ASSERT_FALSE(mir::detect_server(mir::test_socket_file(), std::chrono::milliseconds(0)));
 
     TestingServerConfiguration server_config;
 
@@ -174,15 +174,10 @@
         {
             std::unique_lock<std::mutex> lock(counter.guard);
             if (counter.session_count != 1)
-<<<<<<< HEAD
 		std::wait_on_cv_for(
 				    counter.wait_condition,
 				    lock,
 				    std::chrono::milliseconds(100));
-=======
-                counter.wait_condition.wait_for(lock, std::chrono::milliseconds(100));
-            ASSERT_EQ(1, counter.session_count);
->>>>>>> a9a1354f
 
             if (counter.connected_sessions != 0)
 		std::wait_on_cv_for(
@@ -230,15 +225,9 @@
         {
             std::unique_lock<std::mutex> lock(counter.guard);
             if (counter.session_count != connections)
-<<<<<<< HEAD
 		std::wait_on_cv_for(counter.wait_condition,
 				    lock,
 				    std::chrono::milliseconds(100));
-=======
-                counter.wait_condition.wait_for(lock, std::chrono::milliseconds(100));
-            ASSERT_EQ(connections, counter.session_count);
-
->>>>>>> a9a1354f
             if (counter.connected_sessions != 0)
 		std::wait_on_cv_for(counter.wait_condition,
 				    lock,
@@ -287,8 +276,8 @@
         wait_condition.notify_one();
     }
 
-  std::mutex guard;
-  std::condition_variable wait_condition;
+    std::mutex guard;
+    std::condition_variable wait_condition;
     std::map<int, std::shared_ptr<mf::Session>> sessions;
 };
 }
