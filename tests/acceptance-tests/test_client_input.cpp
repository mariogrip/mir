--- conflicted
+++ resolved
@@ -140,15 +140,9 @@
                     wrapped,
                     input_regions, positions, depths);
             });
-<<<<<<< HEAD
 
         HeadlessInProcessServer::SetUp();
 
-=======
-
-        HeadlessInProcessServer::SetUp();
-
->>>>>>> 90034b26
         depths[first] = ms::DepthId{0};
         positions[first] = geom::Rectangle{{0,0}, {surface_width, surface_height}};
     }
@@ -174,10 +168,7 @@
 }
 
 using namespace ::testing;
-<<<<<<< HEAD
-=======
 using namespace std::chrono_literals;
->>>>>>> 90034b26
 
 TEST_F(TestClientInput, clients_receive_keys)
 {
@@ -251,7 +242,6 @@
     first_client.all_events_received.wait_for_at_most_seconds(10);
 }
 
-<<<<<<< HEAD
 TEST_F(TestClientInput, clients_receive_many_button_events_inside_window)
 {
     Client first_client(new_connection(), first);
@@ -295,8 +285,6 @@
     first_client.all_events_received.wait_for_at_most_seconds(10);
 }
 
-=======
->>>>>>> 90034b26
 TEST_F(TestClientInput, multiple_clients_receive_pointer_inside_windows)
 {
     int const screen_width = screen_geometry.size.width.as_int();
@@ -332,7 +320,6 @@
 
     first_client.all_events_received.wait_for_at_most_seconds(2);
     second_client.all_events_received.wait_for_at_most_seconds(2);
-<<<<<<< HEAD
 }
 
 TEST_F(TestClientInput, clients_do_not_receive_pointer_outside_input_region)
@@ -541,8 +528,8 @@
     EXPECT_CALL(first_client, handle_input(mt::KeyDownEvent()))
         .WillOnce(mt::WakeUp(&first_client.all_events_received));
 
-    auto key_event = mir::events::make_event(MirInputDeviceId{0}, std::chrono::nanoseconds(0), mir_keyboard_action_down, 0, KEY_M,
-        mir_input_event_modifier_none);
+    auto key_event = mir::events::make_event(MirInputDeviceId{0}, 0ns, mir_keyboard_action_down, 0, KEY_M,
+                                             mir_input_event_modifier_none);
 
     server.the_shell()->focused_surface()->consume(*key_event);
 
@@ -570,245 +557,6 @@
 
 TEST_F(TestClientInput, keymap_changes_change_keycode_received)
 {
-=======
-}
-
-TEST_F(TestClientInput, clients_do_not_receive_pointer_outside_input_region)
-{
-    int const client_height = surface_height;
-    int const client_width = surface_width;
-
-    input_regions[first] = {{{0, 0}, {client_width - 80, client_height}},
-                            {{client_width - 20, 0}, {client_width - 80, client_height}}};
-
-    Client first_client(new_connection(), first);
-
-    EXPECT_CALL(first_client, handle_input(mt::PointerEnterEvent())).Times(AnyNumber());
-    EXPECT_CALL(first_client, handle_input(mt::PointerLeaveEvent())).Times(AnyNumber());
-    EXPECT_CALL(first_client, handle_input(mt::PointerMovementEvent())).Times(AnyNumber());
-
-    {
-        // We should see two of the three button pairs.
-        InSequence seq;
-        EXPECT_CALL(first_client, handle_input(mt::ButtonDownEvent(1, 1)));
-        EXPECT_CALL(first_client, handle_input(mt::ButtonUpEvent(1, 1)));
-        EXPECT_CALL(first_client, handle_input(mt::ButtonDownEvent(99, 99)));
-        EXPECT_CALL(first_client, handle_input(mt::ButtonUpEvent(99, 99)))
-            .WillOnce(mt::WakeUp(&first_client.all_events_received));
-    }
-
-    // First we will move the cursor in to the input region on the left side of
-    // the window. We should see a click here.
-    fake_mouse->emit_event(mis::a_pointer_event().with_movement(1, 1));
-    fake_mouse->emit_event(mis::a_button_down_event().of_button(BTN_LEFT).with_action(mis::EventAction::Down));
-    fake_mouse->emit_event(mis::a_button_up_event().of_button(BTN_LEFT));
-
-    // Now in to the dead zone in the center of the window. We should not see
-    // a click here.
-    fake_mouse->emit_event(mis::a_pointer_event().with_movement(49, 49));
-    fake_mouse->emit_event(mis::a_button_down_event().of_button(BTN_LEFT).with_action(mis::EventAction::Down));
-    fake_mouse->emit_event(mis::a_button_up_event().of_button(BTN_LEFT));
-
-    // Now in to the right edge of the window, in the right input region.
-    // Again we should see a click.
-    fake_mouse->emit_event(mis::a_pointer_event().with_movement(49, 49));
-    fake_mouse->emit_event(mis::a_button_down_event().of_button(BTN_LEFT).with_action(mis::EventAction::Down));
-    fake_mouse->emit_event(mis::a_button_up_event().of_button(BTN_LEFT));
-
-    first_client.all_events_received.wait_for_at_most_seconds(5);
-}
-
-TEST_F(TestClientInput, scene_obscure_motion_events_by_stacking)
-{
-    auto smaller_geometry = screen_geometry;
-    smaller_geometry.size.width =
-        geom::Width{screen_geometry.size.width.as_uint32_t() / 2};
-
-    positions[first] = screen_geometry;
-    positions[second] = smaller_geometry;
-    depths[second] = ms::DepthId{1};
-
-    Client first_client(new_connection(), first);
-    Client second_client(new_connection(), second);
-
-    EXPECT_CALL(first_client, handle_input(mt::PointerEnterEvent())).Times(AnyNumber());
-    EXPECT_CALL(first_client, handle_input(mt::PointerLeaveEvent())).Times(AnyNumber());
-    EXPECT_CALL(first_client, handle_input(mt::PointerMovementEvent())).Times(AnyNumber());
-    {
-        // We should only see one button event sequence.
-        InSequence seq;
-        EXPECT_CALL(first_client, handle_input(mt::ButtonDownEvent(501, 1)));
-        EXPECT_CALL(first_client, handle_input(mt::ButtonUpEvent(501, 1)))
-            .WillOnce(mt::WakeUp(&first_client.all_events_received));
-    }
-
-    EXPECT_CALL(second_client, handle_input(mt::PointerEnterEvent())).Times(AnyNumber());
-    EXPECT_CALL(second_client, handle_input(mt::PointerLeaveEvent())).Times(AnyNumber());
-    EXPECT_CALL(second_client, handle_input(mt::PointerMovementEvent())).Times(AnyNumber());
-    {
-        // Likewise we should only see one button sequence.
-        InSequence seq;
-        EXPECT_CALL(second_client, handle_input(mt::ButtonDownEvent(1, 1)));
-        EXPECT_CALL(second_client, handle_input(mt::ButtonUpEvent(1, 1)))
-            .WillOnce(mt::WakeUp(&second_client.all_events_received));
-    }
-
-    // First we will move the cursor in to the region where client 2 obscures client 1
-    fake_mouse->emit_event(mis::a_pointer_event().with_movement(1, 1));
-    fake_mouse->emit_event(
-        mis::a_button_down_event().of_button(BTN_LEFT).with_action(mis::EventAction::Down));
-    fake_mouse->emit_event(mis::a_button_up_event().of_button(BTN_LEFT));
-    // Now we move to the unobscured region of client 1
-    fake_mouse->emit_event(mis::a_pointer_event().with_movement(500, 0));
-    fake_mouse->emit_event(mis::a_button_down_event().of_button(BTN_LEFT).with_action(mis::EventAction::Down));
-    fake_mouse->emit_event(mis::a_button_up_event().of_button(BTN_LEFT));
-
-    first_client.all_events_received.wait_for_at_most_seconds(5);
-    second_client.all_events_received.wait_for_at_most_seconds(5);
-}
-
-TEST_F(TestClientInput, hidden_clients_do_not_receive_pointer_events)
-{
-    depths[second] = ms::DepthId{1};
-    positions[second] = {{0,0}, {surface_width, surface_height}};
-
-    Client first_client(new_connection(), first);
-    Client second_client(new_connection(), second);
-
-    EXPECT_CALL(second_client, handle_input(mt::PointerEnterEvent())).Times(AnyNumber());
-    EXPECT_CALL(second_client, handle_input(mt::PointerLeaveEvent())).Times(AnyNumber());
-    EXPECT_CALL(second_client, handle_input(mt::PointerEventWithPosition(1, 1)))
-        .WillOnce(mt::WakeUp(&second_client.all_events_received));
-
-    EXPECT_CALL(first_client, handle_input(mt::PointerEnterEvent())).Times(AnyNumber());
-    EXPECT_CALL(first_client, handle_input(mt::PointerLeaveEvent())).Times(AnyNumber());
-    EXPECT_CALL(first_client, handle_input(mt::PointerEventWithPosition(2, 2)))
-        .WillOnce(mt::WakeUp(&first_client.all_events_received));
-
-    // We send one event and then hide the surface on top before sending the next.
-    // So we expect each of the two surfaces to receive one event
-    fake_mouse->emit_event(mis::a_pointer_event().with_movement(1,1));
-
-    second_client.all_events_received.wait_for_at_most_seconds(2);
-
-    server.the_shell()->focused_session()->hide();
-
-    fake_mouse->emit_event(mis::a_pointer_event().with_movement(1,1));
-    first_client.all_events_received.wait_for_at_most_seconds(2);
-}
-
-TEST_F(TestClientInput, clients_receive_pointer_within_coordinate_system_of_window)
-{
-    int const screen_width = screen_geometry.size.width.as_int();
-    int const screen_height = screen_geometry.size.height.as_int();
-    int const client_height = screen_height / 2;
-    int const client_width = screen_width / 2;
-
-    positions[first] = {{screen_width / 2, screen_height / 2}, {client_width, client_height}};
-
-    Client first_client(new_connection(), first);
-
-    InSequence seq;
-    EXPECT_CALL(first_client, handle_input(mt::PointerEnterEvent()));
-    EXPECT_CALL(first_client, handle_input(mt::PointerEventWithPosition(80, 170)))
-        .Times(AnyNumber())
-        .WillOnce(mt::WakeUp(&first_client.all_events_received));
-
-    server.the_shell()->focused_surface()->move_to(geom::Point{screen_width / 2 - 40, screen_height / 2 - 80});
-
-    fake_mouse->emit_event(mis::a_pointer_event().with_movement(screen_width / 2 + 40, screen_height / 2 + 90));
-
-    first_client.all_events_received.wait_for_at_most_seconds(2);
-}
-
-// TODO: Consider tests for more input devices with custom mapping (i.e. joysticks...)
-TEST_F(TestClientInput, usb_direct_input_devices_work)
-{
-    float const minimum_touch = mtf::FakeInputDevice::minimum_touch_axis_value;
-    float const maximum_touch = mtf::FakeInputDevice::maximum_touch_axis_value;
-    auto const display_width = screen_geometry.size.width.as_float();
-    auto const display_height = screen_geometry.size.height.as_float();
-
-    // We place a click 10% in to the touchscreens space in both axis,
-    // and a second at 0,0. Thus we expect to see a click at
-    // .1*screen_width/height and a second at zero zero.
-    float const abs_touch_x_1 = minimum_touch + (maximum_touch - minimum_touch) * 0.1f;
-    float const abs_touch_y_1 = minimum_touch + (maximum_touch - minimum_touch) * 0.1f;
-    float const abs_touch_x_2 = 0;
-    float const abs_touch_y_2 = 0;
-
-    float const expected_scale_x = display_width / (maximum_touch - minimum_touch + 1.0f);
-    float const expected_scale_y = display_height / (maximum_touch - minimum_touch + 1.0f);
-
-    float const expected_motion_x_1 = expected_scale_x * abs_touch_x_1;
-    float const expected_motion_y_1 = expected_scale_y * abs_touch_y_1;
-    float const expected_motion_x_2 = expected_scale_x * abs_touch_x_2;
-    float const expected_motion_y_2 = expected_scale_y * abs_touch_y_2;
-
-    positions[first] = screen_geometry;
-
-    Client first_client(new_connection(), first);
-
-    InSequence seq;
-    EXPECT_CALL(first_client, handle_input(
-        mt::TouchEvent(expected_motion_x_1, expected_motion_y_1)));
-    EXPECT_CALL(first_client, handle_input(
-        mt::TouchEventInDirection(expected_motion_x_1,
-                                  expected_motion_y_1,
-                                  expected_motion_x_2,
-                                  expected_motion_y_2)))
-        .Times(AnyNumber())
-        .WillOnce(mt::WakeUp(&first_client.all_events_received));
-
-    fake_touch_screen->emit_event(mis::a_touch_event()
-                                  .at_position({abs_touch_x_1, abs_touch_y_1}));
-    // Sleep here to trigger more failures (simulate slow machine)
-    // TODO why would that cause failures?b
-    std::this_thread::sleep_for(std::chrono::milliseconds(10));
-    fake_touch_screen->emit_event(mis::a_touch_event()
-                                  .with_action(mis::TouchParameters::Action::Move)
-                                  .at_position({abs_touch_x_2, abs_touch_y_2}));
-
-    first_client.all_events_received.wait_for_at_most_seconds(2);
-}
-
-TEST_F(TestClientInput, send_mir_input_events_through_surface)
-{
-    Client first_client(new_connection(), first);
-
-    EXPECT_CALL(first_client, handle_input(mt::KeyDownEvent()))
-        .WillOnce(mt::WakeUp(&first_client.all_events_received));
-
-    auto key_event = mir::events::make_event(MirInputDeviceId{0}, 0ns, mir_keyboard_action_down, 0, KEY_M,
-                                             mir_input_event_modifier_none);
-
-    server.the_shell()->focused_surface()->consume(*key_event);
-
-    first_client.all_events_received.wait_for_at_most_seconds(2);
-}
-
-TEST_F(TestClientInput, clients_receive_keymap_change_events)
-{
-    Client first_client(new_connection(), first);
-
-    xkb_rule_names names;
-    names.rules = "evdev";
-    names.model = "pc105";
-    names.layout = "dvorak";
-    names.variant = "";
-    names.options = "";
-
-    EXPECT_CALL(first_client, handle_keymap(mt::KeymapEventWithRules(names)))
-        .Times(1)
-        .WillOnce(mt::WakeUp(&first_client.all_events_received));
-
-    server.the_shell()->focused_surface()->set_keymap(names);
-    first_client.all_events_received.wait_for_at_most_seconds(2);
-}
-
-TEST_F(TestClientInput, keymap_changes_change_keycode_received)
-{
->>>>>>> 90034b26
     Client first_client(new_connection(), first);
 
     xkb_rule_names names;
