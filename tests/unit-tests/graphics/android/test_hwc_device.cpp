/*
 * Copyright © 2013 Canonical Ltd.
 *
 * This program is free software: you can redistribute it and/or modify
 * it under the terms of the GNU General Public License version 3 as
 * published by the Free Software Foundation.
 *
 * This program is distributed in the hope that it will be useful,
 * but WITHOUT ANY WARRANTY; without even the implied warranty of
 * MERCHANTABILITY or FITNESS FOR A PARTICULAR PURPOSE.  See the
 * GNU General Public License for more details.
 *
 * You should have received a copy of the GNU General Public License
 * along with this program.  If not, see <http://www.gnu.org/licenses/>.
 *
 * Authored by: Kevin DuBois <kevin.dubois@canonical.com>
 */

#include "src/server/graphics/android/hwc11_device.h"
#include "src/server/graphics/android/hwc_layerlist.h"
#include "src/server/graphics/android/fb_device.h"
#include "mir_test_doubles/mock_hwc_composer_device_1.h"
#include "mir_test_doubles/mock_android_buffer.h"
#include "mir_test_doubles/mock_display_support_provider.h"

#include <thread>
#include <chrono>
#include <stdexcept>
#include <memory>
#include <gtest/gtest.h>

namespace mga=mir::graphics::android;
namespace mtd=mir::test::doubles;
namespace geom=mir::geometry;

namespace
{
struct MockHWCOrganizer : public mga::HWCLayerOrganizer
{
    ~MockHWCOrganizer() noexcept {}
    MOCK_CONST_METHOD0(native_list, mga::LayerList const&());
    MOCK_METHOD1(set_fb_target, void(std::shared_ptr<mga::AndroidBuffer> const&));
};

struct HWCDummyLayer : public mga::HWCDefaultLayer
{
    HWCDummyLayer()
     : HWCDefaultLayer({})
    {
    }
};
}

class HWCDevice : public ::testing::Test
{
protected:
    virtual void SetUp()
    {
        mock_device = std::make_shared<testing::NiceMock<mtd::MockHWCComposerDevice1>>();
<<<<<<< HEAD
        mock_fbdev = std::make_shared<mtd::MockDisplaySupportProvider>();
        mock_organizer = std::make_shared<MockHWCOrganizer>();
=======
        mock_fbdev = std::make_shared<testing::NiceMock<MockFBDevice>>();
        mock_organizer = std::make_shared<testing::NiceMock<MockHWCOrganizer>>();
>>>>>>> fd6f932e
    }

    std::shared_ptr<MockHWCOrganizer> mock_organizer;
    std::shared_ptr<mtd::MockHWCComposerDevice1> mock_device;
    std::shared_ptr<mtd::MockDisplaySupportProvider> mock_fbdev;
};

TEST_F(HWCDevice, test_proc_registration)
{
    using namespace testing;

    hwc_procs_t const* procs;
    EXPECT_CALL(*mock_device, registerProcs_interface(mock_device.get(), _))
        .Times(1)
        .WillOnce(SaveArg<1>(&procs));

    mga::HWC11Device device(mock_device, mock_organizer, mock_fbdev);

    EXPECT_NE(nullptr, procs->invalidate);
    EXPECT_NE(nullptr, procs->vsync);
    EXPECT_NE(nullptr, procs->hotplug);
}

TEST_F(HWCDevice, test_vsync_activation_comes_after_proc_registration)
{
    using namespace testing;

    InSequence sequence_enforcer;
    EXPECT_CALL(*mock_device, registerProcs_interface(mock_device.get(),_))
        .Times(1);
    EXPECT_CALL(*mock_device, eventControl_interface(mock_device.get(), 0, HWC_EVENT_VSYNC, 1))
        .Times(1)
        .WillOnce(Return(0));

    mga::HWC11Device device(mock_device, mock_organizer, mock_fbdev);
    testing::Mock::VerifyAndClearExpectations(mock_device.get());
}

TEST_F(HWCDevice, test_vsync_activation_failure_throws)
{
    using namespace testing;

    EXPECT_CALL(*mock_device, eventControl_interface(mock_device.get(), 0, HWC_EVENT_VSYNC, 1))
        .Times(1)
        .WillOnce(Return(-EINVAL));

    EXPECT_THROW({
        mga::HWC11Device device(mock_device, mock_organizer, mock_fbdev);
    }, std::runtime_error);
}

namespace
{
static mga::HWC11Device *global_device;
void* waiting_device(void*)
{
    global_device->wait_for_vsync();
    return NULL;
}
}

TEST_F(HWCDevice, test_vsync_hook_waits)
{
    mga::HWC11Device device(mock_device, mock_organizer, mock_fbdev);
    global_device = &device;

    pthread_t thread;
    pthread_create(&thread, NULL, waiting_device, NULL);

    std::this_thread::sleep_for(std::chrono::milliseconds(5));

    void* retval;
    auto error = pthread_tryjoin_np(thread, &retval);
    ASSERT_EQ(EBUSY, error);

    device.notify_vsync();
    error = pthread_join(thread, &retval);
    ASSERT_EQ(0, error);

}

TEST_F(HWCDevice, test_vsync_hook_from_hwc_unblocks_wait)
{
    using namespace testing;

    hwc_procs_t const* procs;
    EXPECT_CALL(*mock_device, registerProcs_interface(mock_device.get(), _))
        .Times(1)
        .WillOnce(SaveArg<1>(&procs));

    mga::HWC11Device device(mock_device, mock_organizer, mock_fbdev);
    global_device = &device;

    pthread_t thread;
    pthread_create(&thread, NULL, waiting_device, NULL);

    std::this_thread::sleep_for(std::chrono::milliseconds(5));

    void* retval;
    auto error = pthread_tryjoin_np(thread, &retval);
    ASSERT_EQ(EBUSY, error);

    procs->vsync(procs, 0, 0);
    error = pthread_join(thread, &retval);
    ASSERT_EQ(0, error);
}

TEST_F(HWCDevice, test_hwc_gles_set_empty_layerlist)
{
    using namespace testing;

    mga::HWC11Device device(mock_device, mock_organizer, mock_fbdev);

    mga::LayerList empty_list;
    EXPECT_CALL(*mock_organizer, native_list())
        .Times(1)
        .WillOnce(ReturnRef(empty_list));
    EXPECT_CALL(*mock_device, set_interface(mock_device.get(), HWC_NUM_DISPLAY_TYPES, _))
        .Times(1);

    device.commit_frame();

    EXPECT_EQ(empty_list.size(), mock_device->display0_content.numHwLayers);

    EXPECT_EQ(-1, mock_device->display0_content.retireFenceFd);
}

TEST_F(HWCDevice, test_hwc_gles_set_gets_layerlist)
{
    using namespace testing;

    mga::HWC11Device device(mock_device, mock_organizer, mock_fbdev);

    mga::LayerList fb_list;
    fb_list.push_back(std::make_shared<HWCDummyLayer>());

    EXPECT_CALL(*mock_organizer, native_list())
        .Times(1)
        .WillOnce(ReturnRef(fb_list));
    EXPECT_CALL(*mock_device, set_interface(mock_device.get(), HWC_NUM_DISPLAY_TYPES, _))
        .Times(1);

    device.commit_frame();

    EXPECT_EQ(fb_list.size(), mock_device->display0_content.numHwLayers);
}

TEST_F(HWCDevice, test_hwc_gles_set_error)
{
    using namespace testing;

    mga::HWC11Device device(mock_device, mock_organizer, mock_fbdev);
    mga::LayerList fb_list;
    fb_list.push_back(std::make_shared<HWCDummyLayer>());

    EXPECT_CALL(*mock_organizer, native_list())
        .Times(1)
        .WillOnce(ReturnRef(fb_list));
    EXPECT_CALL(*mock_device, set_interface(mock_device.get(), HWC_NUM_DISPLAY_TYPES, _))
        .Times(1)
        .WillOnce(Return(-1));

    EXPECT_THROW({
        device.commit_frame();
    }, std::runtime_error);
}

TEST_F(HWCDevice, test_hwc_turns_on_display_after_proc_registration)
{
    using namespace testing;
    InSequence sequence_enforcer;
    EXPECT_CALL(*mock_device, registerProcs_interface(mock_device.get(),_))
        .Times(1);
    EXPECT_CALL(*mock_device, blank_interface(mock_device.get(), HWC_DISPLAY_PRIMARY, 0))
        .Times(1);

    mga::HWC11Device device(mock_device, mock_organizer, mock_fbdev);
    testing::Mock::VerifyAndClearExpectations(mock_device.get());
}

TEST_F(HWCDevice, test_hwc_throws_on_blank_error)
{
    using namespace testing;

    EXPECT_CALL(*mock_device, blank_interface(mock_device.get(), HWC_DISPLAY_PRIMARY, 0))
        .Times(1)
        .WillOnce(Return(-1));

    EXPECT_THROW({
        mga::HWC11Device device(mock_device, mock_organizer, mock_fbdev);
    }, std::runtime_error);
}

TEST_F(HWCDevice, test_hwc_display_is_deactivated_on_destroy)
{
    auto device = std::make_shared<mga::HWC11Device>(mock_device, mock_organizer, mock_fbdev);

    EXPECT_CALL(*mock_device, blank_interface(mock_device.get(), HWC_DISPLAY_PRIMARY, 1))
        .Times(1);
    EXPECT_CALL(*mock_device, eventControl_interface(mock_device.get(), HWC_DISPLAY_PRIMARY, HWC_EVENT_VSYNC, 0))
        .Times(1);
    device.reset();
}

TEST_F(HWCDevice, test_hwc_device_display_config)
{
    using namespace testing;

    unsigned int hwc_configs = 0xA1;
    EXPECT_CALL(*mock_device, getDisplayConfigs_interface(mock_device.get(),HWC_DISPLAY_PRIMARY,_,Pointee(1)))
        .Times(1)
        .WillOnce(DoAll(SetArgPointee<2>(hwc_configs), Return(0)));

    mga::HWC11Device device(mock_device, mock_organizer, mock_fbdev);
}

//apparently this can happen if the display is in the 'unplugged state'
TEST_F(HWCDevice, test_hwc_device_display_config_failure_throws)
{
    using namespace testing;

    EXPECT_CALL(*mock_device, getDisplayConfigs_interface(mock_device.get(),HWC_DISPLAY_PRIMARY,_,_))
        .Times(1)
        .WillOnce(Return(-1));

    EXPECT_THROW({
        mga::HWC11Device device(mock_device, mock_organizer, mock_fbdev);
    }, std::runtime_error);
}

namespace
{
static int const display_width = 180;
static int const display_height = 1010101;

static int display_attribute_handler(struct hwc_composer_device_1*, int, uint32_t,
                                     const uint32_t* attribute_list, int32_t* values)
{
    EXPECT_EQ(attribute_list[0], HWC_DISPLAY_WIDTH);
    EXPECT_EQ(attribute_list[1], HWC_DISPLAY_HEIGHT);
    EXPECT_EQ(attribute_list[2], HWC_DISPLAY_NO_ATTRIBUTE);

    values[0] = display_width;
    values[1] = display_height;
    return 0;
}

TEST_F(HWCDevice, test_hwc_device_display_width_height)
{
    using namespace testing;

    int hwc_configs = 0xA1;
    EXPECT_CALL(*mock_device, getDisplayConfigs_interface(mock_device.get(),HWC_DISPLAY_PRIMARY,_,_))
        .Times(1)
        .WillOnce(DoAll(SetArgPointee<2>(hwc_configs), Return(0)));

    mga::HWC11Device device(mock_device, mock_organizer, mock_fbdev);
 
    EXPECT_CALL(*mock_device, getDisplayAttributes_interface(mock_device.get(), HWC_DISPLAY_PRIMARY,hwc_configs,_,_))
        .Times(1)
        .WillOnce(Invoke(display_attribute_handler));

    auto size = device.display_size();
    EXPECT_EQ(size.width.as_uint32_t(),  static_cast<unsigned int>(display_width));
    EXPECT_EQ(size.height.as_uint32_t(), static_cast<unsigned int>(display_height));
}
}

TEST_F(HWCDevice, hwc_device_reports_2_fbs_available_by_default)
{
    mga::HWC11Device device(mock_device, mock_organizer, mock_fbdev);
    EXPECT_EQ(2u, device.number_of_framebuffers_available());
}

TEST_F(HWCDevice, hwc_device_reports_abgr_8888_by_default)
{
    mga::HWC11Device device(mock_device, mock_organizer, mock_fbdev);
    EXPECT_EQ(geom::PixelFormat::abgr_8888, device.display_format());
}

TEST_F(HWCDevice, hwc_device_set_next_frontbuffer_adds_to_layerlist)
{
    std::shared_ptr<mga::AndroidBuffer> mock_buffer = std::make_shared<mtd::MockAndroidBuffer>();
    EXPECT_CALL(*mock_organizer, set_fb_target(mock_buffer))
        .Times(1);
 
    mga::HWC11Device device(mock_device, mock_organizer, mock_fbdev);
    device.set_next_frontbuffer(mock_buffer);
}

TEST_F(HWCDevice, hwc_device_set_next_frontbuffer_posts)
{
    std::shared_ptr<mga::AndroidBuffer> mock_buffer = std::make_shared<mtd::MockAndroidBuffer>();
    EXPECT_CALL(*mock_fbdev, set_next_frontbuffer(mock_buffer))
        .Times(1);

    mga::HWC11Device device(mock_device, mock_organizer, mock_fbdev);
    device.set_next_frontbuffer(mock_buffer);
}<|MERGE_RESOLUTION|>--- conflicted
+++ resolved
@@ -57,13 +57,8 @@
     virtual void SetUp()
     {
         mock_device = std::make_shared<testing::NiceMock<mtd::MockHWCComposerDevice1>>();
-<<<<<<< HEAD
-        mock_fbdev = std::make_shared<mtd::MockDisplaySupportProvider>();
-        mock_organizer = std::make_shared<MockHWCOrganizer>();
-=======
-        mock_fbdev = std::make_shared<testing::NiceMock<MockFBDevice>>();
+        mock_fbdev = std::make_shared<testing::NiceMock<mtd::MockDisplaySupportProvider>>();
         mock_organizer = std::make_shared<testing::NiceMock<MockHWCOrganizer>>();
->>>>>>> fd6f932e
     }
 
     std::shared_ptr<MockHWCOrganizer> mock_organizer;
