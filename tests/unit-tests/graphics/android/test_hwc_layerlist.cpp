--- conflicted
+++ resolved
@@ -127,7 +127,6 @@
     hwc_layer_1_t comp_layer;
 };
 
-<<<<<<< HEAD
 TEST_F(HWCLayerListTest, list_defaults)
 {
     mga::LayerList layerlist;
@@ -167,13 +166,9 @@
 }
 
 TEST_F(HWCLayerListTest, fb_target_set)
-=======
-TEST_F(HWCLayerListTest, hwc_list_creation)
->>>>>>> 167a3b3f
-{
-    mga::FBTargetLayerList layerlist;
-
-<<<<<<< HEAD
+{
+    mga::FBTargetLayerList layerlist;
+
     layerlist.set_fb_target(mock_buffer);
 
     layerlist.with_native_list([this](hwc_display_contents_1_t& list)
@@ -182,24 +177,6 @@
         EXPECT_THAT(set_skip_layer, MatchesLayer(list.hwLayers[0]));
         EXPECT_THAT(set_target_layer, MatchesLayer(list.hwLayers[1]));
     });
-=======
-    mga::ForceGLLayer surface_layer(*native_handle_1);
-    mga::FramebufferLayer target_layer(*native_handle_1);
-    mga::LayerList layerlist({
-        surface_layer,
-        target_layer});
-
-    auto list = layerlist.native_list();
-    EXPECT_EQ(-1, list->retireFenceFd);
-    EXPECT_EQ(HWC_GEOMETRY_CHANGED, list->flags);
-    /* note, mali hwc1.1 actually falsely returns if these are not set to something. set to garbage */
-    EXPECT_NE(nullptr, list->dpy);
-    EXPECT_NE(nullptr, list->sur);
-
-    ASSERT_EQ(2u, list->numHwLayers);
-    EXPECT_THAT(surface_layer, MatchesLayer(list->hwLayers[0]));
-    EXPECT_THAT(target_layer, MatchesLayer(list->hwLayers[1]));
->>>>>>> 167a3b3f
 }
 
 TEST_F(HWCLayerListTest, fbtarget_list_update)
@@ -225,7 +202,6 @@
     /* update FB target */
     layerlist.set_fb_target(mock_buffer);
 
-<<<<<<< HEAD
     layerlist.with_native_list([this](hwc_display_contents_1_t& list)
     {
         target_layer.handle = native_handle_1.handle();
@@ -259,39 +235,12 @@
     });
 
     EXPECT_EQ(release_fence, layerlist.fb_target_fence());
-=======
-    int handle_fence = 442;
-    EXPECT_CALL(*native_handle_2, copy_fence())
-        .Times(1)
-        .WillOnce(Return(handle_fence));
-
-    mga::LayerList layerlist({
-        mga::ForceGLLayer(*native_handle_1),
-        mga::FramebufferLayer(*native_handle_1)});
-    layerlist.set_fb_target(native_handle_2);
-
-    auto list = layerlist.native_list();
-    ASSERT_EQ(2u, list->numHwLayers);
-    EXPECT_EQ(-1, list->hwLayers[0].acquireFenceFd);
-    hwc_rect_t expected_rect{0, 0, width, height};
-    EXPECT_THAT(list->hwLayers[0].displayFrame, MatchesRect(expected_rect, "dispframe"));
-    EXPECT_THAT(list->hwLayers[1].displayFrame, MatchesRect(expected_rect, "dispframe"));
-    EXPECT_EQ(list->hwLayers[0].handle, native_handle_2->handle());
-    EXPECT_EQ(list->hwLayers[1].handle, native_handle_2->handle());
-    EXPECT_EQ(handle_fence, list->hwLayers[1].acquireFenceFd);
->>>>>>> 167a3b3f
 }
 
 TEST_F(HWCLayerListTest, retire_fence)
 {
     int release_fence = 381;
-<<<<<<< HEAD
-    mga::FBTargetLayerList layerlist;
-=======
-    mga::LayerList layerlist({
-        mga::ForceGLLayer(*native_handle_1),
-        mga::FramebufferLayer(*native_handle_1)});
->>>>>>> 167a3b3f
+    mga::FBTargetLayerList layerlist;
 
     layerlist.with_native_list([this, &release_fence](hwc_display_contents_1_t& list)
     {
