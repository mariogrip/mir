--- conflicted
+++ resolved
@@ -72,12 +72,8 @@
     MirOrientation orientation{mir_orientation_normal};
     mga::DisplayBuffer db{
         mga::DisplayName::primary,
-<<<<<<< HEAD
-        std::move(list),
-=======
         std::unique_ptr<mga::LayerList>(
             new mga::LayerList(std::make_shared<mga::IntegerSourceCrop>(), {})),
->>>>>>> 2a9a0357
         mock_fb_bundle,
         mock_display_device,
         native_window,
@@ -112,11 +108,7 @@
 {
     using namespace testing;
     mga::DisplayName external{mga::DisplayName::external};
-<<<<<<< HEAD
-    list.reset(new mga::LayerList(std::make_shared<mga::IntegerSourceCrop>(), {}));
-=======
     std::unique_ptr<mga::LayerList> list(new mga::LayerList(std::make_shared<mga::IntegerSourceCrop>(), {}));
->>>>>>> 2a9a0357
     EXPECT_CALL(*mock_display_device, commit(external, Ref(*list), _, _));
 
     mga::DisplayBuffer db{
