--- conflicted
+++ resolved
@@ -384,7 +384,6 @@
     Mock::VerifyAndClearExpectations(&mock_requests);
 }
 
-<<<<<<< HEAD
 TEST_F(StartedBufferVault, scaling_resizes_buffers_right_away)
 {
     mp::Buffer package4;
@@ -403,7 +402,15 @@
 
     auto b3 = vault.withdraw().get().buffer;
     EXPECT_THAT(b3->size(), Eq(new_size));
-
+}
+
+TEST_F(BufferVault, notifies_requests_when_disconnected)
+{
+    mcl::BufferVault vault(mt::fake_shared(mock_factory), mt::fake_shared(mock_requests),
+        size, format, usage, initial_nbuffers);
+
+    EXPECT_CALL(mock_requests, disconnected());
+    vault.disconnected();
 }
 
 TEST_F(StartedBufferVault, buffer_count_remains_the_same_after_scaling)
@@ -447,14 +454,6 @@
         vault.wire_transfer_inbound(buffers[(i+1)%3]);
     }
     Mock::VerifyAndClearExpectations(&mock_requests);
-=======
-TEST_F(BufferVault, notifies_requests_when_disconnected)
-{
-    mcl::BufferVault vault(mt::fake_shared(mock_factory), mt::fake_shared(mock_requests),
-        size, format, usage, initial_nbuffers);
-
-    EXPECT_CALL(mock_requests, disconnected());
-    vault.disconnected();
 }
 
 TEST_F(BufferVault, waiting_threads_give_future_error_if_disconnected)
@@ -467,5 +466,4 @@
     EXPECT_THROW({
         future.get();
     }, std::exception);
->>>>>>> 07f62e2b
 }