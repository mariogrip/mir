/*
 * Copyright © 2012 Canonical Ltd.
 *
 * This program is free software: you can redistribute it and/or modify
 * it under the terms of the GNU General Public License version 3 as
 * published by the Free Software Foundation.
 *
 * This program is distributed in the hope that it will be useful,
 * but WITHOUT ANY WARRANTY; without even the implied warranty of
 * MERCHANTABILITY or FITNESS FOR A PARTICULAR PURPOSE.  See the
 * GNU General Public License for more details.
 *
 * You should have received a copy of the GNU General Public License
 * along with this program.  If not, see <http://www.gnu.org/licenses/>.
 *
 * Authored by: Thomas Voss <thomas.voss@canonical.com>
 */

#include "src/server/scene/basic_surface.h"
<<<<<<< HEAD
#include "src/server/scene/surface_data.h"
=======
>>>>>>> 6c3a65d9
#include "mir/scene/scene_report.h"
#include "mir/shell/surface_creation_parameters.h"
#include "mir/input/input_channel.h"

#include "mir_test_doubles/mock_buffer_stream.h"
#include "mir_test_doubles/mock_input_surface.h"
#include "mir_test_doubles/mock_compositing_criteria.h"
#include "mir_test_doubles/stub_buffer.h"
#include "mir_test/fake_shared.h"

#include "gmock_set_arg.h"
#include <gmock/gmock.h>
#include <gtest/gtest.h>

#include <stdexcept>

namespace ms = mir::scene;
namespace msh = mir::shell;
namespace mg = mir::graphics;
namespace mi = mir::input;
namespace geom = mir::geometry;
namespace mt = mir::test;
namespace mtd = mt::doubles;

namespace
{
struct MockInputChannel : public mi::InputChannel
{
    MOCK_CONST_METHOD0(server_fd, int());
    MOCK_CONST_METHOD0(client_fd, int());
};
}

TEST(SurfaceCreationParametersTest, default_creation_parameters)
{
    using namespace geom;
    msh::SurfaceCreationParameters params;

    geom::Point const default_point{geom::X{0}, geom::Y{0}};

    EXPECT_EQ(std::string(), params.name);
    EXPECT_EQ(Width(0), params.size.width);
    EXPECT_EQ(Height(0), params.size.height);
    EXPECT_EQ(default_point, params.top_left);
    EXPECT_EQ(mg::BufferUsage::undefined, params.buffer_usage);
    EXPECT_EQ(mir_pixel_format_invalid, params.pixel_format);

    EXPECT_EQ(msh::a_surface(), params);
}

TEST(SurfaceCreationParametersTest, builder_mutators)
{
    using namespace geom;
    Size const size{1024, 768};
    mg::BufferUsage const usage{mg::BufferUsage::hardware};
    MirPixelFormat const format{mir_pixel_format_abgr_8888};
    std::string name{"surface"};

    auto params = msh::a_surface().of_name(name)
                                 .of_size(size)
                                 .of_buffer_usage(usage)
                                 .of_pixel_format(format);

    EXPECT_EQ(name, params.name);
    EXPECT_EQ(size, params.size);
    EXPECT_EQ(usage, params.buffer_usage);
    EXPECT_EQ(format, params.pixel_format);
}

TEST(SurfaceCreationParametersTest, equality)
{
    using namespace geom;
    Size const size{1024, 768};
    mg::BufferUsage const usage{mg::BufferUsage::hardware};
    MirPixelFormat const format{mir_pixel_format_abgr_8888};

    auto params0 = msh::a_surface().of_name("surface")
                                  .of_size(size)
                                  .of_buffer_usage(usage)
                                  .of_pixel_format(format);

    auto params1 = msh::a_surface().of_name("surface")
                                  .of_size(size)
                                  .of_buffer_usage(usage)
                                  .of_pixel_format(format);

    EXPECT_EQ(params0, params1);
    EXPECT_EQ(params1, params0);
}

TEST(SurfaceCreationParametersTest, inequality)
{
    using namespace geom;

    std::vector<Size> const sizes{{1024, 768},
                                  {1025, 768}};

    std::vector<mg::BufferUsage> const usages{mg::BufferUsage::hardware,
                                              mg::BufferUsage::software};

    std::vector<MirPixelFormat> const formats{mir_pixel_format_abgr_8888,
                                                 mir_pixel_format_bgr_888};

    std::vector<msh::SurfaceCreationParameters> params_vec;

    for (auto const& size : sizes)
    {
        for (auto const& usage : usages)
        {
            for (auto const& format : formats)
            {
                auto cur_params = msh::a_surface().of_name("surface0")
                                                 .of_size(size)
                                                 .of_buffer_usage(usage)
                                                 .of_pixel_format(format);
                params_vec.push_back(cur_params);
                size_t cur_index = params_vec.size() - 1;

                /*
                 * Compare the current SurfaceCreationParameters with all the previously
                 * created ones.
                 */
                for (size_t i = 0; i < cur_index; i++)
                {
                    EXPECT_NE(params_vec[i], params_vec[cur_index]) << "cur_index: " << cur_index << " i: " << i;
                    EXPECT_NE(params_vec[cur_index], params_vec[i]) << "cur_index: " << cur_index << " i: " << i;
                }

            }
        }
    }
}
namespace
{

struct SurfaceCreation : public ::testing::Test
{
    virtual void SetUp()
    {
        using namespace testing;

        notification_count = 0;
        change_notification = [this]()
        {
            notification_count++;
        };

        surface_name = "test_surfaceA";
        pf = mir_pixel_format_abgr_8888;
        size = geom::Size{43, 420};
        rect = geom::Rectangle{geom::Point{geom::X{0}, geom::Y{0}}, size};
        stride = geom::Stride{4 * size.width.as_uint32_t()};
        mock_buffer_stream = std::make_shared<testing::NiceMock<mtd::MockBufferStream>>();
        auto stub_data = std::make_shared<ms::SurfaceData>( 
            surface_name, rect, [](){}, false);

        ON_CALL(*mock_buffer_stream, swap_client_buffers(_))
            .WillByDefault(SetArg<0>(std::make_shared<mtd::StubBuffer>()));
    }

    std::shared_ptr<ms::SurfaceData> stub_data;
    std::string surface_name;
    std::shared_ptr<testing::NiceMock<mtd::MockBufferStream>> mock_buffer_stream;
    MirPixelFormat pf;
    geom::Stride stride;
    geom::Size size;
    geom::Rectangle rect;
    std::shared_ptr<ms::SceneReport> const report = std::make_shared<ms::NullSceneReport>();
    std::function<void()> change_notification;
    int notification_count;
};

}

TEST_F(SurfaceCreation, test_surface_returns_same_state)
{
<<<<<<< HEAD
    ms::BasicSurface surf(stub_data, mock_buffer_stream, std::shared_ptr<mi::InputChannel>(), report);
=======
    ms::BasicSurface surf(mock_basic_state, mock_buffer_stream, std::shared_ptr<mi::InputChannel>(), report);
>>>>>>> 6c3a65d9

    EXPECT_EQ(stub_data, surf.compositing_criteria());
}

TEST_F(SurfaceCreation, test_surface_queries_stream_for_pf)
{
    using namespace testing;
<<<<<<< HEAD
    ms::BasicSurface surf(stub_data, mock_buffer_stream, std::shared_ptr<mi::InputChannel>(), report);
=======

    ms::BasicSurface surf(mock_basic_state, mock_buffer_stream, std::shared_ptr<mi::InputChannel>(), report);
>>>>>>> 6c3a65d9

    EXPECT_CALL(*mock_buffer_stream, get_stream_pixel_format())
        .Times(1)
        .WillOnce(Return(pf));

    auto ret_pf = surf.pixel_format();

    EXPECT_EQ(ret_pf, pf);
}

TEST_F(SurfaceCreation, test_surface_gets_right_name)
{
<<<<<<< HEAD
    ms::BasicSurface surf(stub_data, mock_buffer_stream, std::shared_ptr<mi::InputChannel>(), report);
=======
    using namespace testing;
    EXPECT_CALL(*mock_basic_state, name())
        .Times(1)
        .WillOnce(ReturnRef(surface_name));

    ms::BasicSurface surf(mock_basic_state, mock_buffer_stream, std::shared_ptr<mi::InputChannel>(), report);

>>>>>>> 6c3a65d9
    EXPECT_EQ(surface_name, surf.name());
}

TEST_F(SurfaceCreation, test_surface_queries_state_for_size)
{
<<<<<<< HEAD
    ms::BasicSurface surf(stub_data, mock_buffer_stream, std::shared_ptr<mi::InputChannel>(), report);
=======
    using namespace testing;
    EXPECT_CALL(*mock_basic_state, size())
        .Times(1)
        .WillOnce(Return(rect.size));

    ms::BasicSurface surf(mock_basic_state, mock_buffer_stream, std::shared_ptr<mi::InputChannel>(), report);
>>>>>>> 6c3a65d9
    EXPECT_EQ(size, surf.size());
}

TEST_F(SurfaceCreation, test_surface_next_buffer)
{
    using namespace testing;
<<<<<<< HEAD
    ms::BasicSurface surf(stub_data, mock_buffer_stream, std::shared_ptr<mi::InputChannel>(), report);
=======
    ms::BasicSurface surf(mock_basic_state, mock_buffer_stream, std::shared_ptr<mi::InputChannel>(), report);
>>>>>>> 6c3a65d9
    auto graphics_resource = std::make_shared<mtd::StubBuffer>();

    EXPECT_CALL(*mock_buffer_stream, swap_client_buffers(_))
        .Times(1)
        .WillOnce(SetArg<0>(graphics_resource));

    std::shared_ptr<mg::Buffer> result;
    surf.swap_buffers(result);

    EXPECT_EQ(graphics_resource, result);
}

TEST_F(SurfaceCreation, test_surface_gets_ipc_from_stream)
{
    using namespace testing;

    auto stub_buffer = std::make_shared<mtd::StubBuffer>();

<<<<<<< HEAD
    ms::BasicSurface surf(stub_data, mock_buffer_stream, std::shared_ptr<mi::InputChannel>(), report);
=======
    ms::BasicSurface surf(mock_basic_state, mock_buffer_stream, std::shared_ptr<mi::InputChannel>(), report);
>>>>>>> 6c3a65d9
    EXPECT_CALL(*mock_buffer_stream, swap_client_buffers(_))
        .Times(1)
        .WillOnce(SetArg<0>(stub_buffer));

    std::shared_ptr<mg::Buffer> result;
    surf.swap_buffers(result);

    EXPECT_EQ(stub_buffer, result);
}

TEST_F(SurfaceCreation, test_surface_gets_top_left)
{
<<<<<<< HEAD
    ms::BasicSurface surf(stub_data, mock_buffer_stream, std::shared_ptr<mi::InputChannel>(), report);
=======
    using namespace testing;

    ms::BasicSurface surf(mock_basic_state, mock_buffer_stream, std::shared_ptr<mi::InputChannel>(), report);
>>>>>>> 6c3a65d9

    auto ret_top_left = surf.top_left();
    EXPECT_EQ(geom::Point(), ret_top_left);
}

TEST_F(SurfaceCreation, test_surface_move_to)
{
    geom::Point p{55, 66};

<<<<<<< HEAD
    ms::BasicSurface surf(stub_data, mock_buffer_stream, std::shared_ptr<mi::InputChannel>(), report);
=======
    EXPECT_CALL(*mock_basic_state, move_to(p))
        .Times(1);

    ms::BasicSurface surf(mock_basic_state, mock_buffer_stream, std::shared_ptr<mi::InputChannel>(), report);
>>>>>>> 6c3a65d9
    surf.move_to(p);
    EXPECT_EQ(p, surf.top_left());
}

TEST_F(SurfaceCreation, resize_updates_stream_and_state)
{
    using namespace testing;
    geom::Size const new_size{123, 456};

    EXPECT_CALL(*mock_buffer_stream, resize(new_size))
        .Times(1);

    ms::BasicSurface surf(stub_data, mock_buffer_stream, std::shared_ptr<mi::InputChannel>(), report);

<<<<<<< HEAD
=======
    ms::BasicSurface surf(
        mock_basic_state,
        mock_buffer_stream,
        std::shared_ptr<mi::InputChannel>(),
        report);
>>>>>>> 6c3a65d9
    surf.resize(new_size);
    EXPECT_EQ(new_size, surf.size());
}

TEST_F(SurfaceCreation, impossible_resize_throws)
{
    using namespace testing;

    geom::Size const bad_sizes[] =
    {
        {0, 123},
        {456, 0},
        {-1, -1},
        {78, -10},
        {0, 0}
    };

    ms::BasicSurface surf(
<<<<<<< HEAD
        stub_data,
=======
        mock_basic_state,
>>>>>>> 6c3a65d9
        mock_buffer_stream,
        std::shared_ptr<mi::InputChannel>(),
        report);

    EXPECT_CALL(*mock_buffer_stream, resize(size))
        .Times(0);

    for (auto &size : bad_sizes)
    {
        EXPECT_THROW({
            surf.resize(size);
        }, std::logic_error);
    }
}

<<<<<<< HEAD
TEST_F(SurfaceCreation, test_get_input_channel)
{
    auto mock_channel = std::make_shared<MockInputChannel>();
    ms::BasicSurface surf(stub_data, mock_buffer_stream, mock_channel, report);
=======
TEST_F(SurfaceCreation, test_surface_set_rotation)
{
    using namespace testing;

    auto angle = 60.0f;
    auto mat = glm::vec3{0.0f, 0.0f, 1.0f};
    EXPECT_CALL(*mock_basic_state, apply_rotation(FloatEq(angle), mat))
        .Times(1);

    ms::BasicSurface surf(mock_basic_state, mock_buffer_stream, std::shared_ptr<mi::InputChannel>(), report);
    surf.set_rotation(angle, mat);
}

TEST_F(SurfaceCreation, test_get_input_channel)
{
    auto mock_channel = std::make_shared<MockInputChannel>();
    ms::BasicSurface surf(mock_basic_state, mock_buffer_stream, mock_channel, report);
>>>>>>> 6c3a65d9
    EXPECT_EQ(mock_channel, surf.input_channel());
}

TEST_F(SurfaceCreation, test_surface_set_alpha)
{
    using namespace testing;

    float alpha = 0.5f;
<<<<<<< HEAD
    ms::BasicSurface surf(stub_data, mock_buffer_stream, std::shared_ptr<mi::InputChannel>(), report);
=======
    EXPECT_CALL(*mock_basic_state, apply_alpha(FloatEq(alpha)))
        .Times(1);

    ms::BasicSurface surf(mock_basic_state, mock_buffer_stream, std::shared_ptr<mi::InputChannel>(), report);
>>>>>>> 6c3a65d9

    surf.set_alpha(alpha);
    //a bit unintuitive. hopefully goes away when BasicSurface merges with CompositingCriteria
    auto compositing_criteria = surf.compositing_criteria();
    EXPECT_THAT(alpha, FloatEq(compositing_criteria->alpha()));
}

TEST_F(SurfaceCreation, test_surface_force_requests_to_complete)
{
    using namespace testing;

    EXPECT_CALL(*mock_buffer_stream, force_requests_to_complete()).Times(Exactly(1));

<<<<<<< HEAD
    ms::BasicSurface surf(stub_data, mock_buffer_stream, std::shared_ptr<mi::InputChannel>(), report);
=======
    ms::BasicSurface surf(mock_basic_state, mock_buffer_stream, std::shared_ptr<mi::InputChannel>(), report);
>>>>>>> 6c3a65d9
    surf.force_requests_to_complete();
}

TEST_F(SurfaceCreation, test_surface_allow_framedropping)
{
    using namespace testing;

    EXPECT_CALL(*mock_buffer_stream, allow_framedropping(true))
        .Times(1);

<<<<<<< HEAD
    ms::BasicSurface surf(stub_data, mock_buffer_stream, std::shared_ptr<mi::InputChannel>(), report);
=======
    ms::BasicSurface surf(mock_basic_state, mock_buffer_stream, std::shared_ptr<mi::InputChannel>(), report);
>>>>>>> 6c3a65d9
    surf.allow_framedropping(true);
}

TEST_F(SurfaceCreation, hidden_surfaces_should_not_be_rendered_in)
{
<<<<<<< HEAD
    ms::BasicSurface surf(stub_data, mock_buffer_stream, std::shared_ptr<mi::InputChannel>(), report);
=======
    ms::BasicSurface surf(mock_basic_state, mock_buffer_stream, std::shared_ptr<mi::InputChannel>(), report);
>>>>>>> 6c3a65d9

    auto rect = geom::Rectangle{{0,0},{1200,1200}};
    //a bit unintuitive. hopefully goes away when BasicSurface merges with CompositingCriteria
    auto criteria = surf.compositing_criteria();
    EXPECT_TRUE(criteria->should_be_rendered_in(rect));
    surf.set_hidden(true);
    EXPECT_FALSE(criteria->should_be_rendered_in(rect));
}

TEST_F(SurfaceCreation, test_surface_next_buffer_tells_state_on_first_frame)
{
<<<<<<< HEAD
    std::shared_ptr<mg::Buffer> stub_buffer = std::make_shared<mtd::StubBuffer>();
=======
    ms::BasicSurface surf(mock_basic_state, mock_buffer_stream, std::shared_ptr<mi::InputChannel>(), report);
>>>>>>> 6c3a65d9

    ms::BasicSurface surf(stub_data, mock_buffer_stream, std::shared_ptr<mi::InputChannel>(), report);

    surf.swap_buffers(stub_buffer);
    surf.swap_buffers(stub_buffer);
    surf.swap_buffers(stub_buffer);
    surf.swap_buffers(stub_buffer);

    EXPECT_EQ(3, notification_count); 
}

TEST_F(SurfaceCreation, input_fds)
{
    using namespace testing;

<<<<<<< HEAD
    ms::BasicSurface surf(stub_data, mock_buffer_stream, std::shared_ptr<mi::InputChannel>(), report);
=======
    ms::BasicSurface surf(mock_basic_state, mock_buffer_stream, std::shared_ptr<mi::InputChannel>(), report);
>>>>>>> 6c3a65d9
    EXPECT_THROW({
            surf.client_input_fd();
    }, std::logic_error);

    MockInputChannel channel;
    int const client_fd = 13;
    EXPECT_CALL(channel, client_fd()).Times(1).WillOnce(Return(client_fd));

<<<<<<< HEAD
    ms::BasicSurface input_surf(stub_data, mock_buffer_stream,mt::fake_shared(channel), report);
=======
    ms::BasicSurface input_surf(mock_basic_state, mock_buffer_stream,mt::fake_shared(channel), report);
>>>>>>> 6c3a65d9
    EXPECT_EQ(client_fd, input_surf.client_input_fd());
}<|MERGE_RESOLUTION|>--- conflicted
+++ resolved
@@ -17,10 +17,7 @@
  */
 
 #include "src/server/scene/basic_surface.h"
-<<<<<<< HEAD
 #include "src/server/scene/surface_data.h"
-=======
->>>>>>> 6c3a65d9
 #include "mir/scene/scene_report.h"
 #include "mir/shell/surface_creation_parameters.h"
 #include "mir/input/input_channel.h"
@@ -174,8 +171,8 @@
         rect = geom::Rectangle{geom::Point{geom::X{0}, geom::Y{0}}, size};
         stride = geom::Stride{4 * size.width.as_uint32_t()};
         mock_buffer_stream = std::make_shared<testing::NiceMock<mtd::MockBufferStream>>();
-        auto stub_data = std::make_shared<ms::SurfaceData>( 
-            surface_name, rect, [](){}, false);
+        stub_data = std::make_shared<ms::SurfaceData>( 
+            surface_name, rect, change_notification, false);
 
         ON_CALL(*mock_buffer_stream, swap_client_buffers(_))
             .WillByDefault(SetArg<0>(std::make_shared<mtd::StubBuffer>()));
@@ -197,11 +194,7 @@
 
 TEST_F(SurfaceCreation, test_surface_returns_same_state)
 {
-<<<<<<< HEAD
-    ms::BasicSurface surf(stub_data, mock_buffer_stream, std::shared_ptr<mi::InputChannel>(), report);
-=======
-    ms::BasicSurface surf(mock_basic_state, mock_buffer_stream, std::shared_ptr<mi::InputChannel>(), report);
->>>>>>> 6c3a65d9
+    ms::BasicSurface surf(stub_data, mock_buffer_stream, std::shared_ptr<mi::InputChannel>(), report);
 
     EXPECT_EQ(stub_data, surf.compositing_criteria());
 }
@@ -209,12 +202,7 @@
 TEST_F(SurfaceCreation, test_surface_queries_stream_for_pf)
 {
     using namespace testing;
-<<<<<<< HEAD
-    ms::BasicSurface surf(stub_data, mock_buffer_stream, std::shared_ptr<mi::InputChannel>(), report);
-=======
-
-    ms::BasicSurface surf(mock_basic_state, mock_buffer_stream, std::shared_ptr<mi::InputChannel>(), report);
->>>>>>> 6c3a65d9
+    ms::BasicSurface surf(stub_data, mock_buffer_stream, std::shared_ptr<mi::InputChannel>(), report);
 
     EXPECT_CALL(*mock_buffer_stream, get_stream_pixel_format())
         .Times(1)
@@ -227,43 +215,20 @@
 
 TEST_F(SurfaceCreation, test_surface_gets_right_name)
 {
-<<<<<<< HEAD
-    ms::BasicSurface surf(stub_data, mock_buffer_stream, std::shared_ptr<mi::InputChannel>(), report);
-=======
-    using namespace testing;
-    EXPECT_CALL(*mock_basic_state, name())
-        .Times(1)
-        .WillOnce(ReturnRef(surface_name));
-
-    ms::BasicSurface surf(mock_basic_state, mock_buffer_stream, std::shared_ptr<mi::InputChannel>(), report);
-
->>>>>>> 6c3a65d9
+    ms::BasicSurface surf(stub_data, mock_buffer_stream, std::shared_ptr<mi::InputChannel>(), report);
     EXPECT_EQ(surface_name, surf.name());
 }
 
 TEST_F(SurfaceCreation, test_surface_queries_state_for_size)
 {
-<<<<<<< HEAD
-    ms::BasicSurface surf(stub_data, mock_buffer_stream, std::shared_ptr<mi::InputChannel>(), report);
-=======
-    using namespace testing;
-    EXPECT_CALL(*mock_basic_state, size())
-        .Times(1)
-        .WillOnce(Return(rect.size));
-
-    ms::BasicSurface surf(mock_basic_state, mock_buffer_stream, std::shared_ptr<mi::InputChannel>(), report);
->>>>>>> 6c3a65d9
+    ms::BasicSurface surf(stub_data, mock_buffer_stream, std::shared_ptr<mi::InputChannel>(), report);
     EXPECT_EQ(size, surf.size());
 }
 
 TEST_F(SurfaceCreation, test_surface_next_buffer)
 {
     using namespace testing;
-<<<<<<< HEAD
-    ms::BasicSurface surf(stub_data, mock_buffer_stream, std::shared_ptr<mi::InputChannel>(), report);
-=======
-    ms::BasicSurface surf(mock_basic_state, mock_buffer_stream, std::shared_ptr<mi::InputChannel>(), report);
->>>>>>> 6c3a65d9
+    ms::BasicSurface surf(stub_data, mock_buffer_stream, std::shared_ptr<mi::InputChannel>(), report);
     auto graphics_resource = std::make_shared<mtd::StubBuffer>();
 
     EXPECT_CALL(*mock_buffer_stream, swap_client_buffers(_))
@@ -282,11 +247,7 @@
 
     auto stub_buffer = std::make_shared<mtd::StubBuffer>();
 
-<<<<<<< HEAD
-    ms::BasicSurface surf(stub_data, mock_buffer_stream, std::shared_ptr<mi::InputChannel>(), report);
-=======
-    ms::BasicSurface surf(mock_basic_state, mock_buffer_stream, std::shared_ptr<mi::InputChannel>(), report);
->>>>>>> 6c3a65d9
+    ms::BasicSurface surf(stub_data, mock_buffer_stream, std::shared_ptr<mi::InputChannel>(), report);
     EXPECT_CALL(*mock_buffer_stream, swap_client_buffers(_))
         .Times(1)
         .WillOnce(SetArg<0>(stub_buffer));
@@ -299,13 +260,7 @@
 
 TEST_F(SurfaceCreation, test_surface_gets_top_left)
 {
-<<<<<<< HEAD
-    ms::BasicSurface surf(stub_data, mock_buffer_stream, std::shared_ptr<mi::InputChannel>(), report);
-=======
-    using namespace testing;
-
-    ms::BasicSurface surf(mock_basic_state, mock_buffer_stream, std::shared_ptr<mi::InputChannel>(), report);
->>>>>>> 6c3a65d9
+    ms::BasicSurface surf(stub_data, mock_buffer_stream, std::shared_ptr<mi::InputChannel>(), report);
 
     auto ret_top_left = surf.top_left();
     EXPECT_EQ(geom::Point(), ret_top_left);
@@ -315,14 +270,7 @@
 {
     geom::Point p{55, 66};
 
-<<<<<<< HEAD
-    ms::BasicSurface surf(stub_data, mock_buffer_stream, std::shared_ptr<mi::InputChannel>(), report);
-=======
-    EXPECT_CALL(*mock_basic_state, move_to(p))
-        .Times(1);
-
-    ms::BasicSurface surf(mock_basic_state, mock_buffer_stream, std::shared_ptr<mi::InputChannel>(), report);
->>>>>>> 6c3a65d9
+    ms::BasicSurface surf(stub_data, mock_buffer_stream, std::shared_ptr<mi::InputChannel>(), report);
     surf.move_to(p);
     EXPECT_EQ(p, surf.top_left());
 }
@@ -337,14 +285,6 @@
 
     ms::BasicSurface surf(stub_data, mock_buffer_stream, std::shared_ptr<mi::InputChannel>(), report);
 
-<<<<<<< HEAD
-=======
-    ms::BasicSurface surf(
-        mock_basic_state,
-        mock_buffer_stream,
-        std::shared_ptr<mi::InputChannel>(),
-        report);
->>>>>>> 6c3a65d9
     surf.resize(new_size);
     EXPECT_EQ(new_size, surf.size());
 }
@@ -363,11 +303,7 @@
     };
 
     ms::BasicSurface surf(
-<<<<<<< HEAD
         stub_data,
-=======
-        mock_basic_state,
->>>>>>> 6c3a65d9
         mock_buffer_stream,
         std::shared_ptr<mi::InputChannel>(),
         report);
@@ -383,30 +319,10 @@
     }
 }
 
-<<<<<<< HEAD
 TEST_F(SurfaceCreation, test_get_input_channel)
 {
     auto mock_channel = std::make_shared<MockInputChannel>();
     ms::BasicSurface surf(stub_data, mock_buffer_stream, mock_channel, report);
-=======
-TEST_F(SurfaceCreation, test_surface_set_rotation)
-{
-    using namespace testing;
-
-    auto angle = 60.0f;
-    auto mat = glm::vec3{0.0f, 0.0f, 1.0f};
-    EXPECT_CALL(*mock_basic_state, apply_rotation(FloatEq(angle), mat))
-        .Times(1);
-
-    ms::BasicSurface surf(mock_basic_state, mock_buffer_stream, std::shared_ptr<mi::InputChannel>(), report);
-    surf.set_rotation(angle, mat);
-}
-
-TEST_F(SurfaceCreation, test_get_input_channel)
-{
-    auto mock_channel = std::make_shared<MockInputChannel>();
-    ms::BasicSurface surf(mock_basic_state, mock_buffer_stream, mock_channel, report);
->>>>>>> 6c3a65d9
     EXPECT_EQ(mock_channel, surf.input_channel());
 }
 
@@ -415,14 +331,7 @@
     using namespace testing;
 
     float alpha = 0.5f;
-<<<<<<< HEAD
-    ms::BasicSurface surf(stub_data, mock_buffer_stream, std::shared_ptr<mi::InputChannel>(), report);
-=======
-    EXPECT_CALL(*mock_basic_state, apply_alpha(FloatEq(alpha)))
-        .Times(1);
-
-    ms::BasicSurface surf(mock_basic_state, mock_buffer_stream, std::shared_ptr<mi::InputChannel>(), report);
->>>>>>> 6c3a65d9
+    ms::BasicSurface surf(stub_data, mock_buffer_stream, std::shared_ptr<mi::InputChannel>(), report);
 
     surf.set_alpha(alpha);
     //a bit unintuitive. hopefully goes away when BasicSurface merges with CompositingCriteria
@@ -436,11 +345,7 @@
 
     EXPECT_CALL(*mock_buffer_stream, force_requests_to_complete()).Times(Exactly(1));
 
-<<<<<<< HEAD
-    ms::BasicSurface surf(stub_data, mock_buffer_stream, std::shared_ptr<mi::InputChannel>(), report);
-=======
-    ms::BasicSurface surf(mock_basic_state, mock_buffer_stream, std::shared_ptr<mi::InputChannel>(), report);
->>>>>>> 6c3a65d9
+    ms::BasicSurface surf(stub_data, mock_buffer_stream, std::shared_ptr<mi::InputChannel>(), report);
     surf.force_requests_to_complete();
 }
 
@@ -451,21 +356,13 @@
     EXPECT_CALL(*mock_buffer_stream, allow_framedropping(true))
         .Times(1);
 
-<<<<<<< HEAD
-    ms::BasicSurface surf(stub_data, mock_buffer_stream, std::shared_ptr<mi::InputChannel>(), report);
-=======
-    ms::BasicSurface surf(mock_basic_state, mock_buffer_stream, std::shared_ptr<mi::InputChannel>(), report);
->>>>>>> 6c3a65d9
+    ms::BasicSurface surf(stub_data, mock_buffer_stream, std::shared_ptr<mi::InputChannel>(), report);
     surf.allow_framedropping(true);
 }
 
 TEST_F(SurfaceCreation, hidden_surfaces_should_not_be_rendered_in)
 {
-<<<<<<< HEAD
-    ms::BasicSurface surf(stub_data, mock_buffer_stream, std::shared_ptr<mi::InputChannel>(), report);
-=======
-    ms::BasicSurface surf(mock_basic_state, mock_buffer_stream, std::shared_ptr<mi::InputChannel>(), report);
->>>>>>> 6c3a65d9
+    ms::BasicSurface surf(stub_data, mock_buffer_stream, std::shared_ptr<mi::InputChannel>(), report);
 
     auto rect = geom::Rectangle{{0,0},{1200,1200}};
     //a bit unintuitive. hopefully goes away when BasicSurface merges with CompositingCriteria
@@ -477,18 +374,15 @@
 
 TEST_F(SurfaceCreation, test_surface_next_buffer_tells_state_on_first_frame)
 {
-<<<<<<< HEAD
+    std::shared_ptr<mg::Buffer> no_buffer = nullptr;
     std::shared_ptr<mg::Buffer> stub_buffer = std::make_shared<mtd::StubBuffer>();
-=======
-    ms::BasicSurface surf(mock_basic_state, mock_buffer_stream, std::shared_ptr<mi::InputChannel>(), report);
->>>>>>> 6c3a65d9
-
-    ms::BasicSurface surf(stub_data, mock_buffer_stream, std::shared_ptr<mi::InputChannel>(), report);
-
+
+    ms::BasicSurface surf(stub_data, mock_buffer_stream, std::shared_ptr<mi::InputChannel>(), report);
+
+    surf.swap_buffers(no_buffer);
     surf.swap_buffers(stub_buffer);
     surf.swap_buffers(stub_buffer);
     surf.swap_buffers(stub_buffer);
-    surf.swap_buffers(stub_buffer);
 
     EXPECT_EQ(3, notification_count); 
 }
@@ -497,11 +391,7 @@
 {
     using namespace testing;
 
-<<<<<<< HEAD
-    ms::BasicSurface surf(stub_data, mock_buffer_stream, std::shared_ptr<mi::InputChannel>(), report);
-=======
-    ms::BasicSurface surf(mock_basic_state, mock_buffer_stream, std::shared_ptr<mi::InputChannel>(), report);
->>>>>>> 6c3a65d9
+    ms::BasicSurface surf(stub_data, mock_buffer_stream, std::shared_ptr<mi::InputChannel>(), report);
     EXPECT_THROW({
             surf.client_input_fd();
     }, std::logic_error);
@@ -510,10 +400,6 @@
     int const client_fd = 13;
     EXPECT_CALL(channel, client_fd()).Times(1).WillOnce(Return(client_fd));
 
-<<<<<<< HEAD
     ms::BasicSurface input_surf(stub_data, mock_buffer_stream,mt::fake_shared(channel), report);
-=======
-    ms::BasicSurface input_surf(mock_basic_state, mock_buffer_stream,mt::fake_shared(channel), report);
->>>>>>> 6c3a65d9
     EXPECT_EQ(client_fd, input_surf.client_input_fd());
 }