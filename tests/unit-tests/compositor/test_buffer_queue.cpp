/*
 * Copyright © 2013-2015 Canonical Ltd.
 *
 * This program is free software: you can redistribute it and/or modify
 * it under the terms of the GNU General Public License version 3 as
 * published by the Free Software Foundation.
 *
 * This program is distributed in the hope that it will be useful,
 * but WITHOUT ANY WARRANTY; without even the implied warranty of
 * MERCHANTABILITY or FITNESS FOR A PARTICULAR PURPOSE.  See the
 * GNU General Public License for more details.
 *
 * You should have received a copy of the GNU General Public License
 * along with this program.  If not, see <http://www.gnu.org/licenses/>.
 *
 * Authored by: Daniel van Vugt <daniel.van.vugt@canonical.com>
 *              Alberto Aguirre <alberto.aguirre@canonical.com>
 */

#include "src/server/compositor/buffer_queue.h"
#include "src/server/compositor/timeout_frame_dropping_policy_factory.h"
#include "mir/test/doubles/stub_buffer_allocator.h"
#include "mir/test/doubles/stub_buffer.h"
#include "mir/test/doubles/stub_frame_dropping_policy_factory.h"
#include "mir/test/doubles/mock_frame_dropping_policy_factory.h"
#include "mir/test/fake_clock.h"
#include "mir/test/doubles/mock_timer.h"
#include "mir/test/signal.h"
#include "mir/test/auto_unblock_thread.h"

#include <gtest/gtest.h>

#include <memory>
#include <atomic>
#include <mutex>
#include <chrono>
#include <algorithm>
#include <map>
#include <deque>
#include <unordered_set>

namespace geom = mir::geometry;
namespace mtd = mir::test::doubles;
namespace mt = mir::test;
namespace mc=mir::compositor;
namespace mg = mir::graphics;
namespace mt=mir::test;

using namespace testing;

namespace
{
int const max_nbuffers_to_test{5};
class BufferQueue : public ::testing::Test
{
public:
    BufferQueue() :
        allocator{std::make_shared<mtd::StubBufferAllocator>()},
        basic_properties{
            geom::Size{3, 4},
            mir_pixel_format_abgr_8888,
            mg::BufferUsage::hardware
        }
    {
    }
protected:
    std::shared_ptr<mtd::StubBufferAllocator> allocator;
    mg::BufferProperties basic_properties;
    mtd::StubFrameDroppingPolicyFactory policy_factory;
};

struct BufferQueueWithOneBuffer : BufferQueue
{
    int nbuffers = 1;
    mc::BufferQueue q{nbuffers, allocator, basic_properties, policy_factory};
};

struct BufferQueueWithTwoBuffers : BufferQueue
{
    int nbuffers = 2;
    mc::BufferQueue q{nbuffers, allocator, basic_properties, policy_factory};
};

struct BufferQueueWithThreeBuffers : BufferQueue
{
    int nbuffers = 3;
    mc::BufferQueue q{nbuffers, allocator, basic_properties, policy_factory};
};

struct WithAnyNumberOfBuffers : BufferQueue, ::testing::WithParamInterface<int>
{
    int nbuffers = GetParam();
    mc::BufferQueue q{nbuffers, allocator, basic_properties, policy_factory};
};

struct WithTwoOrMoreBuffers : BufferQueue, ::testing::WithParamInterface<int>
{
    int nbuffers = GetParam();
    mc::BufferQueue q{nbuffers, allocator, basic_properties, policy_factory};
};

struct WithThreeOrMoreBuffers : BufferQueue, ::testing::WithParamInterface<int>
{
    int nbuffers = GetParam();
    mc::BufferQueue q{nbuffers, allocator, basic_properties, policy_factory};
};

class AcquireWaitHandle
{
public:
    AcquireWaitHandle(mc::BufferQueue& q)
        : buffer_{nullptr}, q{&q}, received_buffer{false}
    {}

    void receive_buffer(mg::Buffer* new_buffer)
    {
        std::lock_guard<decltype(guard)> lock(guard);
        buffer_ = new_buffer;
        received_buffer = true;
        cv.notify_one();
    }

    void wait()
    {
        std::unique_lock<decltype(guard)> lock(guard);
        cv.wait(lock, [&]{ return received_buffer; });
    }

    template<typename Rep, typename Period>
    bool wait_for(std::chrono::duration<Rep, Period> const& duration)
    {
        std::unique_lock<decltype(guard)> lock(guard);
        return cv.wait_for(lock, duration, [&]{ return received_buffer; });
    }

    bool has_acquired_buffer()
    {
        std::lock_guard<decltype(guard)> lock(guard);
        return received_buffer;
    }

    void release_buffer()
    {
        if (buffer_)
        {
            q->client_release(buffer_);
            received_buffer = false;
        }
    }

    mg::BufferID id()
    {
        return buffer_->id();
    }

    mg::Buffer* buffer()
    {
        return buffer_;
    }

private:
    mg::Buffer* buffer_;
    mc::BufferQueue* q;
    std::condition_variable cv;
    std::mutex guard;
    bool received_buffer;
};

std::shared_ptr<AcquireWaitHandle> client_acquire_async(mc::BufferQueue& q)
{
    std::shared_ptr<AcquireWaitHandle> wait_handle =
        std::make_shared<AcquireWaitHandle>(q);

    q.client_acquire(
        [wait_handle](mg::Buffer* buffer) { wait_handle->receive_buffer(buffer); });

    return wait_handle;
}

mg::Buffer* client_acquire_sync(mc::BufferQueue& q)
{
    auto handle = client_acquire_async(q);
    handle->wait();
    return handle->buffer();
}

void unthrottled_compositor_thread(mc::BufferQueue &bundle,
                                   std::atomic<bool> &done)
{
   while (!done)
   {
       bundle.compositor_release(bundle.compositor_acquire(nullptr));
       std::this_thread::yield();
   }
}

void overlapping_compositor_thread(mc::BufferQueue &bundle,
                                   std::atomic<bool> &done)
{
   std::shared_ptr<mg::Buffer> b[2];
   int i = 0;

   b[0] = bundle.compositor_acquire(nullptr);
   while (!done)
   {
       b[i^1] = bundle.compositor_acquire(nullptr);
       bundle.compositor_release(b[i]);
       std::this_thread::sleep_for(std::chrono::milliseconds(10));
       i ^= 1;
   }

   if (b[i])
       bundle.compositor_release(b[i]);
}

void snapshot_thread(mc::BufferQueue &bundle,
                      std::atomic<bool> &done)
{
   while (!done)
   {
       bundle.snapshot_release(bundle.snapshot_acquire());
       std::this_thread::yield();
   }
}

void client_thread(mc::BufferQueue &bundle, int nframes)
{
   for (int i = 0; i < nframes; i++)
   {
       bundle.client_release(client_acquire_sync(bundle));
       std::this_thread::yield();
   }
}

void switching_client_thread(mc::BufferQueue &bundle, int nframes)
{
   bool enable_frame_dropping{false};
   int const nframes_to_test_before_switching{5};
   for (int i = 0; i < nframes; ++i)
   {
       bundle.allow_framedropping(enable_frame_dropping);
       for (int j = 0; j < nframes_to_test_before_switching; j++)
           bundle.client_release(client_acquire_sync(bundle));
       enable_frame_dropping = !enable_frame_dropping;
       std::this_thread::yield();
   }
}
}

TEST_F(BufferQueueWithOneBuffer, buffer_queue_of_one_is_supported)
{
    auto handle = client_acquire_async(q);

    /* Client is allowed to get the only buffer in existence */
    ASSERT_THAT(handle->has_acquired_buffer(), Eq(true));

    /* Client blocks until the client releases
     * the buffer and compositor composites it*/
    auto next_request = client_acquire_async(q);
    EXPECT_THAT(next_request->has_acquired_buffer(), Eq(false));

    auto comp_buffer = q.compositor_acquire(this);
    auto client_id = handle->id();

    /* Client and compositor always share the same buffer */
    EXPECT_THAT(client_id, Eq(comp_buffer->id()));

    EXPECT_NO_THROW(handle->release_buffer());
    EXPECT_NO_THROW(q.compositor_release(comp_buffer));

    /* Simulate a composite pass */
    comp_buffer = q.compositor_acquire(this);
    q.compositor_release(comp_buffer);

    /* The request should now be fullfilled after compositor
     * released the buffer
     */
    EXPECT_THAT(next_request->has_acquired_buffer(), Eq(true));
    EXPECT_NO_THROW(next_request->release_buffer());
}

TEST_F(BufferQueueWithOneBuffer, buffer_queue_of_one_supports_resizing)
{
    const geom::Size expect_size{10, 20};
    q.resize(expect_size);

    auto handle = client_acquire_async(q);
    ASSERT_THAT(handle->has_acquired_buffer(), Eq(true));
    auto buffer = handle->buffer();
    ASSERT_THAT(buffer->size(), Eq(expect_size));

    /* Client and compositor share the same buffer so
     * expect the new size
     */
    std::shared_ptr<mg::Buffer> comp_buffer;
    ASSERT_NO_THROW(comp_buffer = q.compositor_acquire(this));

    EXPECT_THAT(buffer->size(), Eq(expect_size));
    EXPECT_NO_THROW(q.compositor_release(comp_buffer));

    EXPECT_NO_THROW(handle->release_buffer());
    EXPECT_NO_THROW(q.compositor_release(q.compositor_acquire(this)));
}

TEST_F(BufferQueueWithTwoBuffers, framedropping_is_disabled_by_default)
{
    EXPECT_THAT(q.framedropping_allowed(), Eq(false));
}

TEST_F(BufferQueue, throws_when_creating_with_invalid_num_buffers)
{
    EXPECT_THROW(mc::BufferQueue a(0, allocator, basic_properties, policy_factory), std::logic_error);
    EXPECT_THROW(mc::BufferQueue a(-1, allocator, basic_properties, policy_factory), std::logic_error);
    EXPECT_THROW(mc::BufferQueue a(-10, allocator, basic_properties, policy_factory), std::logic_error);
}

TEST_P(WithAnyNumberOfBuffers, client_can_acquire_and_release_buffer)
{
    auto handle = client_acquire_async(q);
    ASSERT_THAT(handle->has_acquired_buffer(), Eq(true));
    ASSERT_NO_THROW(handle->release_buffer());
}

TEST_P(WithTwoOrMoreBuffers, client_can_acquire_buffers)
{
    int const max_ownable_buffers = q.buffers_free_for_client();
    ASSERT_THAT(max_ownable_buffers, Gt(0));

    for (int acquires = 0; acquires < max_ownable_buffers; ++acquires)
    {
        auto handle = client_acquire_async(q);
        ASSERT_THAT(handle->has_acquired_buffer(), Eq(true));
    }
}

/* Regression test for LP: #1315302 */
TEST_F(BufferQueueWithThreeBuffers, clients_can_have_multiple_pending_completions)
{
    int const prefill = q.buffers_free_for_client();
    ASSERT_THAT(prefill, Gt(0));
    for (int i = 0; i < prefill; ++i)
    {
        auto handle = client_acquire_async(q);
        ASSERT_THAT(handle->has_acquired_buffer(), Eq(true));
        handle->release_buffer();
    }

    auto handle1 = client_acquire_async(q);
    ASSERT_THAT(handle1->has_acquired_buffer(), Eq(false));

    auto handle2 = client_acquire_async(q);
    ASSERT_THAT(handle1->has_acquired_buffer(), Eq(false));

    for (int i = 0; i < nbuffers + 1; ++i)
        q.compositor_release(q.compositor_acquire(this));

    EXPECT_THAT(handle1->has_acquired_buffer(), Eq(true));
    EXPECT_THAT(handle2->has_acquired_buffer(), Eq(true));
    EXPECT_THAT(handle1->buffer(), Ne(handle2->buffer()));

    handle1->release_buffer();
    handle2->release_buffer();
}

TEST_P(WithTwoOrMoreBuffers, compositor_acquires_frames_in_order_for_synchronous_client)
{
    ASSERT_THAT(q.framedropping_allowed(), Eq(false));

    void const* main_compositor = reinterpret_cast<void const*>(0);
    void const* second_compositor = reinterpret_cast<void const*>(1);
    for (int i = 0; i < 20; i++)
    {
        auto handle = client_acquire_async(q);
        ASSERT_THAT(handle->has_acquired_buffer(), Eq(true));
        auto client_id = handle->id();
        handle->release_buffer();

        auto comp_buffer = q.compositor_acquire(main_compositor);
        auto composited_id = comp_buffer->id();
        q.compositor_release(comp_buffer);

        EXPECT_THAT(composited_id, Eq(client_id));

        comp_buffer = q.compositor_acquire(second_compositor);
        EXPECT_THAT(composited_id, Eq(comp_buffer->id()));
        q.compositor_release(comp_buffer);
    }
}

TEST_P(WithTwoOrMoreBuffers, framedropping_clients_never_block)
{
    q.allow_framedropping(true);

    for (int i = 0; i < 1000; i++)
    {
        auto handle = client_acquire_async(q);
        ASSERT_THAT(handle->has_acquired_buffer(), Eq(true));
        handle->release_buffer();
    }
}

/* Regression test for LP: #1210042 */
TEST_F(BufferQueueWithThreeBuffers, clients_dont_recycle_startup_buffer)
{
    auto handle = client_acquire_async(q);
    ASSERT_THAT(handle->has_acquired_buffer(), Eq(true));
    auto client_id = handle->id();
    handle->release_buffer();

    handle = client_acquire_async(q);
    ASSERT_THAT(handle->has_acquired_buffer(), Eq(true));
    handle->release_buffer();

    auto comp_buffer = q.compositor_acquire(this);
    EXPECT_THAT(client_id, Eq(comp_buffer->id()));
    q.compositor_release(comp_buffer);
}

TEST_P(WithThreeOrMoreBuffers, throws_on_out_of_order_client_release)
{
    auto handle1 = client_acquire_async(q);
    ASSERT_THAT(handle1->has_acquired_buffer(), Eq(true));

    auto handle2 = client_acquire_async(q);
    ASSERT_THAT(handle2->has_acquired_buffer(), Eq(true));

    EXPECT_THROW(handle2->release_buffer(), std::logic_error);
    EXPECT_NO_THROW(handle1->release_buffer());

    EXPECT_THROW(handle1->release_buffer(), std::logic_error);
    EXPECT_NO_THROW(handle2->release_buffer());
}

TEST_P(WithTwoOrMoreBuffers, async_client_cycles_through_all_buffers)
{
    // This test is technically not valid with dynamic queue scaling on
    q.set_scaling_delay(-1);

    std::atomic<bool> done(false);
    auto unblock = [&done] { done = true; };
    mt::AutoUnblockThread compositor(unblock,
        unthrottled_compositor_thread, std::ref(q), std::ref(done));

    std::unordered_set<uint32_t> ids_acquired;
    int const max_ownable_buffers = nbuffers - 1;
    for (int i = 0; i < max_ownable_buffers*2; ++i)
    {
        std::vector<mg::Buffer *> client_buffers;
        for (int acquires = 0; acquires < max_ownable_buffers; ++acquires)
        {
            auto handle = client_acquire_async(q);
            handle->wait_for(std::chrono::seconds(1));
            ASSERT_THAT(handle->has_acquired_buffer(), Eq(true));
            ids_acquired.insert(handle->id().as_value());
            client_buffers.push_back(handle->buffer());
        }

        for (auto const& buffer : client_buffers)
        {
            q.client_release(buffer);
        }
    }

    EXPECT_THAT(ids_acquired.size(), Eq(nbuffers));
}

TEST_P(WithAnyNumberOfBuffers, compositor_can_acquire_and_release)
{
    auto handle = client_acquire_async(q);
    ASSERT_THAT(handle->has_acquired_buffer(), Eq(true));

    auto client_id = handle->id();
    ASSERT_NO_THROW(handle->release_buffer());

    auto comp_buffer = q.compositor_acquire(this);
    EXPECT_THAT(client_id, Eq(comp_buffer->id()));
    EXPECT_NO_THROW(q.compositor_release(comp_buffer));
}

TEST_P(WithTwoOrMoreBuffers, clients_get_new_buffers_on_compositor_release)
{   // Regression test for LP: #1480164
    q.allow_framedropping(false);

    // Skip over the first frame. The early release optimization is too
    // conservative to allow it to happen right at the start (so as to
    // maintain correct multimonitor frame rates if required).
    auto handle = client_acquire_async(q);
    ASSERT_THAT(handle->has_acquired_buffer(), Eq(true));
    handle->release_buffer();
    q.compositor_release(q.compositor_acquire(this));

    auto onscreen = q.compositor_acquire(this);

    // This is what tests should do instead of using buffers_free_for_client()
    bool blocking;
    do
    {
        handle = client_acquire_async(q);
        blocking = !handle->has_acquired_buffer();
        if (!blocking)
            handle->release_buffer();
    } while (!blocking);

    for (int f = 0; f < 100; ++f)
    {
        ASSERT_FALSE(handle->has_acquired_buffer());
        q.compositor_release(onscreen);
        ASSERT_TRUE(handle->has_acquired_buffer()) << "frame# " << f;
        handle->release_buffer();
        onscreen = q.compositor_acquire(this);
        handle = client_acquire_async(q);
    }
}

TEST_P(WithAnyNumberOfBuffers, multiple_compositors_are_in_sync)
{
    auto handle = client_acquire_async(q);
    ASSERT_THAT(handle->has_acquired_buffer(), Eq(true));

    auto client_id = handle->id();
    ASSERT_NO_THROW(handle->release_buffer());

    for (int monitor = 0; monitor < 10; monitor++)
    {
        void const* user_id = reinterpret_cast<void const*>(monitor);
        auto comp_buffer = q.compositor_acquire(user_id);
        EXPECT_THAT(client_id, Eq(comp_buffer->id()));
        q.compositor_release(comp_buffer);
    }
}

TEST_P(WithThreeOrMoreBuffers, multiple_fast_compositors_are_in_sync)
{  // Regression test for LP: #1420678
    // Client generates first frame
    auto handle1 = client_acquire_async(q);
    ASSERT_TRUE(handle1->has_acquired_buffer());
    auto client_id1 = handle1->id();
    handle1->release_buffer();

    // Client generates second frame
    auto handle2 = client_acquire_async(q);
    ASSERT_TRUE(handle2->has_acquired_buffer());
    auto client_id2 = handle2->id();
    handle2->release_buffer();

    // Many monitors... verify they all get the first frame.
    for (int monitor = 0; monitor < 10; monitor++)
    {
        void const* user_id = reinterpret_cast<void const*>(monitor);
        auto comp_buffer = q.compositor_acquire(user_id);
        ASSERT_EQ(client_id1, comp_buffer->id());
        q.compositor_release(comp_buffer);
    }

    // Still many monitors... verify they all get the second frame.
    for (int monitor = 0; monitor < 10; monitor++)
    {
        void const* user_id = reinterpret_cast<void const*>(monitor);
        auto comp_buffer = q.compositor_acquire(user_id);
        ASSERT_EQ(client_id2, comp_buffer->id());
        q.compositor_release(comp_buffer);
    }
}

TEST_P(WithTwoOrMoreBuffers, compositor_acquires_frames_in_order)
{
    for (int i = 0; i < 10; ++i)
    {
        std::deque<mg::BufferID> client_release_sequence;
        std::vector<mg::Buffer *> buffers;
        for (int i = 0; i < q.buffers_free_for_client(); ++i)
        {
            auto handle = client_acquire_async(q);
            ASSERT_THAT(handle->has_acquired_buffer(), Eq(true));
            buffers.push_back(handle->buffer());
        }

        for (auto buffer : buffers)
        {
            client_release_sequence.push_back(buffer->id());
            q.client_release(buffer);
        }

        for (auto const& client_id : client_release_sequence)
        {
            auto comp_buffer = q.compositor_acquire(this);
            EXPECT_THAT(client_id, Eq(comp_buffer->id()));
            q.compositor_release(comp_buffer);
        }
    }
}

TEST_P(WithAnyNumberOfBuffers, compositor_acquire_never_blocks_when_there_are_no_ready_buffers)
{
    for (int i = 0; i < 100; i++)
    {
        auto buffer = q.compositor_acquire(this);
        q.compositor_release(buffer);
    }
}

TEST_P(WithTwoOrMoreBuffers, compositor_can_always_acquire_buffer)
{
    q.allow_framedropping(false);

    std::atomic<bool> done(false);
    auto unblock = [&done] { done = true; };

    mt::AutoJoinThread client([this]
    {
        for (int nframes = 0; nframes < 100; ++nframes)
        {
            auto handle = client_acquire_async(q);
            handle->wait_for(std::chrono::seconds(1));
            ASSERT_THAT(handle->has_acquired_buffer(), Eq(true));
            handle->release_buffer();
            std::this_thread::yield();
        }
    });
    mt::AutoUnblockThread compositor(unblock, [&]
    {
        while (!done)
        {
            std::shared_ptr<mg::Buffer> buffer;
            EXPECT_NO_THROW(buffer = q.compositor_acquire(this));
            EXPECT_THAT(buffer, Ne(nullptr));
            EXPECT_NO_THROW(q.compositor_release(buffer));
            std::this_thread::yield();
        }
    });

    client.stop();
    compositor.stop();
}

TEST_P(WithAnyNumberOfBuffers, compositor_acquire_recycles_latest_ready_buffer)
{
    mg::Buffer* last_client_acquired_buffer{nullptr};

    for (int i = 0; i < 20; i++)
    {
        if (i % 10 == 0)
        {
            auto handle = client_acquire_async(q);
            ASSERT_THAT(handle->has_acquired_buffer(), Eq(true));
            last_client_acquired_buffer = handle->buffer();
            handle->release_buffer();
        }

        for (int monitor_id = 0; monitor_id < 10; monitor_id++)
        {
            void const* user_id = reinterpret_cast<void const*>(monitor_id);
            auto buffer = q.compositor_acquire(user_id);
            ASSERT_THAT(buffer.get(), Eq(last_client_acquired_buffer));
            q.compositor_release(buffer);
        }
    }
}

TEST_P(WithAnyNumberOfBuffers, compositor_release_verifies_parameter)
{
    auto handle = client_acquire_async(q);
    ASSERT_THAT(handle->has_acquired_buffer(), Eq(true));
    handle->release_buffer();

    auto comp_buffer = q.compositor_acquire(this);
    q.compositor_release(comp_buffer);
    EXPECT_THROW(q.compositor_release(comp_buffer), std::logic_error);
}

/* Regression test for LP#1270964 */
TEST_F(BufferQueueWithThreeBuffers, compositor_client_interleaved)
{
    auto handle = client_acquire_async(q);
    ASSERT_THAT(handle->has_acquired_buffer(), Eq(true));

    auto first_ready_buffer_id = handle->id();
    handle->release_buffer();

    handle = client_acquire_async(q);
    ASSERT_THAT(handle->has_acquired_buffer(), Eq(true));

    // in the original bug, compositor would be given the wrong buffer here
    auto compositor_buffer = q.compositor_acquire(this);

    EXPECT_THAT(compositor_buffer->id(), Eq(first_ready_buffer_id));

    handle->release_buffer();
    q.compositor_release(compositor_buffer);
}

TEST_P(WithTwoOrMoreBuffers, overlapping_compositors_get_different_frames)
{
    // This test simulates bypass behaviour
    std::shared_ptr<mg::Buffer> compositor[2];

    auto handle = client_acquire_async(q);
    ASSERT_THAT(handle->has_acquired_buffer(), Eq(true));
    handle->release_buffer();
    compositor[0] = q.compositor_acquire(this);

    handle = client_acquire_async(q);
    ASSERT_THAT(handle->has_acquired_buffer(), Eq(true));
    handle->release_buffer();
    compositor[1] = q.compositor_acquire(this);

    for (int i = 0; i < 20; i++)
    {
        // Two compositors acquired, and they're always different...
        ASSERT_THAT(compositor[0]->id(), Ne(compositor[1]->id()));

        // One of the compositors (the oldest one) gets a new buffer...
        int oldest = i & 1;
        q.compositor_release(compositor[oldest]);
        auto handle = client_acquire_async(q);
        ASSERT_THAT(handle->has_acquired_buffer(), Eq(true));
        handle->release_buffer();
        compositor[oldest] = q.compositor_acquire(this);
    }

    q.compositor_release(compositor[0]);
    q.compositor_release(compositor[1]);
}

TEST_P(WithAnyNumberOfBuffers, snapshot_acquire_basic)
{
    auto comp_buffer = q.compositor_acquire(this);
    auto snapshot = q.snapshot_acquire();
    EXPECT_THAT(snapshot->id(), Eq(comp_buffer->id()));
    q.compositor_release(comp_buffer);
    q.snapshot_release(snapshot);
}

TEST_F(BufferQueueWithOneBuffer, callbacks_cant_happen_after_shutdown)
{
    q.drop_client_requests();
    auto client = client_acquire_async(q);
    ASSERT_FALSE(client->has_acquired_buffer());
}

TEST_F(BufferQueueWithOneBuffer, callbacks_cant_happen_after_shutdown_with_snapshots)
{
    auto snapshot = q.snapshot_acquire();
    q.drop_client_requests();
    q.snapshot_release(snapshot);

    auto client = client_acquire_async(q);
    ASSERT_FALSE(client->has_acquired_buffer());
}

TEST_P(WithAnyNumberOfBuffers, snapshot_acquire_never_blocks)
{
    int const num_snapshots = 100;

    std::shared_ptr<mg::Buffer> buf[num_snapshots];
    for (int i = 0; i < num_snapshots; i++)
        buf[i] = q.snapshot_acquire();

    for (int i = 0; i < num_snapshots; i++)
        q.snapshot_release(buf[i]);
}

TEST_P(WithTwoOrMoreBuffers, snapshot_release_verifies_parameter)
{
    auto handle = client_acquire_async(q);
    ASSERT_THAT(handle->has_acquired_buffer(), Eq(true));
    handle->release_buffer();

    auto comp_buffer = q.compositor_acquire(this);
    EXPECT_THROW(q.snapshot_release(comp_buffer), std::logic_error);

    handle = client_acquire_async(q);
    ASSERT_THAT(handle->has_acquired_buffer(), Eq(true));
    auto snapshot = q.snapshot_acquire();

    EXPECT_THAT(snapshot->id(), Eq(comp_buffer->id()));
    EXPECT_THAT(snapshot->id(), Ne(handle->id()));
    EXPECT_NO_THROW(q.snapshot_release(snapshot));
    EXPECT_THROW(q.snapshot_release(snapshot), std::logic_error);
}

TEST_P(WithTwoOrMoreBuffers, stress)
{
    std::atomic<bool> done(false);

    auto unblock = [&done]{ done = true;};

    mt::AutoUnblockThread compositor(unblock, unthrottled_compositor_thread,
                                     std::ref(q),
                                     std::ref(done));
    mt::AutoUnblockThread snapshotter1(unblock, snapshot_thread,
                                       std::ref(q),
                                       std::ref(done));
    mt::AutoUnblockThread snapshotter2(unblock, snapshot_thread,
                                       std::ref(q),
                                       std::ref(done));

    q.allow_framedropping(false);
    mt::AutoJoinThread client1(client_thread, std::ref(q), 1000);
    client1.stop();

    q.allow_framedropping(true);
    mt::AutoJoinThread client2(client_thread, std::ref(q), 1000);
    client2.stop();

    mt::AutoJoinThread client3(switching_client_thread, std::ref(q), 1000);
    client3.stop();
}

TEST_P(WithTwoOrMoreBuffers, framedropping_clients_get_all_buffers)
{
    q.allow_framedropping(true);

    int const nframes = 100;
    std::unordered_set<uint32_t> ids_acquired;
    for (int i = 0; i < nframes; ++i)
    {
        auto handle = client_acquire_async(q);
        ASSERT_THAT(handle->has_acquired_buffer(), Eq(true));
        ids_acquired.insert(handle->id().as_value());
        handle->release_buffer();
    }

    EXPECT_THAT(ids_acquired.size(), Ge(nbuffers));
}

TEST_P(WithTwoOrMoreBuffers, waiting_clients_unblock_on_shutdown)
{
    q.allow_framedropping(false);

    int const max_ownable_buffers = q.buffers_free_for_client();
    ASSERT_THAT(max_ownable_buffers, Gt(0));

    for (int b = 0; b < max_ownable_buffers; b++)
    {
        auto handle = client_acquire_async(q);
        ASSERT_THAT(handle->has_acquired_buffer(), Eq(true));
        handle->release_buffer();
    }

    auto handle = client_acquire_async(q);
    ASSERT_THAT(handle->has_acquired_buffer(), Eq(false));

    q.force_requests_to_complete();

    EXPECT_THAT(handle->has_acquired_buffer(), Eq(true));
}

TEST_P(WithTwoOrMoreBuffers, client_framerate_matches_compositor)
{
    unsigned long client_frames = 0;
    const unsigned long compose_frames = 20;

    q.allow_framedropping(false);

    std::atomic<bool> done(false);

    mt::AutoJoinThread monitor1([&]
    {
        for (unsigned long frame = 0; frame != compose_frames+3; frame++)
        {
            std::this_thread::sleep_for(std::chrono::milliseconds(10));

            auto buf = q.compositor_acquire(this);
            q.compositor_release(buf);

            if (frame == compose_frames)
            {
                // Tell the "client" to stop after compose_frames, but
                // don't stop rendering immediately to avoid blocking
                // if we rendered any twice
                done.store(true);
            }
        }
    });

    auto handle = client_acquire_async(q);
    ASSERT_THAT(handle->has_acquired_buffer(), Eq(true));
    handle->release_buffer();

    while (!done.load())
    {
        auto handle = client_acquire_async(q);
        handle->wait_for(std::chrono::seconds(1));
        ASSERT_THAT(handle->has_acquired_buffer(), Eq(true));
        handle->release_buffer();
        client_frames++;
    }

    monitor1.stop();

    // Roughly compose_frames == client_frames within 50%
    ASSERT_THAT(client_frames, Gt(compose_frames / 2));
    ASSERT_THAT(client_frames, Lt(compose_frames * 3 / 2));
}

/* Regression test LP: #1241369 / LP: #1241371 */
TEST_P(WithThreeOrMoreBuffers, slow_client_framerate_matches_compositor)
{
    /* BufferQueue can only satify this for nbuffers >= 3
     * since a client can only own up to nbuffers - 1 at any one time
     */
    unsigned long client_frames = 0;
    unsigned long const compose_frames = 100;
    auto const frame_time = std::chrono::milliseconds(16);

    q.allow_framedropping(false);

    std::atomic<bool> done(false);
    std::mutex sync;

    mt::AutoJoinThread monitor1([&]
    {
        for (unsigned long frame = 0; frame != compose_frames+3; frame++)
        {
            std::this_thread::sleep_for(frame_time);
            sync.lock();
            auto buf = q.compositor_acquire(this);
            q.compositor_release(buf);
            sync.unlock();

            if (frame == compose_frames)
            {
                // Tell the "client" to stop after compose_frames, but
                // don't stop rendering immediately to avoid blocking
                // if we rendered any twice
                done.store(true);
            }
        }
    });

    auto handle = client_acquire_async(q);
    ASSERT_THAT(handle->has_acquired_buffer(), Eq(true));
    handle->release_buffer();

    while (!done.load())
    {
        sync.lock();
        sync.unlock();
        auto handle = client_acquire_async(q);
        handle->wait_for(std::chrono::seconds(1));
        ASSERT_THAT(handle->has_acquired_buffer(), Eq(true));
        std::this_thread::sleep_for(frame_time);
        handle->release_buffer();
        client_frames++;
    }

    monitor1.stop();

    // Roughly compose_frames == client_frames within 20%
    ASSERT_THAT(client_frames, Gt(compose_frames * 0.80f));
    ASSERT_THAT(client_frames, Lt(compose_frames * 1.2f));
}

TEST_P(WithAnyNumberOfBuffers, resize_affects_client_acquires_immediately)
{
    for (int width = 1; width < 100; ++width)
    {
        const geom::Size expect_size{width, width * 2};

        for (int subframe = 0; subframe < 3; ++subframe)
        {
            q.resize(expect_size);
            auto handle = client_acquire_async(q);
            ASSERT_THAT(handle->has_acquired_buffer(), Eq(true));
            auto buffer = handle->buffer();
            ASSERT_THAT(expect_size, Eq(buffer->size()));
            handle->release_buffer();

            auto comp_buffer = q.compositor_acquire(this);
            ASSERT_THAT(expect_size, Eq(comp_buffer->size()));
            q.compositor_release(comp_buffer);
        }
    }
}

namespace
{
int max_ownable_buffers(int nbuffers)
{
    return (nbuffers == 1) ? 1 : nbuffers - 1;
}
}

TEST_P(WithAnyNumberOfBuffers, compositor_acquires_resized_frames)
{
    mc::BufferQueue q(nbuffers, allocator, basic_properties, policy_factory);
    std::vector<mg::BufferID> history;

    const int width0 = 123;
    const int height0 = 456;
    const int dx = 2;
    const int dy = -3;
    int width = width0;
    int height = height0;
    int const nbuffers_to_use = q.buffers_free_for_client();
    ASSERT_THAT(nbuffers_to_use, Gt(0));

    int max_buffers{max_ownable_buffers(nbuffers)};
    for (int produce = 0; produce < max_buffers; ++produce)
    {
        geom::Size new_size{width, height};
        width += dx;
        height += dy;

        q.resize(new_size);
        auto handle = client_acquire_async(q);
        ASSERT_THAT(handle->has_acquired_buffer(), Eq(true));
        history.emplace_back(handle->id());
        auto buffer = handle->buffer();
        ASSERT_THAT(buffer->size(), Eq(new_size));
        handle->release_buffer();
    }

    width = width0;
    height = height0;

    ASSERT_THAT(history.size(), Eq(max_buffers));
    for (int consume = 0; consume < max_buffers; ++consume)
    {
        geom::Size expect_size{width, height};
        width += dx;
        height += dy;

        auto buffer = q.compositor_acquire(this);

        // Verify the compositor gets resized buffers, eventually
        ASSERT_THAT(buffer->size(), Eq(expect_size));

        // Verify the compositor gets buffers with *contents*, ie. that
        // they have not been resized prematurely and are empty.
        ASSERT_THAT(history[consume], Eq(buffer->id()));

        q.compositor_release(buffer);
    }

    // Verify the final buffer size sticks
    const geom::Size final_size{width - dx, height - dy};
    for (int unchanging = 0; unchanging < 100; ++unchanging)
    {
        auto buffer = q.compositor_acquire(this);
        ASSERT_THAT(buffer->size(), Eq(final_size));
        q.compositor_release(buffer);
    }
}

TEST_P(WithTwoOrMoreBuffers, framedropping_policy_never_drops_newest_frame)
{  // Regression test for LP: #1396006
    mtd::MockFrameDroppingPolicyFactory policy_factory;
    mc::BufferQueue q(nbuffers,
                      allocator,
                      basic_properties,
                      policy_factory);

    auto first = client_acquire_sync(q);
    q.client_release(first);

    // Start rendering one (don't finish)
    auto d = q.compositor_acquire(nullptr);
    ASSERT_EQ(first, d.get());

    auto second = client_acquire_sync(q);
    q.client_release(second);

    // Client waits for a new frame
    auto end = client_acquire_async(q);

    // Surface goes offscreen or occluded; trigger a timeout
    policy_factory.trigger_policies();

    // If the queue is still willing to drop under these difficult
    // circumstances (and we don't mind if it doesn't), then ensure
    // it's never the newest frame that's been discarded.
    // That could be catastrophic as you never know if a client ever
    // will produce another frame.
    if (end->has_acquired_buffer())
        ASSERT_NE(second, end->buffer());

    q.compositor_release(d);
}

TEST_P(WithTwoOrMoreBuffers, framedropping_surface_never_drops_newest_frame)
{  // Second regression test for LP: #1396006, LP: #1379685
    mc::BufferQueue q(nbuffers,
                      allocator,
                      basic_properties,
                      policy_factory);

    q.allow_framedropping(true);

    // Fill 'er up
    std::vector<mg::Buffer*> order;
    for (int f = 0; f < nbuffers; ++f)
    {
        auto b = client_acquire_sync(q);
        order.push_back(b);
        q.client_release(b);
    }

    // Composite all but one
    std::vector<std::shared_ptr<mg::Buffer>> compositing;
    for (int n = 0; n < nbuffers-1; ++n)
    {
        auto c = q.compositor_acquire(nullptr);
        compositing.push_back(c);
        ASSERT_EQ(order[n], c.get());
    }

    // Ensure it's not the newest frame that gets dropped to satisfy the
    // client.
    auto end = client_acquire_async(q);

    // The queue could solve this problem a few ways. It might choose to
    // defer framedropping till it's safe, or even allocate additional
    // buffers. We don't care which, just verify it's not losing the
    // latest frame. Because the screen could be indefinitely out of date
    // if that happens...
    ASSERT_TRUE(!end->has_acquired_buffer() ||
                end->buffer() != order.back());
}

TEST_P(WithTwoOrMoreBuffers, uncomposited_client_swaps_when_policy_triggered)
{
    mtd::MockFrameDroppingPolicyFactory policy_factory;
    mc::BufferQueue q(nbuffers,
                      allocator,
                      basic_properties,
                      policy_factory);

    for (int i = 0; i < max_ownable_buffers(nbuffers); i++)
    {
        auto client = client_acquire_sync(q);
        q.client_release(client);
    }

    auto handle = client_acquire_async(q);

    EXPECT_FALSE(handle->has_acquired_buffer());

    policy_factory.trigger_policies();
    EXPECT_TRUE(handle->has_acquired_buffer());
}

TEST_P(WithTwoOrMoreBuffers, scaled_queue_still_follows_dropping_policy)
{   // Regression test for LP: #1475120
    using namespace std::literals::chrono_literals;

    auto clock = std::make_shared<mt::FakeClock>();
    auto constexpr framedrop_timeout = 10ms;

    mc::TimeoutFrameDroppingPolicyFactory policy_factory{
        std::make_shared<mtd::FakeTimer>(clock),
        framedrop_timeout};

    mc::BufferQueue q(nbuffers,
                      allocator,
                      basic_properties,
                      policy_factory);
    
    int const nframes = 100;

    q.set_scaling_delay(0);
    for (int i = 0; i < nframes; i++)
    {
        auto handle = client_acquire_async(q);

        // Advance time past the framedrop timeout.
        clock->advance_time(framedrop_timeout);
        clock->advance_time(1ms);

        // If we fail once we don't need to run the rest of the 100 iterations...
        ASSERT_TRUE(handle->has_acquired_buffer());
        handle->release_buffer();
    }
}

TEST_P(WithTwoOrMoreBuffers, partially_composited_client_swaps_when_policy_triggered)
{
    mtd::MockFrameDroppingPolicyFactory policy_factory;
    mc::BufferQueue q(nbuffers,
                      allocator,
                      basic_properties,
                      policy_factory);

    for (int i = 0; i < max_ownable_buffers(nbuffers); i++)
    {
        auto client = client_acquire_sync(q);
        q.client_release(client);
    }

    /* Queue up two pending swaps */
    auto first_swap = client_acquire_async(q);
    auto second_swap = client_acquire_async(q);

    ASSERT_FALSE(first_swap->has_acquired_buffer());
    ASSERT_FALSE(second_swap->has_acquired_buffer());

    q.compositor_acquire(nullptr);

    EXPECT_TRUE(first_swap->has_acquired_buffer());
    EXPECT_FALSE(second_swap->has_acquired_buffer());

    /* We have to release a client buffer here; framedropping or not,
     * a client can't have 2 buffers outstanding in the nbuffers = 2 case.
     */
    first_swap->release_buffer();

    policy_factory.trigger_policies();
    EXPECT_TRUE(second_swap->has_acquired_buffer());
}

TEST_F(BufferQueueWithOneBuffer, with_single_buffer_compositor_acquires_resized_frames_eventually)
{
    geom::Size const new_size{123,456};

    q.client_release(client_acquire_sync(q));
    q.resize(new_size);

    auto const handle = client_acquire_async(q);
    EXPECT_THAT(handle->has_acquired_buffer(), Eq(false));

    auto buf = q.compositor_acquire(this);
    q.compositor_release(buf);

    buf = q.compositor_acquire(this);
    EXPECT_THAT(buf->size(), Eq(new_size));
    q.compositor_release(buf);
}

TEST_F(BufferQueueWithTwoBuffers, double_buffered_client_is_not_blocked_prematurely)
{  // Regression test for LP: #1319765
    q.client_release(client_acquire_sync(q));
    auto a = q.compositor_acquire(this);
    q.client_release(client_acquire_sync(q));
    auto b = q.compositor_acquire(this);

    ASSERT_NE(a.get(), b.get());

    q.compositor_release(a);
    q.client_release(client_acquire_sync(q));

    q.compositor_release(b);

    /*
     * Update to the original test case; This additional compositor acquire
     * represents the fixing of LP: #1395581 in the compositor logic.
     */
    if (q.buffers_ready_for_compositor(this))
        q.compositor_release(q.compositor_acquire(this));

    auto handle = client_acquire_async(q);
    // With the fix, a buffer will be available instantaneously:
    ASSERT_TRUE(handle->has_acquired_buffer());
    handle->release_buffer();
}

TEST_F(BufferQueueWithTwoBuffers, composite_on_demand_never_deadlocks_with_2_buffers)
{  // Extended regression test for LP: #1319765
    for (int i = 0; i < 100; ++i)
    {
        auto x = client_acquire_async(q);
        ASSERT_TRUE(x->has_acquired_buffer());
        x->release_buffer();

        auto a = q.compositor_acquire(this);

        auto y = client_acquire_async(q);
        ASSERT_TRUE(y->has_acquired_buffer());
        y->release_buffer();

        auto b = q.compositor_acquire(this);
    
        ASSERT_NE(a.get(), b.get());
    
        q.compositor_release(a);

        auto w = client_acquire_async(q);
        ASSERT_TRUE(w->has_acquired_buffer());
        w->release_buffer();
    
        q.compositor_release(b);

        /*
         * Update to the original test case; This additional compositor acquire
         * represents the fixing of LP: #1395581 in the compositor logic.
         */
        if (q.buffers_ready_for_compositor(this))
            q.compositor_release(q.compositor_acquire(this));

        auto z = client_acquire_async(q);
        ASSERT_TRUE(z->has_acquired_buffer());
        z->release_buffer();

        q.compositor_release(q.compositor_acquire(this));
        q.compositor_release(q.compositor_acquire(this));
    }
}

TEST_P(WithTwoOrMoreBuffers, buffers_ready_is_not_underestimated)
{  // Regression test for LP: #1395581
    mc::BufferQueue q{nbuffers, allocator, basic_properties, policy_factory};

    // Produce frame 1
    q.client_release(client_acquire_sync(q));
    // Acquire frame 1
    auto a = q.compositor_acquire(this);

    // Produce frame 2
    q.client_release(client_acquire_sync(q));
    // Acquire frame 2
    auto b = q.compositor_acquire(this);

    // Release frame 1
    q.compositor_release(a);
    // Produce frame 3
    q.client_release(client_acquire_sync(q));
    // Release frame 2
    q.compositor_release(b);

    // Verify frame 3 is ready for the first compositor
    ASSERT_THAT(q.buffers_ready_for_compositor(this), Ge(1));
    auto c = q.compositor_acquire(this);

    // Verify frame 3 is ready for a second compositor
    int const that = 0;
    ASSERT_THAT(q.buffers_ready_for_compositor(&that), Ge(1));

    q.compositor_release(c);
}

TEST_P(WithTwoOrMoreBuffers, buffers_ready_eventually_reaches_zero)
{
    mc::BufferQueue q{nbuffers, allocator, basic_properties, policy_factory};

    const int nmonitors = 3;
    int monitor[nmonitors];

    for (int m = 0; m < nmonitors; ++m)
    {
        ASSERT_EQ(0, q.buffers_ready_for_compositor(&monitor[m]));
    }

    // Produce a frame
    q.client_release(client_acquire_sync(q));

    // Consume
    for (int m = 0; m < nmonitors; ++m)
    {
        ASSERT_NE(0, q.buffers_ready_for_compositor(&monitor[m]));

        // Double consume to account for the +1 that
        // buffers_ready_for_compositor adds to do dynamic performance
        // detection.
        q.compositor_release(q.compositor_acquire(&monitor[m]));
        q.compositor_release(q.compositor_acquire(&monitor[m]));

        ASSERT_EQ(0, q.buffers_ready_for_compositor(&monitor[m]));
    }
}

/* Regression test for LP: #1306464 */
TEST_F(BufferQueueWithThreeBuffers, framedropping_client_acquire_does_not_block_when_no_available_buffers)
{
    q.allow_framedropping(true);

    std::vector<std::shared_ptr<mg::Buffer>> buffers;

    /* The client can never own this acquired buffer */
    auto comp_buffer = q.compositor_acquire(this);
    buffers.push_back(comp_buffer);

    /* Let client release all possible buffers so they go into
     * the ready queue
     */
    for (int i = 0; i < nbuffers; ++i)
    {
        auto handle = client_acquire_async(q);
        ASSERT_THAT(handle->has_acquired_buffer(), Eq(true));
        /* Check the client never got the compositor buffer acquired above */
        ASSERT_THAT(handle->id(), Ne(comp_buffer->id()));
        handle->release_buffer();
    }

    /* Let the compositor acquire all ready buffers */
    for (int i = 0; i < nbuffers; ++i)
    {
        buffers.push_back(q.compositor_acquire(this));
    }

    /* At this point the queue has 0 free buffers and 0 ready buffers
     * so the next client request should not be satisfied until
     * a compositor releases its buffers */
    auto handle = client_acquire_async(q);
    /* ... unless the BufferQueue is overallocating. In that case it will
     * have succeeding in acquiring immediately.
     */ 
    if (!handle->has_acquired_buffer())
    {
        /* Release compositor buffers so that the client can get one */
        for (auto const& buffer : buffers)
        {
            q.compositor_release(buffer);
        }
        EXPECT_THAT(handle->has_acquired_buffer(), Eq(true));
    }
}

TEST_P(WithTwoOrMoreBuffers, compositor_never_owns_client_buffers)
{
    static std::chrono::nanoseconds const time_for_client_to_acquire{1};

    mc::BufferQueue q(nbuffers, allocator, basic_properties, policy_factory);

    std::mutex client_buffer_guard;
    std::condition_variable client_buffer_cv;
    mg::Buffer* client_buffer = nullptr;
    std::atomic<bool> done(false);

    auto unblock = [&done]{ done = true; };
    mt::AutoUnblockThread unthrottled_compositor_thread(unblock, [&]
    {
        while (!done)
        {
            auto buffer = q.compositor_acquire(this);

            {
                std::unique_lock<std::mutex> lock(client_buffer_guard);

                if (client_buffer_cv.wait_for(
                    lock,
                    time_for_client_to_acquire,
                    [&]()->bool{ return client_buffer; }))
                {
                    ASSERT_THAT(buffer->id(), Ne(client_buffer->id()));
                }
            }

            std::this_thread::yield();
            q.compositor_release(buffer);
        }
    });

    for (int i = 0; i < 1000; ++i)
    {
        auto handle = client_acquire_async(q);
        handle->wait_for(std::chrono::seconds(1));
        ASSERT_THAT(handle->has_acquired_buffer(), Eq(true));

        {
            std::lock_guard<std::mutex> lock(client_buffer_guard);
            client_buffer = handle->buffer();
            client_buffer_cv.notify_one();
        }

        std::this_thread::yield();

        std::lock_guard<std::mutex> lock(client_buffer_guard);
        handle->release_buffer();
        client_buffer = nullptr;
    }
}

TEST_P(WithTwoOrMoreBuffers, client_never_owns_compositor_buffers)
{
    mc::BufferQueue q(nbuffers, allocator, basic_properties, policy_factory);
    for (int i = 0; i < 100; ++i)
    {
        auto handle = client_acquire_async(q);
        ASSERT_THAT(handle->has_acquired_buffer(), Eq(true));

        auto client_id = handle->id();
        std::vector<std::shared_ptr<mg::Buffer>> buffers;
        for (int j = 0; j < nbuffers; j++)
        {
            auto buffer = q.compositor_acquire(this);
            ASSERT_THAT(client_id, Ne(buffer->id()));
            buffers.push_back(buffer);
        }

        for (auto const& buffer: buffers)
            q.compositor_release(buffer);

        handle->release_buffer();

        /* Flush out one ready buffer */
        auto buffer = q.compositor_acquire(this);
        ASSERT_THAT(client_id, Eq(buffer->id()));
        q.compositor_release(buffer);
    }
}

/* Regression test for an issue brought up at:
 * http://code.launchpad.net/~albaguirre/mir/
 * alternative-switching-bundle-implementation/+merge/216606/comments/517048
 */
TEST_P(WithThreeOrMoreBuffers, buffers_are_not_lost)
{
    // This test is technically not valid with dynamic queue scaling on
    q.set_scaling_delay(-1);

    void const* main_compositor = reinterpret_cast<void const*>(0);
    void const* second_compositor = reinterpret_cast<void const*>(1);

    /* Hold a reference to current compositor buffer*/
    auto comp_buffer1 = q.compositor_acquire(main_compositor);

    int const prefill = q.buffers_free_for_client();
    ASSERT_THAT(prefill, Gt(0));
    for (int acquires = 0; acquires < prefill; ++acquires)
    {
        auto handle = client_acquire_async(q);
        ASSERT_THAT(handle->has_acquired_buffer(), Eq(true));
        handle->release_buffer();
    }

    /* Have a second compositor advance the current compositor buffer at least twice */
    for (int acquires = 0; acquires < nbuffers; ++acquires)
    {
        auto comp_buffer = q.compositor_acquire(second_compositor);
        q.compositor_release(comp_buffer);
    }
    q.compositor_release(comp_buffer1);

    /* An async client should still be able to cycle through all the available buffers */
    std::atomic<bool> done(false);
    auto unblock = [&done] { done = true; };
    mt::AutoUnblockThread compositor(unblock,
       unthrottled_compositor_thread, std::ref(q), std::ref(done));

    std::unordered_set<mg::Buffer *> unique_buffers_acquired;
    int const max_ownable_buffers = nbuffers - 1;
    for (int frame = 0; frame < max_ownable_buffers*2; frame++)
    {
        std::vector<mg::Buffer *> client_buffers;
        for (int acquires = 0; acquires < max_ownable_buffers; ++acquires)
        {
            auto handle = client_acquire_async(q);
            handle->wait_for(std::chrono::seconds(1));
            ASSERT_THAT(handle->has_acquired_buffer(), Eq(true));
            unique_buffers_acquired.insert(handle->buffer());
            client_buffers.push_back(handle->buffer());
        }

        for (auto const& buffer : client_buffers)
        {
            q.client_release(buffer);
        }
    }

    EXPECT_THAT(unique_buffers_acquired.size(), Eq(nbuffers));
}

// Test that dynamic queue scaling/throttling actually works
TEST_P(WithThreeOrMoreBuffers, queue_size_scales_with_client_performance)
{
    q.allow_framedropping(false);
    std::unordered_set<mg::Buffer *> buffers_acquired;

    int const delay = 3;
    q.set_scaling_delay(delay);

    for (int frame = 0; frame < 10;)
    {
        std::shared_ptr<AcquireWaitHandle> client;
        do
        {
            client = client_acquire_async(q);
            if (client->has_acquired_buffer())
            {
                if (frame > delay)
                    buffers_acquired.insert(client->buffer());
                client->release_buffer();
                client.reset();
            }
        } while (!client);

<<<<<<< HEAD
        fprintf(stderr, "FIXME frame[%d]: id %p\n",
            frame, (void*)handle->buffer());

        if (frame > delay)
            buffers_acquired.insert(handle->buffer());
        handle->release_buffer();
=======
        while (q.buffers_ready_for_compositor(nullptr))
        {
            q.compositor_release(q.compositor_acquire(nullptr));
            ++frame;
        }

        if (client->has_acquired_buffer())
        {
            if (frame > delay)
                buffers_acquired.insert(client->buffer());
            client->release_buffer();
            client.reset();
        }
>>>>>>> f9e36025
    }
    // Expect double-buffers for fast clients
    EXPECT_THAT(buffers_acquired.size(), Eq(2));

    // Now check what happens if the client becomes slow...
    buffers_acquired.clear();
    for (int frame = 0; frame < 10;)
    {
        std::shared_ptr<AcquireWaitHandle> client;
        do
        {
            client = client_acquire_async(q);
            if (client->has_acquired_buffer())
            {
                if (frame > delay)
                    buffers_acquired.insert(client->buffer());
                client->release_buffer();
                client.reset();
            }
        } while (!client);

        while (q.buffers_ready_for_compositor(nullptr))
        {
            q.compositor_release(q.compositor_acquire(nullptr));
            ++frame;
        }

        if (client->has_acquired_buffer())
        {
            if (frame > delay)
                buffers_acquired.insert(client->buffer());
            client->release_buffer();
            client.reset();
        }

        // Balance compositor consumption with client production:
        while (q.buffers_ready_for_compositor(nullptr))
        {
            q.compositor_release(q.compositor_acquire(nullptr));
            ++frame;
        }

        // Imbalance: Compositor is now requesting more than the client does:
        q.compositor_release(q.compositor_acquire(nullptr));
        ++frame;
    }
    // Expect at least triple buffers for sluggish clients
    EXPECT_THAT(buffers_acquired.size(), Ge(3));

    // And what happens if the client becomes fast again?...
    buffers_acquired.clear();
    for (int frame = 0; frame < 10;)
    {
        std::shared_ptr<AcquireWaitHandle> client;
        do
        {
            client = client_acquire_async(q);
            if (client->has_acquired_buffer())
            {
                if (frame > delay)
                    buffers_acquired.insert(client->buffer());
                client->release_buffer();
                client.reset();
            }
        } while (!client);

        while (q.buffers_ready_for_compositor(nullptr))
        {
            q.compositor_release(q.compositor_acquire(nullptr));
            ++frame;
        }

        if (client->has_acquired_buffer())
        {
            if (frame > delay)
                buffers_acquired.insert(client->buffer());
            client->release_buffer();
            client.reset();
        }
    }
    // Expect double-buffers for fast clients
    EXPECT_THAT(buffers_acquired.size(), Eq(2));
}

TEST_P(WithThreeOrMoreBuffers, greedy_compositors_need_triple_buffers)
{
    /*
     * "Greedy" compositors means those that can hold multiple buffers from
     * the same client simultaneously or a single buffer for a long time.
     * This usually means bypass/overlays, but can also mean multi-monitor.
     */
    q.allow_framedropping(false);

    std::atomic<bool> done(false);
    auto unblock = [&done] { done = true; };

    mt::AutoUnblockThread compositor(unblock,
       overlapping_compositor_thread, std::ref(q), std::ref(done));

    std::unordered_set<mg::Buffer *> buffers_acquired;
    int const delay = q.scaling_delay();

    for (int frame = 0; frame < 10; frame++)
    {
        auto handle = client_acquire_async(q);
        handle->wait_for(std::chrono::seconds(1));
        ASSERT_THAT(handle->has_acquired_buffer(), Eq(true));

        if (frame > delay)
            buffers_acquired.insert(handle->buffer());
        handle->release_buffer();
    }
    // Expect triple buffers for the whole time
    EXPECT_THAT(buffers_acquired.size(), Ge(3));
}

TEST_P(WithTwoOrMoreBuffers, compositor_double_rate_of_slow_client)
{
    mc::BufferQueue q(nbuffers, allocator, basic_properties, policy_factory);
    q.allow_framedropping(false);

    q.set_scaling_delay(3);

    for (int frame = 0; frame < 10; frame++)
    {
        ASSERT_EQ(0, q.buffers_ready_for_compositor(this));
        q.client_release(client_acquire_sync(q));

        // Detecting a slow client requires scheduling at least one extra
        // frame...
        int nready = q.buffers_ready_for_compositor(this);
        ASSERT_THAT(nready, Ge(2));
        for (int i = 0; i < nready; ++i)
            q.compositor_release(q.compositor_acquire(this));
        ASSERT_EQ(0, q.buffers_ready_for_compositor(this));
    }
}

/*
 * This is a regression test for bug lp:1317801. This bug is a race and
 * very difficult to reproduce with pristine code. By carefully placing
 * a delay in the code, we can greatly increase the chances (100% for me)
 * that this test catches a regression. However these delays are not
 * acceptable for production use, so since the test and code in their
 * pristine state are highly unlikely to catch the issue, I have decided
 * to DISABLE the test to avoid giving a false sense of security.
 *
 * Apply the aforementioned delay, by adding
 * std::this_thread::sleep_for(std::chrono::milliseconds{20})
 * just before returning the acquired_buffer at the end of
 * BufferQueue::compositor_acquire().
 */
TEST_F(BufferQueueWithThreeBuffers, DISABLED_lp_1317801_regression_test)
{
    q.client_release(client_acquire_sync(q));

    mt::AutoJoinThread t{
        [&]
        {
            /* Use in conjuction with a 20ms delay in compositor_acquire() */
            std::this_thread::sleep_for(std::chrono::milliseconds{10});

            q.client_release(client_acquire_sync(q));
            q.client_release(client_acquire_sync(q));
        }};

    auto b = q.compositor_acquire(this);
    q.compositor_release(b);
}

TEST_P(WithAnyNumberOfBuffers, first_user_is_recorded)
{
    mc::BufferQueue q(nbuffers, allocator, basic_properties, policy_factory);

    auto comp = q.compositor_acquire(this);
    EXPECT_TRUE(q.is_a_current_buffer_user(this));
    q.compositor_release(comp);
}

TEST_F(BufferQueueWithThreeBuffers, gives_compositor_a_valid_buffer_after_dropping_old_buffers_without_clients)
{
    q.drop_old_buffers();

    auto comp = q.compositor_acquire(this);
    ASSERT_THAT(comp, Ne(nullptr));
}

TEST_F(BufferQueueWithThreeBuffers, gives_compositor_the_newest_buffer_after_dropping_old_buffers)
{
    auto handle1 = client_acquire_async(q);
    ASSERT_THAT(handle1->has_acquired_buffer(), Eq(true));
    handle1->release_buffer();

    auto handle2 = client_acquire_async(q);
    ASSERT_THAT(handle2->has_acquired_buffer(), Eq(true));
    handle2->release_buffer();

    q.drop_old_buffers();

    auto comp = q.compositor_acquire(this);
    ASSERT_THAT(comp->id(), Eq(handle2->id()));
    q.compositor_release(comp);

    comp = q.compositor_acquire(this);
    ASSERT_THAT(comp->id(), Eq(handle2->id()));
}

TEST_F(BufferQueueWithThreeBuffers, gives_new_compositor_the_newest_buffer_after_dropping_old_buffers)
{
    void const* const new_compositor_id{&nbuffers};

    auto handle1 = client_acquire_async(q);
    ASSERT_THAT(handle1->has_acquired_buffer(), Eq(true));
    handle1->release_buffer();

    auto comp = q.compositor_acquire(this);
    ASSERT_THAT(comp->id(), Eq(handle1->id()));
    q.compositor_release(comp);

    auto handle2 = client_acquire_async(q);
    ASSERT_THAT(handle2->has_acquired_buffer(), Eq(true));
    handle2->release_buffer();

    q.drop_old_buffers();

    auto comp2 = q.compositor_acquire(new_compositor_id);
    ASSERT_THAT(comp2->id(), Eq(handle2->id()));
}

INSTANTIATE_TEST_CASE_P(
    BufferQueue,
    WithAnyNumberOfBuffers,
    Range(1, max_nbuffers_to_test));
INSTANTIATE_TEST_CASE_P(
    BufferQueue,
    WithTwoOrMoreBuffers,
    Range(2, max_nbuffers_to_test));
INSTANTIATE_TEST_CASE_P(
    BufferQueue,
    WithThreeOrMoreBuffers,
    Range(3, max_nbuffers_to_test));<|MERGE_RESOLUTION|>--- conflicted
+++ resolved
@@ -1574,14 +1574,6 @@
             }
         } while (!client);
 
-<<<<<<< HEAD
-        fprintf(stderr, "FIXME frame[%d]: id %p\n",
-            frame, (void*)handle->buffer());
-
-        if (frame > delay)
-            buffers_acquired.insert(handle->buffer());
-        handle->release_buffer();
-=======
         while (q.buffers_ready_for_compositor(nullptr))
         {
             q.compositor_release(q.compositor_acquire(nullptr));
@@ -1595,7 +1587,6 @@
             client->release_buffer();
             client.reset();
         }
->>>>>>> f9e36025
     }
     // Expect double-buffers for fast clients
     EXPECT_THAT(buffers_acquired.size(), Eq(2));
