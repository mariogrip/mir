--- conflicted
+++ resolved
@@ -129,20 +129,6 @@
     arbiter.compositor_release(cbuffer);
 }
 
-TEST_F(MultiMonitorArbiterWithAnyFrameGuarantee, compositor_can_acquire_a_few_times_and_only_sends_on_the_last_release)
-{
-    int comp_id1{0};
-    int comp_id2{0};
-    schedule.set_schedule({buffers[0], buffers[1]});
-    auto cbuffer1 = arbiter.compositor_acquire(&comp_id1);
-    auto cbuffer2 = arbiter.compositor_acquire(&comp_id2);
-    EXPECT_THAT(cbuffer1, Eq(cbuffer2));
-    EXPECT_CALL(mock_map, send_buffer(buffers[0]->id())).Times(Exactly(1));
-    auto cbuffer3 = arbiter.compositor_acquire(&comp_id1);
-    arbiter.compositor_release(cbuffer2);
-    arbiter.compositor_release(cbuffer1);
-}
-
 TEST_F(MultiMonitorArbiterWithAnyFrameGuarantee, compositor_can_acquire_different_buffers)
 {
     EXPECT_CALL(mock_map, send_buffer(buffers[0]->id()));
@@ -341,7 +327,20 @@
     Mock::VerifyAndClearExpectations(&mock_map);
     EXPECT_CALL(mock_map, send_buffer(sbuffer1->id()));
     arbiter.snapshot_release(sbuffer1);
-<<<<<<< HEAD
+}
+
+TEST_F(MultiMonitorArbiterWithAnyFrameGuarantee, compositor_can_acquire_a_few_times_and_only_sends_on_the_last_release)
+{
+    int comp_id1{0};
+    int comp_id2{0};
+    schedule.set_schedule({buffers[0], buffers[1]});
+    auto cbuffer1 = arbiter.compositor_acquire(&comp_id1);
+    auto cbuffer2 = arbiter.compositor_acquire(&comp_id2);
+    EXPECT_THAT(cbuffer1, Eq(cbuffer2));
+    EXPECT_CALL(mock_map, send_buffer(buffers[0]->id())).Times(Exactly(1));
+    auto cbuffer3 = arbiter.compositor_acquire(&comp_id1);
+    arbiter.compositor_release(cbuffer2);
+    arbiter.compositor_release(cbuffer1);
 }
 
 TEST_F(MultiMonitorArbiter, advance_on_fastest_has_same_buffer)
@@ -394,8 +393,6 @@
     auto b6 = arbiter.compositor_acquire(&comp_id1);
     arbiter.compositor_release(b6);
 }
-=======
-} 
 
 TEST_F(MultiMonitorArbiter, can_check_if_buffers_are_ready)
 {
@@ -445,5 +442,4 @@
     arbiter.compositor_release(b1);
     EXPECT_FALSE(arbiter.buffer_ready_for(&comp_id1));
     EXPECT_FALSE(arbiter.buffer_ready_for(&comp_id2));
-} 
->>>>>>> a3e6748e
+} 