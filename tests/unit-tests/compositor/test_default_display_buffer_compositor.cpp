--- conflicted
+++ resolved
@@ -136,12 +136,7 @@
 
     StubRendererFactory renderer_factory;
     MockScene scene;
-<<<<<<< HEAD
-    NiceMock<MockOverlayRenderer> overlay_renderer;
     NiceMock<mtd::MockDisplayBuffer> display_buffer;
-=======
-    mtd::MockDisplayBuffer display_buffer;
->>>>>>> de7f71d3
 
     EXPECT_CALL(renderer_factory.mock_renderer, render(_,_,_)).Times(0);
 
