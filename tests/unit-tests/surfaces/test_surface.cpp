/*
 * Copyright © 2012 Canonical Ltd.
 *
 * This program is free software: you can redistribute it and/or modify
 * it under the terms of the GNU General Public License version 3 as
 * published by the Free Software Foundation.
 *
 * This program is distributed in the hope that it will be useful,
 * but WITHOUT ANY WARRANTY; without even the implied warranty of
 * MERCHANTABILITY or FITNESS FOR A PARTICULAR PURPOSE.  See the
 * GNU General Public License for more details.
 *
 * You should have received a copy of the GNU General Public License
 * along with this program.  If not, see <http://www.gnu.org/licenses/>.
 *
 * Authored by: Thomas Voss <thomas.voss@canonical.com>
 */

#include "mir/surfaces/surface.h"
#include "mir_test_doubles/mock_buffer_bundle.h"
#include "mir_test_doubles/mock_buffer.h"

#include <gmock/gmock.h>
#include <gtest/gtest.h>

namespace ms = mir::surfaces;
namespace mc = mir::compositor;
namespace geom = mir::geometry;
namespace mtd = mir::test::doubles;

TEST(SurfaceCreationParametersTest, default_creation_parameters)
{
    using namespace geom;
    ms::SurfaceCreationParameters params;

    EXPECT_EQ(std::string(), params.name);
    EXPECT_EQ(Width(0), params.size.width);
    EXPECT_EQ(Height(0), params.size.height);
    EXPECT_EQ(mc::BufferUsage::undefined, params.buffer_usage);
    EXPECT_EQ(geom::PixelFormat::pixel_format_invalid, params.pixel_format);

    EXPECT_EQ(ms::a_surface(), params);
}

TEST(SurfaceCreationParametersTest, builder_mutators)
{
    using namespace geom;
    Size const size{Width{1024}, Height{768}};
    mc::BufferUsage const usage{mc::BufferUsage::hardware};
    geom::PixelFormat const format{geom::PixelFormat::rgba_8888};
    std::string name{"surface"};

    auto params = ms::a_surface().of_name(name)
                                 .of_size(size)
                                 .of_buffer_usage(usage)
                                 .of_pixel_format(format);

    EXPECT_EQ(name, params.name);
    EXPECT_EQ(size, params.size);
    EXPECT_EQ(usage, params.buffer_usage);
    EXPECT_EQ(format, params.pixel_format);
}

TEST(SurfaceCreationParametersTest, equality)
{
    using namespace geom;
    Size const size{Width{1024}, Height{768}};
    mc::BufferUsage const usage{mc::BufferUsage::hardware};
    geom::PixelFormat const format{geom::PixelFormat::rgba_8888};

    auto params0 = ms::a_surface().of_name("surface0")
                                  .of_size(size)
                                  .of_buffer_usage(usage)
                                  .of_pixel_format(format);

    auto params1 = ms::a_surface().of_name("surface1")
                                  .of_size(size)
                                  .of_buffer_usage(usage)
                                  .of_pixel_format(format);

    EXPECT_EQ(params0, params1);
    EXPECT_EQ(params1, params0);
}

TEST(SurfaceCreationParametersTest, inequality)
{
    using namespace geom;

    std::vector<Size> const sizes{{Width{1024}, Height{768}},
                                  {Width{1025}, Height{768}}};

    std::vector<mc::BufferUsage> const usages{mc::BufferUsage::hardware,
                                              mc::BufferUsage::software};

    std::vector<geom::PixelFormat> const formats{geom::PixelFormat::rgba_8888,
                                                 geom::PixelFormat::rgb_888};

    std::vector<ms::SurfaceCreationParameters> params_vec;

    for (auto const& size : sizes)
    {
        for (auto const& usage : usages)
        {
            for (auto const& format : formats)
            {
                auto cur_params = ms::a_surface().of_name("surface0")
                                                 .of_size(size)
                                                 .of_buffer_usage(usage)
                                                 .of_pixel_format(format);
                params_vec.push_back(cur_params);
                size_t cur_index = params_vec.size() - 1;

                /*
                 * Compare the current SurfaceCreationParameters with all the previously
                 * created ones.
                 */
                for (size_t i = 0; i < cur_index; i++)
                {
                    EXPECT_NE(params_vec[i], params_vec[cur_index]) << "cur_index: " << cur_index << " i: " << i;
                    EXPECT_NE(params_vec[cur_index], params_vec[i]) << "cur_index: " << cur_index << " i: " << i;
                }

            }
        }
    }
}

namespace
{
struct SurfaceCreation : public ::testing::Test
{
    virtual void SetUp()
    {
        surface_name = "test_surfaceA";
        pf = geom::PixelFormat::rgba_8888;
        size = geom::Size{geom::Width{43}, geom::Height{420}};
        stride = geom::Stride{4 * size.width.as_uint32_t()};
        mock_buffer_bundle = std::make_shared<testing::NiceMock<mtd::MockBufferBundle>>();
    }

    std::string surface_name;
    std::shared_ptr<testing::NiceMock<mtd::MockBufferBundle>> mock_buffer_bundle;
    geom::PixelFormat pf;
    geom::Stride stride;
    geom::Size size;
};
}

TEST_F(SurfaceCreation, test_surface_gets_right_name)
{
    ms::Surface surf(surface_name, mock_buffer_bundle );

    auto str = surf.name();
    EXPECT_EQ(str, surface_name);

}

TEST_F(SurfaceCreation, test_surface_queries_bundle_for_pf)
{
    using namespace testing;

    ms::Surface surf(surface_name, mock_buffer_bundle );

    EXPECT_CALL(*mock_buffer_bundle, get_bundle_pixel_format())
        .Times(1)
        .WillOnce(Return(pf));

    auto ret_pf = surf.pixel_format();

    EXPECT_EQ(ret_pf, pf);
}

TEST_F(SurfaceCreation, test_surface_queries_bundle_for_size)
{
    using namespace testing;

    ms::Surface surf(surface_name, mock_buffer_bundle );

    EXPECT_CALL(*mock_buffer_bundle, bundle_size())
        .Times(1)
        .WillOnce(Return(size));

    auto ret_size = surf.size();

    EXPECT_EQ(ret_size, size);
}

TEST_F(SurfaceCreation, test_surface_advance_buffer)
{
    using namespace testing;
    ms::Surface surf(surface_name, mock_buffer_bundle );
    auto graphics_resource = std::make_shared<mc::GraphicBufferClientResource>();

    EXPECT_CALL(*mock_buffer_bundle, secure_client_buffer())
        .Times(1)
        .WillOnce(Return(graphics_resource));

    surf.advance_client_buffer();
}

TEST_F(SurfaceCreation, test_surface_gets_ipc_from_bundle)
{
    using namespace testing;

    mc::BufferID id{4};
    auto ipc_package = std::make_shared<mc::BufferIPCPackage>();
    auto size = geom::Size{geom::Width{1024}, geom::Height{768}};
    auto mock_buffer = std::make_shared<mtd::MockBuffer>(size, geom::Stride{4}, geom::PixelFormat::rgba_8888);

    ms::Surface surf(surface_name, mock_buffer_bundle );
    auto graphics_resource = std::make_shared<mc::GraphicBufferClientResource>(mock_buffer, id);
    EXPECT_CALL(*mock_buffer_bundle, secure_client_buffer())
        .Times(1)
        .WillOnce(Return(graphics_resource));
    surf.advance_client_buffer();

    auto ret_ipc = surf.get_buffer_ipc_package();
<<<<<<< HEAD
    EXPECT_EQ(ret_ipc->buffer.lock()->get_ipc_package().get(), mock_buffer->get_ipc_package().get()); 
=======
    EXPECT_EQ(ret_ipc.get(), graphics_resource->ipc_package.get());
}

TEST_F(SurfaceCreation, test_surface_gets_id_from_bundle)
{
    using namespace testing;

    mc::BufferID id{4};
    auto ipc_package = std::make_shared<mc::BufferIPCPackage>();
    auto size = geom::Size{geom::Width{1024}, geom::Height{768}};
    auto mock_buffer = std::make_shared<mtd::MockBuffer>(size, geom::Stride{4}, geom::PixelFormat::rgba_8888);
    auto graphics_resource = std::make_shared<mc::GraphicBufferClientResource>(ipc_package, mock_buffer, id);
    EXPECT_CALL(*mock_buffer_bundle, secure_client_buffer())
        .Times(AtLeast(0))
        .WillOnce(Return(graphics_resource));

    ms::Surface surf(surface_name, mock_buffer_bundle );

    surf.advance_client_buffer();

    auto ret_id = surf.get_buffer_id();
    EXPECT_EQ(ret_id, id);
>>>>>>> 4aac2a46
}

TEST_F(SurfaceCreation, test_surface_gets_top_left)
{
    using namespace testing;

    ms::Surface surf{surface_name, mock_buffer_bundle};

    auto ret_top_left = surf.top_left();

    EXPECT_EQ(geom::Point(), ret_top_left);
}

TEST_F(SurfaceCreation, test_surface_move_to)
{
    using namespace testing;

    ms::Surface surf{surface_name, mock_buffer_bundle};

    geom::Point p{geom::X{55}, geom::Y{66}};

    surf.move_to(p);

    auto ret_top_left = surf.top_left();

    EXPECT_EQ(p, ret_top_left);
}

TEST_F(SurfaceCreation, test_surface_gets_identity_transformation)
{
    using namespace testing;

    ms::Surface surf{surface_name, mock_buffer_bundle};

    auto ret_transformation = surf.transformation();

    EXPECT_EQ(glm::mat4(), ret_transformation);
}

TEST_F(SurfaceCreation, test_surface_set_rotation)
{
    using namespace testing;

    ms::Surface surf{surface_name, mock_buffer_bundle};
    surf.set_rotation(60.0f, glm::vec3{0.0f, 0.0f, 1.0f});

    auto ret_transformation = surf.transformation();

    EXPECT_NE(glm::mat4(), ret_transformation);
}

TEST_F(SurfaceCreation, test_surface_texture_locks_back_buffer_from_bundle)
{
    using namespace testing;

    ms::Surface surf{surface_name, mock_buffer_bundle};
    auto buffer_resource = std::make_shared<mc::GraphicBufferCompositorResource>();

    EXPECT_CALL(*mock_buffer_bundle, lock_back_buffer())
        .Times(AtLeast(1))
        .WillOnce(Return(buffer_resource));

    std::shared_ptr<mc::GraphicBufferCompositorResource> comp_resource;
    comp_resource = surf.texture();

<<<<<<< HEAD
    EXPECT_EQ(buffer_resource.get(), comp_resource.get());
=======
    EXPECT_EQ(buffer.get(), ret_texture.get());
>>>>>>> 4aac2a46
}

TEST_F(SurfaceCreation, test_surface_gets_opaque_alpha)
{
    using namespace testing;

    ms::Surface surf{surface_name, mock_buffer_bundle};

    auto ret_alpha = surf.alpha();

    EXPECT_EQ(1.0f, ret_alpha);
}

TEST_F(SurfaceCreation, test_surface_set_alpha)
{
    using namespace testing;

    ms::Surface surf{surface_name, mock_buffer_bundle};
    float alpha = 0.67f;

    surf.set_alpha(0.67);
    auto ret_alpha = surf.alpha();

    EXPECT_EQ(alpha, ret_alpha);
}<|MERGE_RESOLUTION|>--- conflicted
+++ resolved
@@ -215,32 +215,7 @@
     surf.advance_client_buffer();
 
     auto ret_ipc = surf.get_buffer_ipc_package();
-<<<<<<< HEAD
     EXPECT_EQ(ret_ipc->buffer.lock()->get_ipc_package().get(), mock_buffer->get_ipc_package().get()); 
-=======
-    EXPECT_EQ(ret_ipc.get(), graphics_resource->ipc_package.get());
-}
-
-TEST_F(SurfaceCreation, test_surface_gets_id_from_bundle)
-{
-    using namespace testing;
-
-    mc::BufferID id{4};
-    auto ipc_package = std::make_shared<mc::BufferIPCPackage>();
-    auto size = geom::Size{geom::Width{1024}, geom::Height{768}};
-    auto mock_buffer = std::make_shared<mtd::MockBuffer>(size, geom::Stride{4}, geom::PixelFormat::rgba_8888);
-    auto graphics_resource = std::make_shared<mc::GraphicBufferClientResource>(ipc_package, mock_buffer, id);
-    EXPECT_CALL(*mock_buffer_bundle, secure_client_buffer())
-        .Times(AtLeast(0))
-        .WillOnce(Return(graphics_resource));
-
-    ms::Surface surf(surface_name, mock_buffer_bundle );
-
-    surf.advance_client_buffer();
-
-    auto ret_id = surf.get_buffer_id();
-    EXPECT_EQ(ret_id, id);
->>>>>>> 4aac2a46
 }
 
 TEST_F(SurfaceCreation, test_surface_gets_top_left)
@@ -306,11 +281,7 @@
     std::shared_ptr<mc::GraphicBufferCompositorResource> comp_resource;
     comp_resource = surf.texture();
 
-<<<<<<< HEAD
     EXPECT_EQ(buffer_resource.get(), comp_resource.get());
-=======
-    EXPECT_EQ(buffer.get(), ret_texture.get());
->>>>>>> 4aac2a46
 }
 
 TEST_F(SurfaceCreation, test_surface_gets_opaque_alpha)
