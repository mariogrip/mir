--- conflicted
+++ resolved
@@ -45,10 +45,10 @@
 namespace msh = mir::shell;
 namespace ms = mir::surfaces;
 namespace mf = mir::frontend;
+namespace mg = mir::graphics;
 namespace mt = mir::test;
 namespace mtd = mir::test::doubles;
 
-<<<<<<< HEAD
 namespace
 {
 struct MockShellSession : public msh::Session
@@ -65,8 +65,8 @@
 
     MOCK_METHOD0(hide, void());
     MOCK_METHOD0(show, void());
-    
     MOCK_METHOD3(configure_surface, int(mf::SurfaceId, MirSurfaceAttrib, int));
+    MOCK_METHOD1(send_display_config, void(mg::DisplayConfiguration const&));
 };
 
 struct MockFocusSequence : public msh::FocusSequence
@@ -79,20 +79,12 @@
 struct DefaultFocusMechanism : public testing::Test
 {
     void SetUp()
-=======
-TEST(DefaultFocusMechanism, raises_default_surface)
-{
-    using namespace ::testing;
-    
-    NiceMock<mtd::MockShellSession> app1;
-    mtd::MockSurface mock_surface(&app1, std::make_shared<mtd::StubSurfaceBuilder>());
->>>>>>> 46ec9d3f
     {
         controller = std::make_shared<mtd::StubSurfaceController>();
 
         //TODO: extremely kludgy that a mock needs to be constructed this way 
-        mock_surface1 = std::make_shared<mtd::MockSurface>(std::make_shared<mtd::StubSurfaceBuilder>());
-        mock_surface2 = std::make_shared<mtd::MockSurface>(std::make_shared<mtd::StubSurfaceBuilder>());
+        mock_surface1 = std::make_shared<mtd::MockSurface>(&app1, std::make_shared<mtd::StubSurfaceBuilder>());
+        mock_surface2 = std::make_shared<mtd::MockSurface>(&app2, std::make_shared<mtd::StubSurfaceBuilder>());
         ON_CALL(app1, default_surface())
             .WillByDefault(testing::Return(mock_surface1));
         ON_CALL(app2, default_surface())
@@ -104,12 +96,12 @@
     testing::NiceMock<MockShellSession> app2;
     testing::NiceMock<mtd::MockSessionListener> mock_listener;
     testing::NiceMock<MockFocusSequence> focus_sequence;
+    std::shared_ptr<msh::SurfaceController> controller;
+
     mtd::StubInputTargeter targeter;
-    std::shared_ptr<mtd::StubSurfaceController> controller;
 };
 
 }
-
 
 TEST_F(DefaultFocusMechanism, raises_default_surface)
 {
@@ -117,12 +109,7 @@
     
     EXPECT_CALL(mock_listener, focused(_))
         .Times(1);
- 
-    mtd::MockSurface mock_surface(std::make_shared<mtd::StubSurfaceBuilder>());
-    EXPECT_CALL(app1, default_surface())
-        .Times(1)
-        .WillOnce(Return(mt::fake_shared(mock_surface)));
-    EXPECT_CALL(mock_surface,
+    EXPECT_CALL(*mock_surface1,
          raise(Eq(controller))).Times(1);
 
     msh::DefaultFocusMechanism focus_mechanism(mt::fake_shared(focus_sequence),
@@ -174,40 +161,10 @@
 {
     using namespace ::testing;
     
-<<<<<<< HEAD
-    Sequence seq1;
-    mtd::MockSurface mock_surface(std::make_shared<mtd::StubSurfaceBuilder>());
-    EXPECT_CALL(app1, default_surface())
-        .InSequence(seq1)
-        .WillOnce(Return(mt::fake_shared(mock_surface)));
-    EXPECT_CALL(app1, default_surface())
-        .InSequence(seq1)
-        .WillOnce(Return(std::shared_ptr<msh::Surface>()));
-=======
-    NiceMock<mtd::MockShellSession> app1;
-    mtd::MockSurface mock_surface(&app1, std::make_shared<mtd::StubSurfaceBuilder>());
-    {
-        InSequence seq;
-        EXPECT_CALL(app1, default_surface()).Times(1)
-            .WillOnce(Return(mt::fake_shared(mock_surface)));
-        EXPECT_CALL(app1, default_surface()).Times(1)
-            .WillOnce(Return(std::shared_ptr<msh::Surface>()));
-    }
->>>>>>> 46ec9d3f
-
-    mtd::MockInputTargeter targeter;
+    EXPECT_CALL(*mock_surface1, take_input_focus(_)).Times(1);
     
-    msh::DefaultFocusMechanism focus_mechanism(mt::fake_shared(focus_sequence),
-        mt::fake_shared(targeter), controller, mt::fake_shared(mock_listener));
+    msh::DefaultFocusMechanism focus_mechanism(mt::fake_shared(focus_sequence), mt::fake_shared(targeter), controller,
+        mt::fake_shared(mock_listener));
     
-    Sequence seq2;
-    EXPECT_CALL(mock_surface, take_input_focus(_))
-        .InSequence(seq2);
-    // When we have no default surface.
-    EXPECT_CALL(targeter, focus_cleared())
-        .InSequence(seq2);
-   
-    auto app = mt::fake_shared(app1); 
-    focus_mechanism.surface_created_for(app);
-    focus_mechanism.surface_created_for(app);
+    focus_mechanism.surface_created_for(mt::fake_shared(app1));
 }