--- conflicted
+++ resolved
@@ -52,11 +52,7 @@
     MirPixelFormat get_egl_pixel_format(EGLDisplay, EGLConfig) const override;
     uint32_t native_format_for(MirPixelFormat) const override;
     uint32_t native_flags_for(MirBufferUsage, mir::geometry::Size) const override;
-<<<<<<< HEAD
-    
-=======
 
->>>>>>> a07138ba
     mir::client::ClientContext* const context;
     MirBufferPackage mutable native_buffer;
 
