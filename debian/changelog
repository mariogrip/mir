--- conflicted
+++ resolved
@@ -13,11 +13,7 @@
 
  -- Andreas Pokorny <andreas.pokorny@canonical.com>  Thu, 24 Sep 2015 17:32:39 +0200
 
-<<<<<<< HEAD
-mir (0.16.0-0ubuntu1) wily; urgency=medium
-=======
 mir (0.16.0+15.10.20150921.1-0ubuntu1) wily; urgency=medium
->>>>>>> 6f81bbad
 
   [ Daniel van Vugt ]
   * New upstream release 0.16.0 (https://launchpad.net/mir/+milestone/0.16.0)
@@ -110,33 +106,10 @@
       . touchpad produces mouse events with zeroed relative_x and relative_y axes
         (LP: #1496814)
 
-<<<<<<< HEAD
-=======
   [ CI Train Bot ]
   * New rebuild forced.
 
  -- Cemil Azizoglu <cemil.azizoglu@canonical.com>  Mon, 21 Sep 2015 16:03:27 +0000
-
-mir (0.15.1+15.10.20150903-0ubuntu1) wily; urgency=medium
-
-  [ Kevin Gunn ]
-  * released-rebuild-for-vivid-overlay
-
- -- CI Train Bot <ci-train-bot@canonical.com>  Thu, 03 Sep 2015 18:50:01 +0000
-
-mir (0.15.1+15.10.20150825-0ubuntu1) wily; urgency=medium
-
-  [ Alberto Aguirre ]
-  * New upstream release 0.15.1 (https://launchpad.net/mir/+milestone/0.15.1)
-    - Bug fixes:
-      . Client API minor version was not updated (LP: #1488542)
-      . [regression] ubuntu-emulator fails to start Mir demos (LP: #1486535)
-
-  [ CI Train Bot ]
-  * No-change rebuild.
->>>>>>> 6f81bbad
-
- -- CI Train Bot <ci-train-bot@canonical.com>  Tue, 25 Aug 2015 16:02:43 +0000
 
 mir (0.15.1+15.10.20150903-0ubuntu1) wily; urgency=medium
 
