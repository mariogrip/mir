--- conflicted
+++ resolved
@@ -73,10 +73,10 @@
         EmptyDeleter());
     mc::MockGraphicBufferAllocator graphic_allocator;
     std::shared_ptr<mc::GraphicBufferAllocator> allocator(&graphic_allocator, EmptyDeleter());
-    MockBufferAllocationStrategy strategy(allocator);
-    std::shared_ptr<mc::BufferAllocationStrategy> allocation_strategy(&strategy, EmptyDeleter());
+    MockBufferAllocationStrategy allocation_strategy(allocator);
+
     mc::BufferBundleManager buffer_bundle_manager(
-        allocation_strategy);
+            std::shared_ptr<mc::BufferAllocationStrategy>(&allocation_strategy, EmptyDeleter()));
 
     /* note: this is somewhat of a weak test, some create_clients will create a varied amount
              of buffers */
@@ -85,13 +85,8 @@
         alloc_buffer(Eq(width), Eq(height), Eq(pixel_format)))
             .Times(0);
 
-<<<<<<< HEAD
     EXPECT_CALL(allocation_strategy, create_swapper(Eq(width), Eq(height), Eq(pixel_format))).Times(AtLeast(1));
 
-=======
-    EXPECT_CALL(strategy, allocate_buffers_for_bundle(Eq(width), Eq(height), Eq(pixel_format), _)).Times(AtLeast(1));
-    
->>>>>>> 23aec72d
     std::shared_ptr<mc::BufferBundle> bundle{
         buffer_bundle_manager.create_buffer_bundle(
             width,
