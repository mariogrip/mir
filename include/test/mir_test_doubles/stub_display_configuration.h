/*
 * Copyright © 2013 Canonical Ltd.
 *
 * This program is free software: you can redistribute it and/or modify it
 * under the terms of the GNU General Public License version 3,
 * as published by the Free Software Foundation.
 *
 * This program is distributed in the hope that it will be useful,
 * but WITHOUT ANY WARRANTY; without even the implied warranty of
 * MERCHANTABILITY or FITNESS FOR A PARTICULAR PURPOSE.  See the
 * GNU General Public License for more details.
 *
 * You should have received a copy of the GNU General Public License
 * along with this program.  If not, see <http://www.gnu.org/licenses/>.
 *
 * Authored by: Kevin DuBois <kevin.dubois@canonical.com>
 */

#ifndef MIR_TEST_DOUBLES_STUB_DISPLAY_CONFIGURATION_H_
#define MIR_TEST_DOUBLES_STUB_DISPLAY_CONFIGURATION_H_

#include "mir/graphics/display_configuration.h"
#include "mir/geometry/rectangle.h"
#include "mir_toolkit/common.h"

#include <vector>

namespace mir
{
namespace test
{
namespace doubles
{

class StubDisplayConfig : public graphics::DisplayConfiguration
{
public:
    StubDisplayConfig()
        : StubDisplayConfig(3)
    {
    }

    StubDisplayConfig(unsigned int num_displays)
        : StubDisplayConfig(num_displays,
                            {
                                mir_pixel_format_bgr_888,
                                mir_pixel_format_abgr_8888,
                                mir_pixel_format_xbgr_8888
                            })
    {
    }

    StubDisplayConfig(unsigned int num_displays,
                      std::vector<MirPixelFormat> const& pfs)
    {
        /* construct a non-trivial dummy display config to send */
        int mode_index = 0;
        for (auto i = 0u; i < num_displays; i++)
        {
            std::vector<graphics::DisplayConfigurationMode> modes;

            for (auto j = 0u; j <= i; j++)
            {
                geometry::Size sz{mode_index*4, mode_index*3};
                graphics::DisplayConfigurationMode mode{sz, 10.0f * mode_index };
                mode_index++;
                modes.push_back(mode);
            }

            size_t mode_index = modes.size() - 1;
            geometry::Size physical_size{};
            geometry::Point top_left{};
            graphics::DisplayConfigurationOutput output{
                graphics::DisplayConfigurationOutputId{static_cast<int>(i + 1)},
                graphics::DisplayConfigurationCardId{static_cast<int>(i)},
                graphics::DisplayConfigurationOutputType::vga,
                pfs, modes, i,
                physical_size,
                ((i % 2) == 0),
                ((i % 2) == 1),
                top_left,
<<<<<<< HEAD
                mode_index, 1u,
                mir_power_mode_off,
                mir_orientation_normal
=======
                mode_index, pfs[0],
                mir_power_mode_off
>>>>>>> 47401d9d
            };

            outputs.push_back(output);

            graphics::DisplayConfigurationCard card{
                graphics::DisplayConfigurationCardId{static_cast<int>(i)},
                i + 1
            };

            cards.push_back(card);
        }

    };

    StubDisplayConfig(std::vector<geometry::Rectangle> const& rects)
    {
        int id = 1;
        for (auto const& rect : rects)
        {
            graphics::DisplayConfigurationOutput output
            {
                graphics::DisplayConfigurationOutputId{id},
                graphics::DisplayConfigurationCardId{0},
                graphics::DisplayConfigurationOutputType::vga,
                std::vector<MirPixelFormat>{mir_pixel_format_abgr_8888},
                {{rect.size, 60.0}},
<<<<<<< HEAD
                0, geometry::Size{}, true, true, rect.top_left, 0, 0,
                mir_power_mode_on, mir_orientation_normal
=======
                0, geometry::Size{}, true, true, rect.top_left, 0,
                mir_pixel_format_abgr_8888, mir_power_mode_on
>>>>>>> 47401d9d
            };

            outputs.push_back(output);
            ++id;
        }

        graphics::DisplayConfigurationCard card{
            graphics::DisplayConfigurationCardId{static_cast<int>(1)},
            rects.size()
        };

        cards.push_back(card);
    }

    void for_each_card(std::function<void(graphics::DisplayConfigurationCard const&)> f) const override
    {
        for (auto const& card : cards)
            f(card);
    }

    void for_each_output(std::function<void(graphics::DisplayConfigurationOutput const&)> f) const override
    {
        for (auto& disp : outputs)
        {
            f(disp);
        }
    }

<<<<<<< HEAD
    void configure_output(graphics::DisplayConfigurationOutputId, bool, geometry::Point, size_t, MirPowerMode, MirOrientation)
=======
    void configure_output(graphics::DisplayConfigurationOutputId, bool, geometry::Point, size_t, MirPixelFormat, MirPowerMode) override
>>>>>>> 47401d9d
    {
    }

    std::vector<graphics::DisplayConfigurationCard> cards;
    std::vector<graphics::DisplayConfigurationOutput> outputs;
};

}
}
}

#endif /* MIR_TEST_DOUBLES_STUB_DISPLAY_CONFIGURATION_H_ */<|MERGE_RESOLUTION|>--- conflicted
+++ resolved
@@ -79,14 +79,9 @@
                 ((i % 2) == 0),
                 ((i % 2) == 1),
                 top_left,
-<<<<<<< HEAD
-                mode_index, 1u,
+                mode_index, pfs[0],
                 mir_power_mode_off,
                 mir_orientation_normal
-=======
-                mode_index, pfs[0],
-                mir_power_mode_off
->>>>>>> 47401d9d
             };
 
             outputs.push_back(output);
@@ -113,13 +108,9 @@
                 graphics::DisplayConfigurationOutputType::vga,
                 std::vector<MirPixelFormat>{mir_pixel_format_abgr_8888},
                 {{rect.size, 60.0}},
-<<<<<<< HEAD
-                0, geometry::Size{}, true, true, rect.top_left, 0, 0,
-                mir_power_mode_on, mir_orientation_normal
-=======
                 0, geometry::Size{}, true, true, rect.top_left, 0,
-                mir_pixel_format_abgr_8888, mir_power_mode_on
->>>>>>> 47401d9d
+                mir_pixel_format_abgr_8888, mir_power_mode_on,
+                mir_orientation_normal
             };
 
             outputs.push_back(output);
@@ -148,11 +139,7 @@
         }
     }
 
-<<<<<<< HEAD
-    void configure_output(graphics::DisplayConfigurationOutputId, bool, geometry::Point, size_t, MirPowerMode, MirOrientation)
-=======
-    void configure_output(graphics::DisplayConfigurationOutputId, bool, geometry::Point, size_t, MirPixelFormat, MirPowerMode) override
->>>>>>> 47401d9d
+    void configure_output(graphics::DisplayConfigurationOutputId, bool, geometry::Point, size_t, MirPixelFormat, MirPowerMode, MirOrientation) override
     {
     }
 
