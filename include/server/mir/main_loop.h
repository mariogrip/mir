/*
 * Copyright © 2013 Canonical Ltd.
 *
 * This program is free software: you can redistribute it and/or modify it
 * under the terms of the GNU General Public License version 3,
 * as published by the Free Software Foundation.
 *
 * This program is distributed in the hope that it will be useful,
 * but WITHOUT ANY WARRANTY; without even the implied warranty of
 * MERCHANTABILITY or FITNESS FOR A PARTICULAR PURPOSE.  See the
 * GNU General Public License for more details.
 *
 * You should have received a copy of the GNU General Public License
 * along with this program.  If not, see <http://www.gnu.org/licenses/>.
 *
 * Authored by: Alexandros Frantzis <alexandros.frantzis@canonical.com>
 */

#ifndef MIR_MAIN_LOOP_H_
#define MIR_MAIN_LOOP_H_

#include "mir/graphics/event_handler_register.h"
#include "mir/time/timer.h"
<<<<<<< HEAD
=======
#include "mir/server_action_queue.h"
>>>>>>> f2ae9a17

namespace mir
{

<<<<<<< HEAD
class MainLoop : public graphics::EventHandlerRegister, public time::Timer
=======
class MainLoop : public graphics::EventHandlerRegister, public time::Timer,
                 public ServerActionQueue
>>>>>>> f2ae9a17
{
public:
    virtual void run() = 0;
    virtual void stop() = 0;
};

}

#endif /* MIR_MAIN_LOOP_H_ */<|MERGE_RESOLUTION|>--- conflicted
+++ resolved
@@ -21,20 +21,13 @@
 
 #include "mir/graphics/event_handler_register.h"
 #include "mir/time/timer.h"
-<<<<<<< HEAD
-=======
 #include "mir/server_action_queue.h"
->>>>>>> f2ae9a17
 
 namespace mir
 {
 
-<<<<<<< HEAD
-class MainLoop : public graphics::EventHandlerRegister, public time::Timer
-=======
 class MainLoop : public graphics::EventHandlerRegister, public time::Timer,
                  public ServerActionQueue
->>>>>>> f2ae9a17
 {
 public:
     virtual void run() = 0;
