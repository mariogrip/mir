--- conflicted
+++ resolved
@@ -92,20 +92,7 @@
                             graphics::Renderable const& renderable,
                             geometry::Size const& buf_size) const;
 
-<<<<<<< HEAD
-=======
-    /**
-     * Load the texture for a surface any which way you like. The default
-     * implementation does so with efficient GPU-side caching built in.
-     *
-     * \returns The OpenGL texture name for the surface.
-     */
-    virtual GLuint load_texture(graphics::Renderable const& renderable,
-                                graphics::Buffer& buffer) const;
-
     virtual void render(graphics::Renderable const& renderable) const;
-
->>>>>>> 1f63ccf0
 private:
     std::unique_ptr<graphics::GLProgram> program;
     std::unique_ptr<graphics::TextureCache> texture_cache;
