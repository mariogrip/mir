/*
 * Copyright © 2012 Canonical Ltd.
 *
 * This program is free software: you can redistribute it and/or modify it
 * under the terms of the GNU General Public License version 3,
 * as published by the Free Software Foundation.
 *
 * This program is distributed in the hope that it will be useful,
 * but WITHOUT ANY WARRANTY; without even the implied warranty of
 * MERCHANTABILITY or FITNESS FOR A PARTICULAR PURPOSE. See the
 * GNU General Public License for more details.
 *
 * You should have received a copy of the GNU General Public License
 * along with this program. If not, see <http://www.gnu.org/licenses/>.
 *
 * Authored by: Alan Griffiths <alan@octopull.co.uk>
 */

#ifndef MIR_SURFACES_SURFACESTACK_H_
#define MIR_SURFACES_SURFACESTACK_H_

#include "surface_stack_model.h"

#include "mir/compositor/renderables.h"
<<<<<<< HEAD
#include "mir/surfaces/depth_id.h"
=======
#include "mir/input/input_targets.h"
>>>>>>> 1246a182

#include <memory>
#include <vector>
#include <mutex>
#include <map>

namespace mir
{
namespace compositor
{
class RenderableCollection;
class FilterForRenderables;
class OperatorForRenderables;
}

namespace frontend
{
struct SurfaceCreationParameters;
}

namespace input
{
class InputChannelFactory;
class SurfaceTarget;
}

/// Management of Surface objects. Includes the model (SurfaceStack and Surface
/// classes) and controller (SurfaceController) elements of an MVC design.
namespace surfaces
{
class BufferBundleFactory;
class InputRegistrar;
class Surface;

class SurfaceStack : public compositor::Renderables, public input::InputTargets, public SurfaceStackModel
{
public:
    explicit SurfaceStack(std::shared_ptr<BufferBundleFactory> const& bb_factory,
                          std::shared_ptr<input::InputChannelFactory> const& input_factory,
                          std::shared_ptr<InputRegistrar> const& input_registrar);
    virtual ~SurfaceStack() noexcept(true) {}

    // From Renderables
    virtual void for_each_if(compositor::FilterForRenderables &filter, compositor::OperatorForRenderables &renderable_operator);
    virtual void set_change_callback(std::function<void()> const& f);
    
    // From InputTargets
    void for_each(std::function<void(std::shared_ptr<input::SurfaceTarget> const&)> const& callback);

<<<<<<< HEAD
    // From SurfaceStackModel 
    virtual std::weak_ptr<Surface> create_surface(const frontend::SurfaceCreationParameters& params, DepthId depth);
=======
    // From SurfaceStackModel
    virtual std::weak_ptr<Surface> create_surface(const shell::SurfaceCreationParameters& params);
>>>>>>> 1246a182

    virtual void destroy_surface(std::weak_ptr<Surface> const& surface);

private:
    SurfaceStack(const SurfaceStack&) = delete;
    SurfaceStack& operator=(const SurfaceStack&) = delete;

    void emit_change_notification();

    std::mutex guard;
    std::shared_ptr<BufferBundleFactory> const buffer_bundle_factory;
<<<<<<< HEAD
    typedef std::vector<std::shared_ptr<Surface>> Layer;
    std::map<DepthId, Layer> layers_by_depth;
=======
    std::shared_ptr<input::InputChannelFactory> const input_factory;
    std::shared_ptr<InputRegistrar> const input_registrar;
    std::vector<std::shared_ptr<Surface>> surfaces;
>>>>>>> 1246a182
    std::mutex notify_change_mutex;
    std::function<void()> notify_change;
};

}
}

#endif /* MIR_SURFACES_SURFACESTACK_H_ */<|MERGE_RESOLUTION|>--- conflicted
+++ resolved
@@ -22,11 +22,8 @@
 #include "surface_stack_model.h"
 
 #include "mir/compositor/renderables.h"
-<<<<<<< HEAD
 #include "mir/surfaces/depth_id.h"
-=======
 #include "mir/input/input_targets.h"
->>>>>>> 1246a182
 
 #include <memory>
 #include <vector>
@@ -76,13 +73,8 @@
     // From InputTargets
     void for_each(std::function<void(std::shared_ptr<input::SurfaceTarget> const&)> const& callback);
 
-<<<<<<< HEAD
     // From SurfaceStackModel 
-    virtual std::weak_ptr<Surface> create_surface(const frontend::SurfaceCreationParameters& params, DepthId depth);
-=======
-    // From SurfaceStackModel
-    virtual std::weak_ptr<Surface> create_surface(const shell::SurfaceCreationParameters& params);
->>>>>>> 1246a182
+    virtual std::weak_ptr<Surface> create_surface(const shell::SurfaceCreationParameters& params, DepthId depth);
 
     virtual void destroy_surface(std::weak_ptr<Surface> const& surface);
 
@@ -94,14 +86,12 @@
 
     std::mutex guard;
     std::shared_ptr<BufferBundleFactory> const buffer_bundle_factory;
-<<<<<<< HEAD
+    std::shared_ptr<input::InputChannelFactory> const input_factory;
+    std::shared_ptr<InputRegistrar> const input_registrar;
+
     typedef std::vector<std::shared_ptr<Surface>> Layer;
     std::map<DepthId, Layer> layers_by_depth;
-=======
-    std::shared_ptr<input::InputChannelFactory> const input_factory;
-    std::shared_ptr<InputRegistrar> const input_registrar;
-    std::vector<std::shared_ptr<Surface>> surfaces;
->>>>>>> 1246a182
+
     std::mutex notify_change_mutex;
     std::function<void()> notify_change;
 };
