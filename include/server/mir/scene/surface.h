/*
 * Copyright © 2014 Canonical Ltd.
 *
 * This program is free software: you can redistribute it and/or modify it
 * under the terms of the GNU General Public License version 3,
 * as published by the Free Software Foundation.
 *
 * This program is distributed in the hope that it will be useful,
 * but WITHOUT ANY WARRANTY; without even the implied warranty of
 * MERCHANTABILITY or FITNESS FOR A PARTICULAR PURPOSE.  See the
 * GNU General Public License for more details.
 *
 * You should have received a copy of the GNU General Public License
 * along with this program.  If not, see <http://www.gnu.org/licenses/>.
 *
 * Authored by: Alan Griffiths <alan@octopull.co.uk>
 */

#ifndef MIR_SCENE_SURFACE_H_
#define MIR_SCENE_SURFACE_H_

#include "mir/graphics/renderable.h"
#include "mir/input/surface.h"
#include "mir/scene/surface_buffer_access.h"
#include "mir/frontend/surface.h"

#include <vector>

namespace mir
{
namespace input { class InputChannel; }
namespace shell { class InputTargeter; }
namespace geometry { struct Rectangle; }
namespace graphics { class CursorImage; }

namespace scene
{
class SurfaceObserver;

class Surface :
    public input::Surface,
    public frontend::Surface,
    public SurfaceBufferAccess
{
public:
    // resolve ambiguous member function names

    std::string name() const override = 0;
    geometry::Size client_size() const override = 0;
    geometry::Rectangle input_bounds() const override = 0;

    // member functions that don't exist in base classes

    /// Top-left corner (of the window frame if present)
    virtual geometry::Point top_left() const = 0;
    /// Size of the surface including window frame (if any)
    virtual geometry::Size size() const = 0;

    virtual std::unique_ptr<graphics::Renderable> compositor_snapshot(void const* compositor_id) const = 0;

    virtual float alpha() const = 0; //only used in examples/
    virtual MirSurfaceType type() const = 0;
    virtual MirSurfaceState state() const = 0;
    virtual void hide() = 0;
    virtual void show() = 0;
    virtual bool visible() const = 0;
    virtual void move_to(geometry::Point const& top_left) = 0;
    virtual void take_input_focus(std::shared_ptr<shell::InputTargeter> const& targeter) = 0;

    /**
     * Sets the input region for this surface.
     *
     * The input region is expressed in coordinates relative to the surface (i.e.,
     * use (0,0) for the top left point of the surface).
     *
     * By default the input region is the whole surface. To unset a custom input region
     * and revert to the default set an empty input region, i.e., set_input_region({}).
     * To disable input set a non-empty region containing an empty rectangle, i.e.,
     * set_input_region({geom::Rectangle{}}).
     */
    virtual void set_input_region(std::vector<geometry::Rectangle> const& region) = 0;
    virtual void allow_framedropping(bool) = 0;
    virtual void resize(geometry::Size const& size) = 0;
    virtual void set_transformation(glm::mat4 const& t) = 0;
    virtual void set_alpha(float alpha) = 0;
    virtual void set_orientation(MirOrientation orientation) = 0;
    virtual void force_requests_to_complete() = 0;
    
    virtual void set_cursor_image(std::shared_ptr<graphics::CursorImage> const& image) override = 0;
    virtual std::shared_ptr<graphics::CursorImage> cursor_image() const override = 0;

    virtual void add_observer(std::shared_ptr<SurfaceObserver> const& observer) = 0;
    virtual void remove_observer(std::weak_ptr<SurfaceObserver> const& observer) = 0;

    // TODO input_channel() relates to adding and removing the surface
    // TODO from the scene and is probably not cleanest interface for this.
    virtual std::shared_ptr<input::InputChannel> input_channel() const override = 0;
    virtual void set_reception_mode(input::InputReceptionMode mode) = 0;

    virtual void request_client_surface_close() = 0;

<<<<<<< HEAD
    virtual std::shared_ptr<Surface> parent() const = 0;
=======
    // TODO a legacy of old interactions and needs removing
    virtual int configure(MirSurfaceAttrib attrib, int value) = 0;
    // TODO a legacy of old interactions and needs removing
    virtual int query(MirSurfaceAttrib attrib) = 0;
>>>>>>> 805e3493
};
}
}

#endif // MIR_SCENE_SURFACE_H_<|MERGE_RESOLUTION|>--- conflicted
+++ resolved
@@ -98,15 +98,12 @@
     virtual void set_reception_mode(input::InputReceptionMode mode) = 0;
 
     virtual void request_client_surface_close() = 0;
+    virtual std::shared_ptr<Surface> parent() const = 0;
 
-<<<<<<< HEAD
-    virtual std::shared_ptr<Surface> parent() const = 0;
-=======
     // TODO a legacy of old interactions and needs removing
     virtual int configure(MirSurfaceAttrib attrib, int value) = 0;
     // TODO a legacy of old interactions and needs removing
     virtual int query(MirSurfaceAttrib attrib) = 0;
->>>>>>> 805e3493
 };
 }
 }
