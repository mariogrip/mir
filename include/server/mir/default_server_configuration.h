--- conflicted
+++ resolved
@@ -157,7 +157,6 @@
     /** @name shell configuration - dependencies
      * dependencies of shell on the rest of the Mir
      *  @{ */
-    virtual std::shared_ptr<shell::InputFocusSelector> the_input_focus_selector();
     virtual std::shared_ptr<shell::SurfaceBuilder>     the_surface_builder();
     /** @} */
 
@@ -179,12 +178,8 @@
      *  @{ */
     virtual std::shared_ptr<input::android::InputConfiguration> the_input_configuration();
     virtual std::initializer_list<std::shared_ptr<input::EventFilter> const> the_event_filters();
-<<<<<<< HEAD
-    virtual std::shared_ptr<input::InputManager> the_input_manager();
     virtual std::shared_ptr<shell::InputTargetListener> the_input_target_listener();
-=======
-    /** @} */
->>>>>>> fd6f932e
+    /** @} */
 
     /** @name logging configuration - internal
      * configurable interfaces implemented and used within logging
