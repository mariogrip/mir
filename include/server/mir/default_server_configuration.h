--- conflicted
+++ resolved
@@ -146,16 +146,12 @@
     virtual std::shared_ptr<frontend::Shell>                  the_frontend_shell();
     /** @} */
 
-<<<<<<< HEAD
-    virtual std::shared_ptr<frontend::Shell> the_frontend_shell();
     virtual std::shared_ptr<shell::FocusController> the_focus_controller();
-    virtual std::shared_ptr<shell::SurfaceFactory> the_surface_factory();
-=======
+
     /** @name shell configuration - internal
      * configurable interfaces implemented and used within shell
      *  @{ */
     virtual std::shared_ptr<shell::SurfaceFactory>    the_shell_surface_factory();
->>>>>>> 50e41ffb
     virtual std::shared_ptr<shell::SessionContainer>  the_shell_session_container();
     virtual std::shared_ptr<shell::FocusSetter>       the_shell_focus_setter();
     virtual std::shared_ptr<shell::FocusSequence>     the_shell_focus_sequence();
@@ -203,13 +199,8 @@
     virtual std::shared_ptr<shell::SessionManager> the_session_manager();
 
     CachedPtr<frontend::Communicator> communicator;
-<<<<<<< HEAD
     CachedPtr<shell::SessionManager> session_manager;
-    CachedPtr<input::android::InputConfiguration> input_configuration;
-=======
-    CachedPtr<frontend::Shell> session_manager;
     std::shared_ptr<input::android::InputConfiguration> input_configuration;
->>>>>>> 50e41ffb
     CachedPtr<input::InputManager>    input_manager;
     CachedPtr<shell::InputFocusSelector> input_focus_selector;
     CachedPtr<graphics::Platform>     graphics_platform;
