/*
 * Copyright © 2013 Canonical Ltd.
 *
 * This program is free software: you can redistribute it and/or modify it
 * under the terms of the GNU Lesser General Public License version 3,
 * as published by the Free Software Foundation.
 *
 * This program is distributed in the hope that it will be useful,
 * but WITHOUT ANY WARRANTY; without even the implied warranty of
 * MERCHANTABILITY or FITNESS FOR A PARTICULAR PURPOSE.  See the
 * GNU General Public License for more details.
 *
 * You should have received a copy of the GNU Lesser General Public License
 * along with this program.  If not, see <http://www.gnu.org/licenses/>.
 *
 * Authored By: Robert Carr <racarr@canonical.com>
 */

#ifndef MIR_SHELL_APPLICATION_SESSION_H_
#define MIR_SHELL_APPLICATION_SESSION_H_

#include "mir/shell/session.h"

#include <map>

namespace mir
{

namespace shell
{
class SurfaceFactory;
class Surface;

class ApplicationSession : public Session
{
public:
    explicit ApplicationSession(std::shared_ptr<SurfaceFactory> const& surface_factory, std::string const& session_name);
    ~ApplicationSession();

    frontend::SurfaceId create_surface(frontend::SurfaceCreationParameters const& params);
    void destroy_surface(frontend::SurfaceId surface);
    std::shared_ptr<frontend::Surface> get_surface(frontend::SurfaceId surface) const;

<<<<<<< HEAD
    std::shared_ptr<Surface> default_surface() const;
=======
>>>>>>> 28a97759
    std::string name() const;

    void shutdown();

    void hide();
    void show();

protected:
    ApplicationSession(ApplicationSession const&) = delete;
    ApplicationSession& operator=(ApplicationSession const&) = delete;

private:
    std::shared_ptr<SurfaceFactory> const surface_factory;
    std::string const session_name;

    frontend::SurfaceId next_id();

    std::atomic<int> next_surface_id;

    typedef std::map<frontend::SurfaceId, std::shared_ptr<Surface>> Surfaces;
    Surfaces::const_iterator checked_find(frontend::SurfaceId id) const;
    std::mutex mutable surfaces_mutex;
    Surfaces surfaces;
};

}
} // namespace mir

#endif // MIR_SHELL_APPLICATION_SESSION_H_<|MERGE_RESOLUTION|>--- conflicted
+++ resolved
@@ -41,10 +41,8 @@
     void destroy_surface(frontend::SurfaceId surface);
     std::shared_ptr<frontend::Surface> get_surface(frontend::SurfaceId surface) const;
 
-<<<<<<< HEAD
     std::shared_ptr<Surface> default_surface() const;
-=======
->>>>>>> 28a97759
+
     std::string name() const;
 
     void shutdown();
