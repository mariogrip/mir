--- conflicted
+++ resolved
@@ -19,12 +19,8 @@
 #ifndef MIR_SHELL_APPLICATION_MANAGER_H_
 #define MIR_SHELL_APPLICATION_MANAGER_H_
 
-<<<<<<< HEAD
-#include "mir/shell/surface_id.h"
-#include "mir/shell/session_store.h"
-=======
+#include "mir/frontend/surface_id.h"
 #include "mir/frontend/shell.h"
->>>>>>> 94626566
 
 #include <mutex>
 #include <memory>
@@ -32,6 +28,10 @@
 
 namespace mir
 {
+namespace frontend
+{
+class SurfaceCreationParameters;
+}
 
 /// Management of sessions and surfaces
 namespace shell
@@ -40,7 +40,6 @@
 class SessionContainer;
 class FocusSequence;
 class FocusSetter;
-class SurfaceCreationParameters;
 
 class SessionManager : public frontend::Shell
 {
@@ -58,8 +57,8 @@
     virtual void tag_session_with_lightdm_id(std::shared_ptr<frontend::Session> const& session, int id);
     virtual void focus_session_with_lightdm_id(int id);
     
-    SurfaceId create_surface_for(std::shared_ptr<Session> const& session,
-                                 SurfaceCreationParameters const& params);
+    frontend::SurfaceId create_surface_for(std::shared_ptr<frontend::Session> const& session,
+                                 frontend::SurfaceCreationParameters const& params);
 
     void focus_next();
 
