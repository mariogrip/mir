--- conflicted
+++ resolved
@@ -34,20 +34,11 @@
 public:
     NullBufferBundle()
     {
-<<<<<<< HEAD
-        geometry::Size sz;
-        geometry::Stride st;
-        geometry::PixelFormat pf;
-        mock_buffer = std::make_shared<mir::test::doubles::MockBuffer>(sz, st, pf);
-=======
-        using namespace testing;
         stub_buffer = std::make_shared<StubBuffer>();
-        empty_client_resource = std::make_shared<compositor::GraphicBufferClientResource>(stub_buffer);
->>>>>>> a698c860
     }
     std::shared_ptr<compositor::Buffer> secure_client_buffer()
     {
-        return mock_buffer;
+        return stub_buffer;
     }
 
     std::shared_ptr<compositor::GraphicRegion> lock_back_buffer()
@@ -69,12 +60,7 @@
     {
     }
 
-<<<<<<< HEAD
-    std::shared_ptr<compositor::Buffer> mock_buffer;
-=======
-    std::shared_ptr<compositor::GraphicBufferClientResource> empty_client_resource;
     std::shared_ptr<compositor::Buffer> stub_buffer;
->>>>>>> a698c860
 };
 
 }
