/*
 * Copyright © 2012 Canonical Ltd.
 *
 * This program is free software: you can redistribute it and/or modify it
 * under the terms of the GNU Lesser General Public License version 3,
 * as published by the Free Software Foundation.
 *
 * This program is distributed in the hope that it will be useful,
 * but WITHOUT ANY WARRANTY; without even the implied warranty of
 * MERCHANTABILITY or FITNESS FOR A PARTICULAR PURPOSE.  See the
 * GNU Lesser General Public License for more details.
 *
 * You should have received a copy of the GNU Lesser General Public License
 * along with this program.  If not, see <http://www.gnu.org/licenses/>.
 *
 * Authored by: Thomas Guest <thomas.guest@canonical.com>
 */

#include "mir_connection.h"
#include "mir_surface.h"
#include "mir_prompt_session.h"
#include "mir_protobuf.pb.h"
#include "make_protobuf_object.h"
#include "mir_toolkit/mir_platform_message.h"
#include "mir/client_platform.h"
#include "mir/client_platform_factory.h"
#include "rpc/mir_basic_rpc_channel.h"
#include "mir/dispatch/dispatchable.h"
#include "mir/dispatch/threaded_dispatcher.h"
#include "connection_configuration.h"
#include "display_configuration.h"
#include "connection_surface_map.h"
#include "lifecycle_control.h"
#include "error_stream.h"
#include "buffer_stream.h"
#include "perf_report.h"
#include "logging/perf_report.h"
#include "lttng/perf_report.h"

#include "mir/events/event_builders.h"
#include "mir/logging/logger.h"

#include <algorithm>
#include <cstddef>
#include <unistd.h>
#include <signal.h>

#include <boost/exception/diagnostic_information.hpp>

namespace mcl = mir::client;
namespace md = mir::dispatch;
namespace mircv = mir::input::receiver;
namespace mev = mir::events;
namespace gp = google::protobuf;
namespace mf = mir::frontend;
namespace mp = mir::protobuf;
namespace ml = mir::logging;

namespace
{
std::shared_ptr<mcl::PerfReport>
make_perf_report(std::shared_ptr<ml::Logger> const& logger)
{
    // TODO: It seems strange that this directly uses getenv
    const char* report_target = getenv("MIR_CLIENT_PERF_REPORT");
    if (report_target && !strncmp(report_target, "log", strlen(report_target)))
    {
        return std::make_shared<mcl::logging::PerfReport>(logger);
    }
    else if (report_target && !strncmp(report_target, "lttng", strlen(report_target)))
    {
        return std::make_shared<mcl::lttng::PerfReport>();
    }
    else
    {
        return std::make_shared<mcl::NullPerfReport>();
    }
}

size_t get_nbuffers_from_env()
{
    //TODO: (kdub) cannot set nbuffers == 2 in production until we have client-side
    //      timeout-based overallocation for timeout-based framedropping.
    const char* nbuffers_opt = getenv("MIR_CLIENT_NBUFFERS");
    if (nbuffers_opt && !strncmp(nbuffers_opt, "2", strlen(nbuffers_opt)))
        return 2u;
    return 3u;
}

struct OnScopeExit
{
    ~OnScopeExit() { f(); }
    std::function<void()> const f;
};
mir::protobuf::SurfaceParameters serialize_spec(MirSurfaceSpec const& spec)
{
    mp::SurfaceParameters message;

#define SERIALIZE_OPTION_IF_SET(option) \
    if (spec.option.is_set()) \
        message.set_##option(spec.option.value());

    SERIALIZE_OPTION_IF_SET(width);
    SERIALIZE_OPTION_IF_SET(height);
    SERIALIZE_OPTION_IF_SET(pixel_format);
    SERIALIZE_OPTION_IF_SET(buffer_usage);
    SERIALIZE_OPTION_IF_SET(surface_name);
    SERIALIZE_OPTION_IF_SET(output_id);
    SERIALIZE_OPTION_IF_SET(type);
    SERIALIZE_OPTION_IF_SET(state);
    SERIALIZE_OPTION_IF_SET(pref_orientation);
    SERIALIZE_OPTION_IF_SET(edge_attachment);
    SERIALIZE_OPTION_IF_SET(min_width);
    SERIALIZE_OPTION_IF_SET(min_height);
    SERIALIZE_OPTION_IF_SET(max_width);
    SERIALIZE_OPTION_IF_SET(max_height);
    SERIALIZE_OPTION_IF_SET(width_inc);
    SERIALIZE_OPTION_IF_SET(height_inc);
    // min_aspect is a special case (below)
    // max_aspect is a special case (below)

    if (spec.parent.is_set() && spec.parent.value() != nullptr)
        message.set_parent_id(spec.parent.value()->id());

    if (spec.parent_id)
    {
        auto id = message.mutable_parent_persistent_id();
        id->set_value(spec.parent_id->as_string());
    }

    if (spec.aux_rect.is_set())
    {
        message.mutable_aux_rect()->set_left(spec.aux_rect.value().left);
        message.mutable_aux_rect()->set_top(spec.aux_rect.value().top);
        message.mutable_aux_rect()->set_width(spec.aux_rect.value().width);
        message.mutable_aux_rect()->set_height(spec.aux_rect.value().height);
    }

    if (spec.min_aspect.is_set())
    {
        message.mutable_min_aspect()->set_width(spec.min_aspect.value().width);
        message.mutable_min_aspect()->set_height(spec.min_aspect.value().height);
    }

    if (spec.max_aspect.is_set())
    {
        message.mutable_max_aspect()->set_width(spec.max_aspect.value().width);
        message.mutable_max_aspect()->set_height(spec.max_aspect.value().height);
    }

    if (spec.input_shape.is_set())
    {
        for (auto const& rect : spec.input_shape.value())
        {
            auto const new_shape = message.add_input_shape();
            new_shape->set_left(rect.left);
            new_shape->set_top(rect.top);
            new_shape->set_width(rect.width);
            new_shape->set_height(rect.height);
        }
    }

    return message;
}

std::shared_ptr<mcl::PerfReport>
make_perf_report(std::shared_ptr<ml::Logger> const& logger)
{
    // TODO: It seems strange that this directly uses getenv
    const char* report_target = getenv("MIR_CLIENT_PERF_REPORT");
    if (report_target && !strncmp(report_target, "log", strlen(report_target)))
    {
        return std::make_shared<mcl::logging::PerfReport>(logger);
    }
    else if (report_target && !strncmp(report_target, "lttng", strlen(report_target)))
    {
        return std::make_shared<mcl::lttng::PerfReport>();
    }
    else
    {
        return std::make_shared<mcl::NullPerfReport>();
    }
}

size_t get_nbuffers_from_env()
{
    //TODO: (kdub) cannot set nbuffers == 2 in production until we have client-side
    //      timeout-based overallocation for timeout-based framedropping.
    const char* nbuffers_opt = getenv("MIR_CLIENT_NBUFFERS");
    if (nbuffers_opt && !strncmp(nbuffers_opt, "2", strlen(nbuffers_opt)))
        return 2u;
    return 3u;
}

struct OnScopeExit
{
    ~OnScopeExit() { f(); }
    std::function<void()> const f;
};
mir::protobuf::SurfaceParameters serialize_spec(MirSurfaceSpec const& spec)
{
    mp::SurfaceParameters message;

#define SERIALIZE_OPTION_IF_SET(option) \
    if (spec.option.is_set()) \
        message.set_##option(spec.option.value());

    SERIALIZE_OPTION_IF_SET(width);
    SERIALIZE_OPTION_IF_SET(height);
    SERIALIZE_OPTION_IF_SET(pixel_format);
    SERIALIZE_OPTION_IF_SET(buffer_usage);
    SERIALIZE_OPTION_IF_SET(surface_name);
    SERIALIZE_OPTION_IF_SET(output_id);
    SERIALIZE_OPTION_IF_SET(type);
    SERIALIZE_OPTION_IF_SET(state);
    SERIALIZE_OPTION_IF_SET(pref_orientation);
    SERIALIZE_OPTION_IF_SET(edge_attachment);
    SERIALIZE_OPTION_IF_SET(min_width);
    SERIALIZE_OPTION_IF_SET(min_height);
    SERIALIZE_OPTION_IF_SET(max_width);
    SERIALIZE_OPTION_IF_SET(max_height);
    SERIALIZE_OPTION_IF_SET(width_inc);
    SERIALIZE_OPTION_IF_SET(height_inc);
    // min_aspect is a special case (below)
    // max_aspect is a special case (below)

    if (spec.parent.is_set() && spec.parent.value() != nullptr)
        message.set_parent_id(spec.parent.value()->id());

    if (spec.parent_id)
    {
        auto id = message.mutable_parent_persistent_id();
        id->set_value(spec.parent_id->as_string());
    }

    if (spec.aux_rect.is_set())
    {
        message.mutable_aux_rect()->set_left(spec.aux_rect.value().left);
        message.mutable_aux_rect()->set_top(spec.aux_rect.value().top);
        message.mutable_aux_rect()->set_width(spec.aux_rect.value().width);
        message.mutable_aux_rect()->set_height(spec.aux_rect.value().height);
    }

    if (spec.min_aspect.is_set())
    {
        message.mutable_min_aspect()->set_width(spec.min_aspect.value().width);
        message.mutable_min_aspect()->set_height(spec.min_aspect.value().height);
    }

    if (spec.max_aspect.is_set())
    {
        message.mutable_max_aspect()->set_width(spec.max_aspect.value().width);
        message.mutable_max_aspect()->set_height(spec.max_aspect.value().height);
    }

    if (spec.input_shape.is_set())
    {
        for (auto const& rect : spec.input_shape.value())
        {
            auto const new_shape = message.add_input_shape();
            new_shape->set_left(rect.left);
            new_shape->set_top(rect.top);
            new_shape->set_width(rect.width);
            new_shape->set_height(rect.height);
        }
    }

    return message;
}

class MirDisplayConfigurationStore
{
public:
    MirDisplayConfigurationStore(MirDisplayConfiguration* config)
        : config{config}
    {
    }

    ~MirDisplayConfigurationStore()
    {
        mcl::delete_config_storage(config);
    }

    MirDisplayConfiguration* operator->() const { return config; }

private:
    MirDisplayConfigurationStore(MirDisplayConfigurationStore const&) = delete;
    MirDisplayConfigurationStore& operator=(MirDisplayConfigurationStore const&) = delete;

    MirDisplayConfiguration* const config;
};

void populate_protobuf_display_configuration(
    mp::DisplayConfiguration& protobuf_config,
    MirDisplayConfiguration const* config)
{
    for (auto i = 0u; i < config->num_outputs; i++)
    {
        auto const& output = config->outputs[i];
        auto protobuf_output = protobuf_config.add_display_output();
        protobuf_output->set_output_id(output.output_id);
        protobuf_output->set_used(output.used);
        protobuf_output->set_current_mode(output.current_mode);
        protobuf_output->set_current_format(output.current_format);
        protobuf_output->set_position_x(output.position_x);
        protobuf_output->set_position_y(output.position_y);
        protobuf_output->set_power_mode(output.power_mode);
        protobuf_output->set_orientation(output.orientation);
    }
}

std::mutex connection_guard;
MirConnection* valid_connections{nullptr};
}

MirConnection::Deregisterer::~Deregisterer()
{
    std::lock_guard<std::mutex> lock(connection_guard);

    for (auto current = &valid_connections; *current; current = &(*current)->next_valid)
    {
        if (self == *current)
        {
            *current = self->next_valid;
            break;
        }
    }
}

MirConnection::MirConnection(std::string const& error_message) :
    deregisterer{this},
    channel(),
    server(nullptr),
    debug(nullptr),
    error_message(error_message),
    nbuffers(get_nbuffers_from_env())
{
}

MirConnection::MirConnection(
    mir::client::ConnectionConfiguration& conf) :
        deregisterer{this},
        surface_map(conf.the_surface_map()),
        channel(conf.the_rpc_channel()),
        server(channel),
        debug(channel),
        logger(conf.the_logger()),
        void_response{mcl::make_protobuf_object<mir::protobuf::Void>()},
        connect_result{mcl::make_protobuf_object<mir::protobuf::Connection>()},
        connect_done{false},
        ignored{mcl::make_protobuf_object<mir::protobuf::Void>()},
        connect_parameters{mcl::make_protobuf_object<mir::protobuf::ConnectParameters>()},
        platform_operation_reply{mcl::make_protobuf_object<mir::protobuf::PlatformOperationMessage>()},
        display_configuration_response{mcl::make_protobuf_object<mir::protobuf::DisplayConfiguration>()},
        set_base_display_configuration_response{mcl::make_protobuf_object<mir::protobuf::Void>()},
        client_platform_factory(conf.the_client_platform_factory()),
        platform(client_platform_factory->create_client_platform(this)),
        input_platform(conf.the_input_platform()),
        display_configuration(conf.the_display_configuration()),
        lifecycle_control(conf.the_lifecycle_control()),
        ping_handler{conf.the_ping_handler()},
        event_handler_register(conf.the_event_handler_register()),
        pong_callback(google::protobuf::NewPermanentCallback(&google::protobuf::DoNothing)),
        eventloop{new md::ThreadedDispatcher{"RPC Thread", std::dynamic_pointer_cast<md::Dispatchable>(channel)}},
        nbuffers(get_nbuffers_from_env())
{
    connect_result->set_error("connect not called");
    {
        std::lock_guard<std::mutex> lock(connection_guard);
        next_valid = valid_connections;
        valid_connections = this;
    }
}

MirConnection::~MirConnection() noexcept
{
    // We don't die while if are pending callbacks (as they touch this).
    // But, if after 500ms we don't get a call, assume it won't happen.
    connect_wait_handle.wait_for_pending(std::chrono::milliseconds(500));

    surface_map.reset();

    std::lock_guard<decltype(mutex)> lock(mutex);
    if (connect_result && connect_result->has_platform())
    {
        auto const& platform = connect_result->platform();
        for (int i = 0, end = platform.fd_size(); i != end; ++i)
            close(platform.fd(i));
    }
}

MirWaitHandle* MirConnection::create_surface(
    MirSurfaceSpec const& spec,
    mir_surface_callback callback,
    void * context)
{
    auto response = std::make_shared<mp::Surface>();
    auto c = std::make_shared<MirConnection::SurfaceCreationRequest>(callback, context, spec);
    c->wh->expect_result();
    auto const message = serialize_spec(spec);
    {
        std::lock_guard<decltype(mutex)> lock(mutex);
        surface_requests.emplace_back(c);
    }
<<<<<<< HEAD

    try 
    {
        server.create_surface(&message, c->response.get(),
            gp::NewCallback(this, &MirConnection::surface_created, c.get()));
    }
    catch (std::exception const& ex)
    {
        std::lock_guard<decltype(mutex)> lock(mutex);
        auto request = std::find_if(surface_requests.begin(), surface_requests.end(),
            [&](std::shared_ptr<MirConnection::SurfaceCreationRequest> c2) { return c.get() == c2.get(); });
        if (request != surface_requests.end())
        {
            auto id = next_error_id(lock);
            auto surf = std::make_shared<MirSurface>(
                std::string{"Error creating surface: "} + boost::diagnostic_information(ex), this, id, (*request)->wh);
            surface_map->insert(id, surf);
            callback(surf.get(), context);
            (*request)->wh->result_received();
            surface_requests.erase(request);
        }
    }
    return c->wh.get();
}

mf::SurfaceId MirConnection::next_error_id(std::lock_guard<std::mutex> const&)
=======

    try 
    {
        server.create_surface(&message, c->response.get(),
            gp::NewCallback(this, &MirConnection::surface_created, c.get()));
    }
    catch (std::exception const& ex)
    {
        std::unique_lock<decltype(mutex)> lock(mutex);
        auto request = std::find_if(surface_requests.begin(), surface_requests.end(),
            [&](std::shared_ptr<MirConnection::SurfaceCreationRequest> c2) { return c.get() == c2.get(); });
        if (request != surface_requests.end())
        {
            auto id = next_error_id(lock);
            auto surf = std::make_shared<MirSurface>(
                std::string{"Error creating surface: "} + boost::diagnostic_information(ex), this, id, (*request)->wh);
            surface_map->insert(id, surf);
            auto wh = (*request)->wh;
            surface_requests.erase(request);

            lock.unlock();
            callback(surf.get(), context);
            wh->result_received();
        }
    }
    return c->wh.get();
}

mf::SurfaceId MirConnection::next_error_id(std::unique_lock<std::mutex> const&)
>>>>>>> fe710710
{
    return mf::SurfaceId{surface_error_id--};
}

void MirConnection::surface_created(SurfaceCreationRequest* request)
{
<<<<<<< HEAD
    std::lock_guard<decltype(mutex)> lock(mutex);
=======
    std::unique_lock<decltype(mutex)> lock(mutex);
>>>>>>> fe710710
    std::shared_ptr<MirSurface> surf {nullptr};
    std::shared_ptr<mcl::ClientBufferStream> stream {nullptr};
    //make sure this request actually was made.
    auto request_it = std::find_if(surface_requests.begin(), surface_requests.end(),
        [&request](std::shared_ptr<MirConnection::SurfaceCreationRequest> r){ return request == r.get(); });
    if (request_it == surface_requests.end())
        return;

    auto surface_proto = request->response; 
    auto callback = request->cb;
    auto context = request->context;
    auto const& spec = request->spec;

    try
    {
        stream = std::make_shared<mcl::BufferStream>(
            this, request->wh, server, mcl::BufferStreamMode::Producer, platform,
            surface_proto->buffer_stream(), make_perf_report(logger), std::string{},
            mir::geometry::Size{surface_proto->width(), surface_proto->height()}, nbuffers);
    }
    catch (std::exception const& error)
    {
        if (!surface_proto->has_error())
            surface_proto->set_error(error.what());
        // failed to create buffer_stream, so clean up FDs it doesn't own
        for (auto i = 0; i < surface_proto->fd_size(); i++)
            ::close(surface_proto->fd(i));
        if (surface_proto->has_buffer_stream() && surface_proto->buffer_stream().has_buffer())
            for (int i = 0; i < surface_proto->buffer_stream().buffer().fd_size(); i++)
                ::close(surface_proto->buffer_stream().buffer().fd(i));
    }

    if (surface_proto->has_error() || !surface_proto->has_id())
    {
        std::string reason;
        if (surface_proto->has_error())
            reason += surface_proto->error();
        if (surface_proto->has_error() && !surface_proto->has_id())
            reason += " and ";
        if (!surface_proto->has_id()) 
            reason +=  "Server assigned surface no id";
        auto id = next_error_id(lock);
        surf = std::make_shared<MirSurface>(reason, this, id, request->wh);
        surface_map->insert(id, surf);
    }
    else
    {
        surf = std::make_shared<MirSurface>(
            this, server, &debug, stream, input_platform, spec, *surface_proto, request->wh);

        surface_map->insert(mf::SurfaceId{surface_proto->id().value()}, surf);
        surface_map->insert(mf::BufferStreamId{surface_proto->id().value()}, stream);
    }

    callback(surf.get(), context);
    request->wh->result_received();

    surface_requests.erase(request_it);
}

char const * MirConnection::get_error_message()
{
    std::lock_guard<decltype(mutex)> lock(mutex);

    if (error_message.empty() && connect_result)
    {
        return connect_result->error().c_str();
    }

    return error_message.c_str();
}

void MirConnection::set_error_message(std::string const& error)
{
    error_message = error;
}


/* these structs exists to work around google protobuf being able to bind
 "only 0, 1, or 2 arguments in the NewCallback function */
struct MirConnection::SurfaceRelease
{
    MirSurface* surface;
    MirWaitHandle* handle;
    mir_surface_callback callback;
    void* context;
};

struct MirConnection::StreamRelease
{
    mcl::ClientBufferStream* stream;
    MirWaitHandle* handle;
    mir_buffer_stream_callback callback;
    void* context;
};

void MirConnection::released(StreamRelease data)
{
    if (data.callback)
        data.callback(reinterpret_cast<MirBufferStream*>(data.stream), data.context);
    data.handle->result_received();
    surface_map->erase(mf::BufferStreamId(data.stream->rpc_id()));
}

void MirConnection::released(SurfaceRelease data)
{
    // releasing this surface from surface_map means that it will no longer receive events
    // If it's still focused, send an unfocused event before we kill it entirely
    if (data.surface->attrib(mir_surface_attrib_focus) == mir_surface_focused)
    {
        auto unfocus = mev::make_event(mir::frontend::SurfaceId{data.surface->id()}, mir_surface_attrib_focus, mir_surface_unfocused);
        data.surface->handle_event(*unfocus);
    }
    data.callback(data.surface, data.context);
    data.handle->result_received();
    surface_map->erase(mf::BufferStreamId(data.surface->id()));
    surface_map->erase(mf::SurfaceId(data.surface->id()));
}

MirWaitHandle* MirConnection::release_surface(
        MirSurface *surface,
        mir_surface_callback callback,
        void * context)
{
    auto new_wait_handle = new MirWaitHandle;
    {
        std::lock_guard<decltype(release_wait_handle_guard)> rel_lock(release_wait_handle_guard);
        release_wait_handles.push_back(new_wait_handle);
    }

    if (strncmp(surface->get_error_message(), "", 1))
    {
        new_wait_handle->expect_result();
        new_wait_handle->result_received();
        callback(surface, context);
        auto id = surface->id();
        surface_map->erase(mf::SurfaceId(id));
        return new_wait_handle;    
    }

    SurfaceRelease surf_release{surface, new_wait_handle, callback, context};

    mp::SurfaceId message;
    message.set_value(surface->id());

    new_wait_handle->expect_result();
    server.release_surface(&message, void_response.get(),
                           gp::NewCallback(this, &MirConnection::released, surf_release));


    return new_wait_handle;
}

MirPromptSession* MirConnection::create_prompt_session()
{
    return new MirPromptSession(display_server(), event_handler_register);
}

void MirConnection::connected(mir_connected_callback callback, void * context)
{
    try
    {
        std::lock_guard<decltype(mutex)> lock(mutex);

        if (!connect_result->has_platform() || !connect_result->has_display_configuration())
            set_error_message("Failed to connect: not accepted by server");

        connect_done = true;

        /*
         * We need to create the client platform after the connection has been
         * established, to ensure that the client platform has access to all
         * needed data (e.g. platform package).
         */
        auto default_lifecycle_event_handler = [this](MirLifecycleState transition)
            {
                if (transition == mir_lifecycle_connection_lost && !disconnecting)
                {
                    /*
                     * We need to use kill() instead of raise() to ensure the signal
                     * is dispatched to the process even if it's blocked in the current
                     * thread.
                     */
                    kill(getpid(), SIGHUP);
                }
            };

        platform = client_platform_factory->create_client_platform(this);
        native_display = platform->create_egl_native_display();
        display_configuration->set_configuration(connect_result->display_configuration());
        lifecycle_control->set_callback(default_lifecycle_event_handler);
        ping_handler->set_callback([this](int32_t serial)
        {
            this->pong(serial);
        });
    }
    catch (std::exception const& e)
    {
        connect_result->set_error(std::string{"Failed to process connect response: "} +
                                 boost::diagnostic_information(e));
    }

    callback(this, context);
    connect_wait_handle.result_received();
}

MirWaitHandle* MirConnection::connect(
    const char* app_name,
    mir_connected_callback callback,
    void * context)
{
    {
        std::lock_guard<decltype(mutex)> lock(mutex);

        connect_parameters->set_application_name(app_name);
        connect_wait_handle.expect_result();
    }

    server.connect(
        connect_parameters.get(),
        connect_result.get(),
        google::protobuf::NewCallback(
            this, &MirConnection::connected, callback, context));
    return &connect_wait_handle;
}

void MirConnection::done_disconnect()
{
    /* todo: keeping all MirWaitHandles from a release surface until the end of the connection
       is a kludge until we have a better story about the lifetime of MirWaitHandles */
    {
        std::lock_guard<decltype(release_wait_handle_guard)> lock(release_wait_handle_guard);
        for (auto handle : release_wait_handles)
            delete handle;
    }
    surface_map.reset();

    // Ensure no racy lifecycle notifications can happen after disconnect completes
    lifecycle_control->set_callback([](MirLifecycleState){});
    disconnect_wait_handle.result_received();
}

MirWaitHandle* MirConnection::disconnect()
{
    {
        std::lock_guard<decltype(mutex)> lock(mutex);
        disconnecting = true;
    }
    disconnect_wait_handle.expect_result();
    server.disconnect(ignored.get(), ignored.get(),
                      google::protobuf::NewCallback(this, &MirConnection::done_disconnect));

    return &disconnect_wait_handle;
}

void MirConnection::done_platform_operation(
    mir_platform_operation_callback callback, void* context)
{
    auto reply = mir_platform_message_create(platform_operation_reply->opcode());

    set_error_message(platform_operation_reply->error());

    mir_platform_message_set_data(
        reply,
        platform_operation_reply->data().data(),
        platform_operation_reply->data().size());

    mir_platform_message_set_fds(
        reply,
        platform_operation_reply->fd().data(),
        platform_operation_reply->fd().size());

    callback(this, reply, context);

    platform_operation_wait_handle.result_received();
}

MirWaitHandle* MirConnection::platform_operation(
    MirPlatformMessage const* request,
    mir_platform_operation_callback callback, void* context)
{
    auto const client_response = platform->platform_operation(request);
    if (client_response)
    {
        set_error_message("");
        callback(this, client_response, context);
        return nullptr;
    }

    mp::PlatformOperationMessage protobuf_request;

    protobuf_request.set_opcode(mir_platform_message_get_opcode(request));
    auto const request_data = mir_platform_message_get_data(request);
    auto const request_fds = mir_platform_message_get_fds(request);

    protobuf_request.set_data(request_data.data, request_data.size);
    for (size_t i = 0; i != request_fds.num_fds; ++i)
        protobuf_request.add_fd(request_fds.fds[i]);

    platform_operation_wait_handle.expect_result();
    server.platform_operation(
        &protobuf_request,
        platform_operation_reply.get(),
        google::protobuf::NewCallback(this, &MirConnection::done_platform_operation,
                                      callback, context));

    return &platform_operation_wait_handle;
}


bool MirConnection::is_valid(MirConnection *connection)
{
    {
        std::unique_lock<std::mutex> lock(connection_guard);
        for (auto current = valid_connections; current; current = current->next_valid)
        {
            if (connection == current)
            {
                lock.unlock();
                std::lock_guard<decltype(connection->mutex)> lock(connection->mutex);
                return !connection->connect_result->has_error();
            }
        }
    }
    return false;
}

void MirConnection::populate(MirPlatformPackage& platform_package)
{
    platform->populate(platform_package);
}

void MirConnection::populate_server_package(MirPlatformPackage& platform_package)
{
    // connect_result is write-once: once it's valid, we don't need to lock
    // to use it.
    if (connect_done && !connect_result->has_error() && connect_result->has_platform())
    {
        auto const& platform = connect_result->platform();

        platform_package.data_items = platform.data_size();
        for (int i = 0; i != platform.data_size(); ++i)
            platform_package.data[i] = platform.data(i);

        platform_package.fd_items = platform.fd_size();
        for (int i = 0; i != platform.fd_size(); ++i)
            platform_package.fd[i] = platform.fd(i);
    }
    else
    {
        platform_package.data_items = 0;
        platform_package.fd_items = 0;
    }
}

MirDisplayConfiguration* MirConnection::create_copy_of_display_config()
{
    std::lock_guard<decltype(mutex)> lock(mutex);
    return display_configuration->copy_to_client();
}

void MirConnection::available_surface_formats(
    MirPixelFormat* formats,
    unsigned int formats_size,
    unsigned int& valid_formats)
{
    valid_formats = 0;

    std::lock_guard<decltype(mutex)> lock(mutex);
    if (!connect_result->has_error())
    {
        valid_formats = std::min(
            static_cast<unsigned int>(connect_result->surface_pixel_format_size()),
            formats_size);

        for (auto i = 0u; i < valid_formats; i++)
        {
            formats[i] = static_cast<MirPixelFormat>(connect_result->surface_pixel_format(i));
        }
    }
}

<<<<<<< HEAD
void MirConnection::stream_created(StreamCreationRequest* request)
{
    auto stream_it = std::find_if(stream_requests.begin(), stream_requests.end(),
        [&request] (std::shared_ptr<StreamCreationRequest> const& req)
        { return req.get() == request; });
    if (stream_it == stream_requests.end())
        return;

=======
void MirConnection::stream_created(StreamCreationRequest* request_raw)
{
    std::shared_ptr<StreamCreationRequest> request {nullptr};
    {
        std::lock_guard<decltype(mutex)> lock(mutex);
        auto stream_it = std::find_if(stream_requests.begin(), stream_requests.end(),
            [&request_raw] (std::shared_ptr<StreamCreationRequest> const& req)
            { return req.get() == request_raw; });
        if (stream_it == stream_requests.end())
            return;
        request = *stream_it;
        stream_requests.erase(stream_it);
    }
>>>>>>> fe710710
    auto& protobuf_bs = request->response;

    if (!protobuf_bs->has_id())
    {
        if (!protobuf_bs->has_error())
<<<<<<< HEAD
            protobuf_bs->set_error("Error processing buffer stream create response, no ID (disconnected?)");
=======
            protobuf_bs->set_error("no ID in response (disconnected?)");
>>>>>>> fe710710
    }

    if (protobuf_bs->has_error())
    {
        for (int i = 0; i < protobuf_bs->buffer().fd_size(); i++)
            ::close(protobuf_bs->buffer().fd(i));
        stream_error(
<<<<<<< HEAD
            std::string{"Error processing buffer stream creating response:"} + protobuf_bs->error(),
            *request->wh, request->callback, request->context);
=======
            std::string{"Error processing buffer stream response: "} + protobuf_bs->error(),
            request);
>>>>>>> fe710710
        return;
    }

    try
    {
        auto stream = std::make_shared<mcl::BufferStream>(
            this, request->wh, server, mcl::BufferStreamMode::Producer, platform,
            *protobuf_bs, make_perf_report(logger), std::string{}, mir::geometry::Size{0,0}, nbuffers);
        surface_map->insert(mf::BufferStreamId(protobuf_bs->id().value()), stream);

        if (request->callback)
            request->callback(reinterpret_cast<MirBufferStream*>(dynamic_cast<mcl::ClientBufferStream*>(stream.get())), request->context);
        request->wh->result_received();
    }
    catch (std::exception const& error)
    {
        for (int i = 0; i < protobuf_bs->buffer().fd_size(); i++)
            ::close(protobuf_bs->buffer().fd(i));

        stream_error(
            std::string{"Error processing buffer stream creating response:"} + boost::diagnostic_information(error),
<<<<<<< HEAD
            *request->wh, request->callback, request->context);
=======
            request);
>>>>>>> fe710710
    }
}

MirWaitHandle* MirConnection::create_client_buffer_stream(
    int width, int height,
    MirPixelFormat format,
    MirBufferUsage buffer_usage,
    mir_buffer_stream_callback callback,
    void *context)
{
    mp::BufferStreamParameters params;
    params.set_width(width);
    params.set_height(height);
    params.set_pixel_format(format);
    params.set_buffer_usage(buffer_usage);

    auto request = std::make_shared<StreamCreationRequest>(callback, context, params);
    request->wh->expect_result();
<<<<<<< HEAD
    stream_requests.push_back(request);
=======

    {
        std::lock_guard<decltype(mutex)> lock(mutex);
        stream_requests.push_back(request);
    }
>>>>>>> fe710710

    try
    {
        server.create_buffer_stream(&params, request->response.get(),
            gp::NewCallback(this, &MirConnection::stream_created, request.get()));
<<<<<<< HEAD
    }
    catch (std::exception const& ex)
    {
        stream_error(std::string{"Error requesting BufferStream from server"},
            *request->wh, callback, context);
    }
    return request->wh.get();
}

void MirConnection::stream_error(
    std::string const& error_msg,
    MirWaitHandle& pending_handle, mir_buffer_stream_callback pending_callback, void *pending_context)
{
    std::lock_guard<decltype(mutex)> lock(mutex);
    mf::BufferStreamId id(next_error_id(lock).as_value());
    auto stream = std::make_shared<mcl::ErrorStream>(error_msg, this, id);
    surface_map->insert(id, stream); 

    pending_handle.result_received();
    if (pending_callback)
        pending_callback(reinterpret_cast<MirBufferStream*>(dynamic_cast<mcl::ClientBufferStream*>(stream.get())), pending_context);
=======
    } catch (std::exception& e)
    {
        //if this throws, our socket code will run the closure, which will make an error object.
        //its nicer to return an stream with a error message, so just ignore the exception.
    }

    return request->wh.get();
}

void MirConnection::stream_error(std::string const& error_msg, std::shared_ptr<StreamCreationRequest> const& request)
{
    std::unique_lock<decltype(mutex)> lock(mutex);
    mf::BufferStreamId id(next_error_id(lock).as_value());
    auto stream = std::make_shared<mcl::ErrorStream>(error_msg, this, id, request->wh);
    surface_map->insert(id, stream); 

    if (request->callback)
    {
        request->callback(reinterpret_cast<MirBufferStream*>(dynamic_cast<mcl::ClientBufferStream*>(stream.get())), request->context);
    }
    request->wh->result_received();
>>>>>>> fe710710
}

std::shared_ptr<mir::client::ClientBufferStream> MirConnection::make_consumer_stream(
   mp::BufferStream const& protobuf_bs, std::string const& surface_name, mir::geometry::Size size)
{
    return std::make_shared<mcl::BufferStream>(
        this, nullptr, server, mcl::BufferStreamMode::Consumer, platform,
        protobuf_bs, make_perf_report(logger), surface_name, size, nbuffers);
}

EGLNativeDisplayType MirConnection::egl_native_display()
{
    std::lock_guard<decltype(mutex)> lock(mutex);

    return *native_display;
}

MirPixelFormat MirConnection::egl_pixel_format(EGLDisplay disp, EGLConfig conf) const
{
    std::lock_guard<decltype(mutex)> lock(mutex);
    return platform->get_egl_pixel_format(disp, conf);
}

void MirConnection::register_lifecycle_event_callback(mir_lifecycle_event_callback callback, void* context)
{
    lifecycle_control->set_callback(std::bind(callback, this, std::placeholders::_1, context));
}

void MirConnection::register_ping_event_callback(mir_ping_event_callback callback, void* context)
{
    ping_handler->set_callback(std::bind(callback, this, std::placeholders::_1, context));
}

void MirConnection::pong(int32_t serial)
{
    mp::PingEvent pong;
    pong.set_serial(serial);
    server.pong(&pong, void_response.get(), pong_callback.get());
}

void MirConnection::register_display_change_callback(mir_display_config_callback callback, void* context)
{
    display_configuration->set_display_change_handler(std::bind(callback, this, context));
}

bool MirConnection::validate_user_display_config(MirDisplayConfiguration const* config)
{
    MirDisplayConfigurationStore orig_config{display_configuration->copy_to_client()};

    if ((!config) || (config->num_outputs == 0) || (config->outputs == NULL) ||
        (config->num_outputs > orig_config->num_outputs))
    {
        return false;
    }

    for(auto i = 0u; i < config->num_outputs; i++)
    {
        auto const& output = config->outputs[i];
        auto const& orig_output = orig_config->outputs[i];

        if (output.output_id != orig_output.output_id)
            return false;

        if (output.connected && output.current_mode >= orig_output.num_modes)
            return false;
    }

    return true;
}

void MirConnection::done_display_configure()
{
    std::lock_guard<decltype(mutex)> lock(mutex);

    set_error_message(display_configuration_response->error());

    if (!display_configuration_response->has_error())
        display_configuration->set_configuration(*display_configuration_response);

    return configure_display_wait_handle.result_received();
}

MirWaitHandle* MirConnection::configure_display(MirDisplayConfiguration* config)
{
    if (!validate_user_display_config(config))
    {
        return NULL;
    }

    mp::DisplayConfiguration request;
    populate_protobuf_display_configuration(request, config);

    configure_display_wait_handle.expect_result();
    server.configure_display(&request, display_configuration_response.get(),
        google::protobuf::NewCallback(this, &MirConnection::done_display_configure));

    return &configure_display_wait_handle;
}

MirWaitHandle* MirConnection::set_base_display_configuration(MirDisplayConfiguration const* config)
{
    if (!validate_user_display_config(config))
    {
        return NULL;
    }

    mp::DisplayConfiguration request;
    populate_protobuf_display_configuration(request, config);

    set_base_display_configuration_wait_handle.expect_result();
    server.set_base_display_configuration(&request, set_base_display_configuration_response.get(),
        google::protobuf::NewCallback(this, &MirConnection::done_set_base_display_configuration));

    return &set_base_display_configuration_wait_handle;
}

void MirConnection::done_set_base_display_configuration()
{
    std::lock_guard<decltype(mutex)> lock(mutex);

    set_error_message(set_base_display_configuration_response->error());

    return set_base_display_configuration_wait_handle.result_received();
}

mir::client::rpc::DisplayServer& MirConnection::display_server()
{
    return server;
}

std::shared_ptr<mir::logging::Logger> const& MirConnection::the_logger() const
{
    return logger;
}

MirWaitHandle* MirConnection::release_buffer_stream(
    mir::client::ClientBufferStream* stream,
    mir_buffer_stream_callback callback,
    void *context)
{
    auto new_wait_handle = new MirWaitHandle;

    StreamRelease stream_release{stream, new_wait_handle, callback, context};

    mp::BufferStreamId buffer_stream_id;
    buffer_stream_id.set_value(stream->rpc_id().as_value());

    {
        std::lock_guard<decltype(release_wait_handle_guard)> rel_lock(release_wait_handle_guard);
        release_wait_handles.push_back(new_wait_handle);
    }

    new_wait_handle->expect_result();
    server.release_buffer_stream(
        &buffer_stream_id, void_response.get(),
        google::protobuf::NewCallback(this, &MirConnection::released, stream_release));
    return new_wait_handle;
}

void MirConnection::release_consumer_stream(mir::client::ClientBufferStream* stream)
{
    surface_map->erase(stream->rpc_id());
}<|MERGE_RESOLUTION|>--- conflicted
+++ resolved
@@ -58,111 +58,6 @@
 
 namespace
 {
-std::shared_ptr<mcl::PerfReport>
-make_perf_report(std::shared_ptr<ml::Logger> const& logger)
-{
-    // TODO: It seems strange that this directly uses getenv
-    const char* report_target = getenv("MIR_CLIENT_PERF_REPORT");
-    if (report_target && !strncmp(report_target, "log", strlen(report_target)))
-    {
-        return std::make_shared<mcl::logging::PerfReport>(logger);
-    }
-    else if (report_target && !strncmp(report_target, "lttng", strlen(report_target)))
-    {
-        return std::make_shared<mcl::lttng::PerfReport>();
-    }
-    else
-    {
-        return std::make_shared<mcl::NullPerfReport>();
-    }
-}
-
-size_t get_nbuffers_from_env()
-{
-    //TODO: (kdub) cannot set nbuffers == 2 in production until we have client-side
-    //      timeout-based overallocation for timeout-based framedropping.
-    const char* nbuffers_opt = getenv("MIR_CLIENT_NBUFFERS");
-    if (nbuffers_opt && !strncmp(nbuffers_opt, "2", strlen(nbuffers_opt)))
-        return 2u;
-    return 3u;
-}
-
-struct OnScopeExit
-{
-    ~OnScopeExit() { f(); }
-    std::function<void()> const f;
-};
-mir::protobuf::SurfaceParameters serialize_spec(MirSurfaceSpec const& spec)
-{
-    mp::SurfaceParameters message;
-
-#define SERIALIZE_OPTION_IF_SET(option) \
-    if (spec.option.is_set()) \
-        message.set_##option(spec.option.value());
-
-    SERIALIZE_OPTION_IF_SET(width);
-    SERIALIZE_OPTION_IF_SET(height);
-    SERIALIZE_OPTION_IF_SET(pixel_format);
-    SERIALIZE_OPTION_IF_SET(buffer_usage);
-    SERIALIZE_OPTION_IF_SET(surface_name);
-    SERIALIZE_OPTION_IF_SET(output_id);
-    SERIALIZE_OPTION_IF_SET(type);
-    SERIALIZE_OPTION_IF_SET(state);
-    SERIALIZE_OPTION_IF_SET(pref_orientation);
-    SERIALIZE_OPTION_IF_SET(edge_attachment);
-    SERIALIZE_OPTION_IF_SET(min_width);
-    SERIALIZE_OPTION_IF_SET(min_height);
-    SERIALIZE_OPTION_IF_SET(max_width);
-    SERIALIZE_OPTION_IF_SET(max_height);
-    SERIALIZE_OPTION_IF_SET(width_inc);
-    SERIALIZE_OPTION_IF_SET(height_inc);
-    // min_aspect is a special case (below)
-    // max_aspect is a special case (below)
-
-    if (spec.parent.is_set() && spec.parent.value() != nullptr)
-        message.set_parent_id(spec.parent.value()->id());
-
-    if (spec.parent_id)
-    {
-        auto id = message.mutable_parent_persistent_id();
-        id->set_value(spec.parent_id->as_string());
-    }
-
-    if (spec.aux_rect.is_set())
-    {
-        message.mutable_aux_rect()->set_left(spec.aux_rect.value().left);
-        message.mutable_aux_rect()->set_top(spec.aux_rect.value().top);
-        message.mutable_aux_rect()->set_width(spec.aux_rect.value().width);
-        message.mutable_aux_rect()->set_height(spec.aux_rect.value().height);
-    }
-
-    if (spec.min_aspect.is_set())
-    {
-        message.mutable_min_aspect()->set_width(spec.min_aspect.value().width);
-        message.mutable_min_aspect()->set_height(spec.min_aspect.value().height);
-    }
-
-    if (spec.max_aspect.is_set())
-    {
-        message.mutable_max_aspect()->set_width(spec.max_aspect.value().width);
-        message.mutable_max_aspect()->set_height(spec.max_aspect.value().height);
-    }
-
-    if (spec.input_shape.is_set())
-    {
-        for (auto const& rect : spec.input_shape.value())
-        {
-            auto const new_shape = message.add_input_shape();
-            new_shape->set_left(rect.left);
-            new_shape->set_top(rect.top);
-            new_shape->set_width(rect.width);
-            new_shape->set_height(rect.height);
-        }
-    }
-
-    return message;
-}
-
 std::shared_ptr<mcl::PerfReport>
 make_perf_report(std::shared_ptr<ml::Logger> const& logger)
 {
@@ -402,34 +297,6 @@
         std::lock_guard<decltype(mutex)> lock(mutex);
         surface_requests.emplace_back(c);
     }
-<<<<<<< HEAD
-
-    try 
-    {
-        server.create_surface(&message, c->response.get(),
-            gp::NewCallback(this, &MirConnection::surface_created, c.get()));
-    }
-    catch (std::exception const& ex)
-    {
-        std::lock_guard<decltype(mutex)> lock(mutex);
-        auto request = std::find_if(surface_requests.begin(), surface_requests.end(),
-            [&](std::shared_ptr<MirConnection::SurfaceCreationRequest> c2) { return c.get() == c2.get(); });
-        if (request != surface_requests.end())
-        {
-            auto id = next_error_id(lock);
-            auto surf = std::make_shared<MirSurface>(
-                std::string{"Error creating surface: "} + boost::diagnostic_information(ex), this, id, (*request)->wh);
-            surface_map->insert(id, surf);
-            callback(surf.get(), context);
-            (*request)->wh->result_received();
-            surface_requests.erase(request);
-        }
-    }
-    return c->wh.get();
-}
-
-mf::SurfaceId MirConnection::next_error_id(std::lock_guard<std::mutex> const&)
-=======
 
     try 
     {
@@ -459,18 +326,13 @@
 }
 
 mf::SurfaceId MirConnection::next_error_id(std::unique_lock<std::mutex> const&)
->>>>>>> fe710710
 {
     return mf::SurfaceId{surface_error_id--};
 }
 
 void MirConnection::surface_created(SurfaceCreationRequest* request)
 {
-<<<<<<< HEAD
-    std::lock_guard<decltype(mutex)> lock(mutex);
-=======
     std::unique_lock<decltype(mutex)> lock(mutex);
->>>>>>> fe710710
     std::shared_ptr<MirSurface> surf {nullptr};
     std::shared_ptr<mcl::ClientBufferStream> stream {nullptr};
     //make sure this request actually was made.
@@ -853,18 +715,14 @@
     }
 }
 
-<<<<<<< HEAD
-void MirConnection::stream_created(StreamCreationRequest* request)
+void MirConnection::stream_created(StreamCreationRequest* request_raw)
 {
     auto stream_it = std::find_if(stream_requests.begin(), stream_requests.end(),
-        [&request] (std::shared_ptr<StreamCreationRequest> const& req)
-        { return req.get() == request; });
+        [&request_raw] (std::shared_ptr<StreamCreationRequest> const& req)
+        { return req.get() == request_raw; });
     if (stream_it == stream_requests.end())
         return;
 
-=======
-void MirConnection::stream_created(StreamCreationRequest* request_raw)
-{
     std::shared_ptr<StreamCreationRequest> request {nullptr};
     {
         std::lock_guard<decltype(mutex)> lock(mutex);
@@ -876,17 +734,13 @@
         request = *stream_it;
         stream_requests.erase(stream_it);
     }
->>>>>>> fe710710
+
     auto& protobuf_bs = request->response;
 
     if (!protobuf_bs->has_id())
     {
         if (!protobuf_bs->has_error())
-<<<<<<< HEAD
-            protobuf_bs->set_error("Error processing buffer stream create response, no ID (disconnected?)");
-=======
             protobuf_bs->set_error("no ID in response (disconnected?)");
->>>>>>> fe710710
     }
 
     if (protobuf_bs->has_error())
@@ -894,13 +748,8 @@
         for (int i = 0; i < protobuf_bs->buffer().fd_size(); i++)
             ::close(protobuf_bs->buffer().fd(i));
         stream_error(
-<<<<<<< HEAD
-            std::string{"Error processing buffer stream creating response:"} + protobuf_bs->error(),
-            *request->wh, request->callback, request->context);
-=======
             std::string{"Error processing buffer stream response: "} + protobuf_bs->error(),
             request);
->>>>>>> fe710710
         return;
     }
 
@@ -922,11 +771,7 @@
 
         stream_error(
             std::string{"Error processing buffer stream creating response:"} + boost::diagnostic_information(error),
-<<<<<<< HEAD
-            *request->wh, request->callback, request->context);
-=======
             request);
->>>>>>> fe710710
     }
 }
 
@@ -945,44 +790,18 @@
 
     auto request = std::make_shared<StreamCreationRequest>(callback, context, params);
     request->wh->expect_result();
-<<<<<<< HEAD
-    stream_requests.push_back(request);
-=======
 
     {
         std::lock_guard<decltype(mutex)> lock(mutex);
         stream_requests.push_back(request);
     }
->>>>>>> fe710710
 
     try
     {
         server.create_buffer_stream(&params, request->response.get(),
             gp::NewCallback(this, &MirConnection::stream_created, request.get()));
-<<<<<<< HEAD
     }
     catch (std::exception const& ex)
-    {
-        stream_error(std::string{"Error requesting BufferStream from server"},
-            *request->wh, callback, context);
-    }
-    return request->wh.get();
-}
-
-void MirConnection::stream_error(
-    std::string const& error_msg,
-    MirWaitHandle& pending_handle, mir_buffer_stream_callback pending_callback, void *pending_context)
-{
-    std::lock_guard<decltype(mutex)> lock(mutex);
-    mf::BufferStreamId id(next_error_id(lock).as_value());
-    auto stream = std::make_shared<mcl::ErrorStream>(error_msg, this, id);
-    surface_map->insert(id, stream); 
-
-    pending_handle.result_received();
-    if (pending_callback)
-        pending_callback(reinterpret_cast<MirBufferStream*>(dynamic_cast<mcl::ClientBufferStream*>(stream.get())), pending_context);
-=======
-    } catch (std::exception& e)
     {
         //if this throws, our socket code will run the closure, which will make an error object.
         //its nicer to return an stream with a error message, so just ignore the exception.
@@ -1003,7 +822,6 @@
         request->callback(reinterpret_cast<MirBufferStream*>(dynamic_cast<mcl::ClientBufferStream*>(stream.get())), request->context);
     }
     request->wh->result_received();
->>>>>>> fe710710
 }
 
 std::shared_ptr<mir::client::ClientBufferStream> MirConnection::make_consumer_stream(
