--- conflicted
+++ resolved
@@ -64,51 +64,6 @@
     MIR_LOG_UNCAUGHT_EXCEPTION(ex);
 }
 
-void mir_buffer_mmap(MirBuffer* b, MirGraphicsRegion* region, MirBufferLayout* layout)
-try
-{
-    mir::require(b);
-    mir::require(region);
-    mir::require(layout);
-    auto buffer = reinterpret_cast<mcl::MirBuffer*>(b);
-    *layout = mir_buffer_layout_linear;
-    *region = buffer->map_region();
-}
-catch (std::exception const& ex)
-{
-    MIR_LOG_UNCAUGHT_EXCEPTION(ex);
-    *region = MirGraphicsRegion { 0, 0, 0, mir_pixel_format_invalid, nullptr };
-    *layout = mir_buffer_layout_unknown;
-}
-
-void mir_buffer_munmap(MirBuffer* b)
-try
-{
-    mir::require(b);
-    auto buffer = reinterpret_cast<mcl::MirBuffer*>(b);
-    buffer->unmap_region();
-}
-catch (std::exception const& ex)
-{
-    MIR_LOG_UNCAUGHT_EXCEPTION(ex);
-}
-
-<<<<<<< HEAD
-=======
-int mir_buffer_wait_for_access(MirBuffer* b, MirBufferAccess access, int timeout)
-try
-{
-    mir::require(b);
-    auto buffer = reinterpret_cast<mcl::MirBuffer*>(b);
-     
-    return buffer->wait_fence(access, std::chrono::nanoseconds(timeout)) ? 0 : -1;
-}
-catch (std::exception const& ex)
-{
-    MIR_LOG_UNCAUGHT_EXCEPTION(ex);
-    return -1;
-}
-
 bool mir_buffer_map(MirBuffer* b, MirGraphicsRegion* region, MirBufferLayout* layout)
 try
 {
@@ -140,7 +95,6 @@
     MIR_LOG_UNCAUGHT_EXCEPTION(ex);
 }
 
->>>>>>> f58cf421
 unsigned int mir_buffer_get_width(MirBuffer* b)
 try
 {
