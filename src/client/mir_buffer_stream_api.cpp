--- conflicted
+++ resolved
@@ -134,31 +134,11 @@
 void mir_buffer_stream_swap_buffers_sync(MirBufferStream* buffer_stream)
 try
 {
-<<<<<<< HEAD
-    /*
-     * TODO: Add client-side vsync support for mir_buffer_stream_swap_buffers_sync()
-     *       Not in a hurry though, because the old server-side vsync is still
-     *       present and this code path is only used by software rendering.
-     *       eglSwapBuffers skips this function and goes straight to
-     *       BufferStream::swap_buffers_sync() instead.
-     */
-    /*
-     * NOTE: In the case that the vault already has a free buffer waiting
-     *       for us this will return immediately. This means we rely on
-     *       mir_wait_for() not blocking on any un-signalled MirWaitHandle,
-     *       which does not work if you were to call mir_wait_for_one()
-     *       instead.
-     */
-    mir_wait_for(mir_buffer_stream_swap_buffers(buffer_stream,
-        reinterpret_cast<mir_buffer_stream_callback>(assign_result),
-        nullptr));
-=======
     buffer_stream->swap_buffers_sync();
 }
 catch (std::exception const& ex)
 {
     MIR_LOG_UNCAUGHT_EXCEPTION(ex);
->>>>>>> aa78648a
 }
 
 void mir_buffer_stream_get_graphics_region(
