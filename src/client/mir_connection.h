--- conflicted
+++ resolved
@@ -167,12 +167,6 @@
         MirBufferStreamCallback callback,
         void *context);
 
-<<<<<<< HEAD
-=======
-    void create_presentation_chain(
-        MirPresentationChainCallback callback,
-        void *context);
->>>>>>> af5a651a
     std::shared_ptr<mir::client::PresentationChain> create_presentation_chain_with_id(
         MirRenderSurface* render_surface,
         mir::protobuf::BufferStream const& a_protobuf_bs);
@@ -277,22 +271,6 @@
     void stream_created(StreamCreationRequest*);
     void stream_error(std::string const& error_msg, std::shared_ptr<StreamCreationRequest> const& request);
 
-<<<<<<< HEAD
-=======
-    struct ChainCreationRequest
-    {
-        ChainCreationRequest(MirPresentationChainCallback cb, void* context) :
-            callback(cb), context(context),
-            response(std::make_shared<mir::protobuf::BufferStream>())
-        {
-        }
-
-        MirPresentationChainCallback callback;
-        void* context;
-        std::shared_ptr<mir::protobuf::BufferStream> response;
-    };
-
->>>>>>> af5a651a
     struct RenderSurfaceCreationRequest
     {
         RenderSurfaceCreationRequest(
