--- conflicted
+++ resolved
@@ -385,11 +385,8 @@
       ideal_buffer_size(ideal_size),
       nbuffers(nbuffers),
       creation_wait_handle(creation_wait_handle),
-<<<<<<< HEAD
-      map(map), factory(factory)
-=======
-      surface_map(std::make_shared<mcl::ConnectionSurfaceMap>())
->>>>>>> c9c3bd70
+      map(map),
+      factory(factory)
 {
     init_swap_interval();
     if (!protobuf_bs->has_id())
@@ -418,13 +415,8 @@
         {
             cached_buffer_size = ideal_buffer_size;
             buffer_depository = std::make_unique<NewBufferSemantics>(
-<<<<<<< HEAD
                 client_platform->create_buffer_factory(), factory,
                 std::make_shared<Requests>(display_server, protobuf_bs->id().value()), map,
-=======
-                client_platform->create_buffer_factory(), std::make_shared<mcl::BufferFactory>(),
-                std::make_shared<Requests>(display_server, protobuf_bs->id().value()), surface_map,
->>>>>>> c9c3bd70
                 ideal_buffer_size, static_cast<MirPixelFormat>(protobuf_bs->pixel_format()), 
                 protobuf_bs->buffer_usage(), nbuffers);
         }
@@ -511,13 +503,8 @@
     else
     {
         buffer_depository = std::make_unique<NewBufferSemantics>(
-<<<<<<< HEAD
             client_platform->create_buffer_factory(), factory,
             std::make_shared<Requests>(display_server, protobuf_bs->id().value()), map,
-=======
-            client_platform->create_buffer_factory(), std::make_shared<mcl::BufferFactory>(),
-            std::make_shared<Requests>(display_server, protobuf_bs->id().value()), surface_map,
->>>>>>> c9c3bd70
             ideal_buffer_size, static_cast<MirPixelFormat>(protobuf_bs->pixel_format()), 0, nbuffers);
     }
 }
