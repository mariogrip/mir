MIR_CLIENT_9 {
 global:
    mir_arrow_cursor_name;
    mir_buffer_stream_get_current_buffer;
    mir_buffer_stream_get_egl_native_window;
    mir_buffer_stream_get_graphics_region;
    mir_buffer_stream_get_platform_type;
    mir_buffer_stream_is_valid;
    mir_buffer_stream_release;
    mir_buffer_stream_release_sync;
    mir_buffer_stream_swap_buffers;
    mir_buffer_stream_swap_buffers_sync;
    mir_busy_cursor_name;
    mir_caret_cursor_name;
    mir_closed_hand_cursor_name;
    mir_connect;
    mir_connection_api_impl;
    mir_connection_apply_display_config;
    mir_connection_create_buffer_stream;
    mir_connection_create_buffer_stream_sync;
    mir_connection_create_display_config;
    mir_connection_create_prompt_session_sync;
    mir_connection_create_screencast_sync;
    mir_connection_create_spec_for_changes;
    mir_connection_create_spec_for_dialog;
    mir_connection_create_spec_for_input_method;
    mir_connection_create_spec_for_menu;
    mir_connection_create_spec_for_modal_dialog;
    mir_connection_create_spec_for_normal_surface;
    mir_connection_create_spec_for_tooltip;
    mir_connection_get_available_surface_formats;
    mir_connection_get_egl_native_display;
    mir_connection_get_error_message;
    mir_connection_get_platform;
    mir_connection_is_valid;
    mir_connection_platform_operation;
    mir_connection_release;
    mir_connection_set_display_config_change_callback;
    mir_connection_set_lifecycle_event_callback;
    mir_connect_sync;
    mir_create_surface_spec;
    mir_cursor_configuration_destroy;
    mir_cursor_configuration_from_buffer_stream;
    mir_cursor_configuration_from_name;
    mir_default_cursor_name;
    mir_diagonal_resize_bottom_to_top_cursor_name;
    mir_diagonal_resize_top_to_bottom_cursor_name;
    mir_disabled_cursor_name;
    mir_display_config_destroy;
    mir_event_get_close_surface_event;
    mir_event_get_input_configuration_event;
    mir_event_get_input_event;
    mir_event_get_keymap_event;
    mir_event_get_orientation_event;
    mir_event_get_prompt_session_event;
    mir_event_get_resize_event;
    mir_event_get_surface_event;
    mir_event_get_type;
    mir_event_ref;
    mir_event_unref;
    mir_horizontal_resize_cursor_name;
    mir_hsplit_resize_cursor_name;
    mir_input_configuration_event_get_action;
    mir_input_configuration_event_get_device_id;
    mir_input_configuration_event_get_time;
    mir_input_event_get_device_id;
    mir_input_event_get_event_time;
    mir_input_event_get_keyboard_event;
    mir_input_event_get_pointer_event;
    mir_input_event_get_touch_event;
    mir_input_event_get_type;
    mir_keyboard_event_action;
    mir_keyboard_event_key_code;
    mir_keyboard_event_modifiers;
    mir_keyboard_event_scan_code;
    mir_keymap_event_get_rules;
    mir_omnidirectional_resize_cursor_name;
    mir_open_hand_cursor_name;
    mir_orientation_event_get_direction;
    mir_persistent_id_is_valid;
    mir_persistent_id_release;
    mir_platform_message_create;
    mir_platform_message_get_data;
    mir_platform_message_get_fds;
    mir_platform_message_get_opcode;
    mir_platform_message_release;
    mir_platform_message_set_data;
    mir_platform_message_set_fds;
    mir_pointer_event_action;
    mir_pointer_event_axis_value;
    mir_pointer_event_buttons;
    mir_pointer_event_button_state;
    mir_pointer_event_modifiers;
    mir_pointing_hand_cursor_name;
    mir_prompt_session_error_message;
    mir_prompt_session_event_get_state;
    mir_prompt_session_is_valid;
    mir_prompt_session_new_fds_for_prompt_providers;
    mir_prompt_session_release_sync;
    mir_resize_event_get_height;
    mir_resize_event_get_width;
    mir_screencast_get_buffer_stream;
    mir_screencast_release_sync;
    mir_surface_apply_spec;
    mir_surface_configure_cursor;
    mir_surface_create;
    mir_surface_create_sync;
    mir_surface_event_get_attribute;
    mir_surface_event_get_attribute_value;
    mir_surface_get_buffer_stream;
    mir_surface_get_dpi;
    mir_surface_get_error_message;
    mir_surface_get_focus;
    mir_surface_get_orientation;
    mir_surface_get_parameters;
    mir_surface_get_preferred_orientation;
    mir_surface_get_state;
    mir_surface_get_swapinterval;
    mir_surface_get_type;
    mir_surface_get_visibility;
    mir_surface_is_valid;
    mir_surface_release;
    mir_surface_release_sync;
    mir_surface_request_persistent_id;
    mir_surface_request_persistent_id_sync;
    mir_surface_set_event_handler;
    mir_surface_set_preferred_orientation;
    mir_surface_set_state;
    mir_surface_set_swapinterval;
    mir_surface_spec_release;
    mir_surface_spec_set_buffer_usage;
    mir_surface_spec_set_fullscreen_on_output;
    mir_surface_spec_set_height;
    mir_surface_spec_set_height_increment;
    mir_surface_spec_set_max_aspect_ratio;
    mir_surface_spec_set_max_height;
    mir_surface_spec_set_max_width;
    mir_surface_spec_set_min_aspect_ratio;
    mir_surface_spec_set_min_height;
    mir_surface_spec_set_min_width;
    mir_surface_spec_set_name;
    mir_surface_spec_set_parent;
    mir_surface_spec_set_pixel_format;
    mir_surface_spec_set_placement;
    mir_surface_spec_set_preferred_orientation;
    mir_surface_spec_set_state;
    mir_surface_spec_set_streams;
    mir_surface_spec_set_type;
    mir_surface_spec_set_width;
    mir_surface_spec_set_width_increment;
    mir_surface_spec_set_cursor_name;
    mir_surface_spec_set_cursor_render_surface;
    mir_touch_event_action;
    mir_touch_event_axis_value;
    mir_touch_event_id;
    mir_touch_event_modifiers;
    mir_touch_event_point_count;
    mir_touch_event_tooltype;
    mir_vertical_resize_cursor_name;
    mir_vsplit_resize_cursor_name;
    mir_wait_for;
    mir_wait_for_one;
 local: *;
};

MIR_CLIENT_9.1 {  # New functions in Mir 0.15
  global:
    mir_connection_pong;
    mir_connection_set_ping_event_callback;
    mir_crosshair_cursor_name;
    mir_keyboard_event_input_event;
    mir_persistent_id_as_string;
    mir_persistent_id_from_string;
    mir_pointer_event_input_event;
    mir_touch_event_input_event;
    mir_surface_spec_attach_to_foreign_parent;
    mir_surface_spec_set_input_shape;
    mir_connection_get_egl_pixel_format;
  local: *;
} MIR_CLIENT_9;

MIR_CLIENT_9.2 {  # New functions in Mir 0.16
  global:
    mir_surface_spec_set_event_handler;
  local: *;
} MIR_CLIENT_9.1;

MIR_CLIENT_9v17 {
    mir_blob_from_display_configuration;
    mir_blob_size;
    mir_blob_data;
    mir_blob_release;
    mir_blob_onto_buffer;
    mir_blob_to_display_configuration;
    mir_blob_release;
    mir_buffer_stream_set_scale;
    mir_buffer_stream_set_scale_sync;
    mir_event_get_surface_output_event;
    mir_surface_output_event_get_dpi;
    mir_surface_output_event_get_form_factor;
    mir_surface_output_event_get_scale;
} MIR_CLIENT_9.2;

MIR_CLIENT_9v18 {
  global:
    mir_buffer_stream_get_error_message;
    mir_surface_output_event_get_output_id;
    mir_connection_set_base_display_config;
  local:
    *;
} MIR_CLIENT_9v17;

MIR_CLIENT_9v19 {
  global:
    mir_connection_get_graphics_module;
    mir_surface_raise;
    mir_input_event_has_cookie;
    mir_cookie_buffer_size;
    mir_input_event_get_cookie;
    mir_cookie_to_buffer;
    mir_cookie_from_buffer;
    mir_cookie_release;
    mir_keymap_event_get_keymap_buffer;
    mir_keymap_event_get_device_id;
    mir_surface_spec_set_shell_chrome;
} MIR_CLIENT_9v18;

MIR_CLIENT_0.21 {
  global:
    mir_connection_apply_display_configuration;
    mir_connection_create_display_configuration;
    mir_connection_create_input_config;
    mir_connection_set_input_config_change_callback;
    mir_display_config_get_max_simultaneous_outputs;
    mir_display_config_get_num_outputs;
    mir_display_config_get_output;
    mir_display_config_release;
    mir_input_config_destroy;
    mir_input_config_device_count;
    mir_input_config_get_device;
    mir_input_config_get_device_by_id;
    mir_input_config_get_mutable_device;
    mir_input_config_get_mutable_device_by_id;
    mir_input_device_get_capabilities;
    mir_input_device_get_id;
    mir_input_device_get_name;
    mir_input_device_get_unique_id;
    mir_output_get_connection_state;
    mir_output_get_current_mode;
    mir_output_get_current_pixel_format;
    mir_output_get_form_factor;
    mir_output_get_id;
    mir_output_get_mode;
    mir_output_get_num_modes;
    mir_output_get_num_pixel_formats;
    mir_output_get_orientation;
    mir_output_get_physical_height_mm;
    mir_output_get_physical_width_mm;
    mir_output_get_pixel_format;
    mir_output_get_position_x;
    mir_output_get_position_y;
    mir_output_get_power_mode;
    mir_output_get_preferred_mode;
    mir_output_get_scale_factor;
    mir_output_get_type;
    mir_output_is_enabled;
    mir_output_mode_get_height;
    mir_output_mode_get_refresh_rate;
    mir_output_mode_get_width;
  local:
    *;
} MIR_CLIENT_9v19;

MIR_CLIENT_0.22 {  # New functions in Mir 0.22
  global:
    mir_connection_confirm_base_display_configuration;
    mir_connection_preview_base_display_configuration;
    mir_connection_set_error_callback;
    mir_create_screencast_spec;
    mir_display_config_get_mutable_output;
    mir_error_get_code;
    mir_error_get_domain;
    mir_output_disable;
    mir_output_enable;
    mir_output_set_current_mode;
    mir_output_set_orientation;
    mir_output_set_pixel_format;
    mir_output_set_position;
    mir_output_set_power_mode;
    mir_screencast_create_sync;
    mir_screencast_get_error_message;
    mir_screencast_is_valid;
    mir_screencast_spec_release;
    mir_screencast_spec_set_capture_region;
    mir_screencast_spec_set_height;
    mir_screencast_spec_set_mirror_mode;
    mir_screencast_spec_set_number_of_buffers;
    mir_screencast_spec_set_pixel_format;
    mir_screencast_spec_set_width;
} MIR_CLIENT_0.21;

MIR_CLIENT_DETAIL_9 {
  global:
    extern "C++" { 
      mir::events::make_event*;
      mir::events::add_touch*;
      mir::input::android::Lexicon::translate*;
      mir::input::android::android_modifiers_from_mir*;
      mir::input::android::mir_modifiers_from_android*;
      mir::input::android::mir_keyboard_action_from_android*;
      mir::input::android::android_keyboard_action_from_mir*;
      mir::input::android::mir_pointer_buttons_from_android*;
      mir::input::android::android_pointer_buttons_from_mir*;
      mir::input::android::mir_tool_type_from_android*;
      mir::input::android::android_tool_type_from_mir*;
      mir::input::android::mir_pointer_action_from_masked_android*;
      mir::input::android::mir_touch_action_from_masked_android*;
      mir::input::android::android_source_id_is_pointer_device*;
      mir::input::android::extract_android_action_from*;
      mir::client::DefaultConnectionConfiguration::DefaultConnectionConfiguration*;
      mir::client::DefaultConnectionConfiguration::the_surface_map*;
      mir::client::DefaultConnectionConfiguration::the_rpc_channel*;
      mir::client::DefaultConnectionConfiguration::the_logger*;
      mir::client::DefaultConnectionConfiguration::the_input_platform*;
      mir::client::DefaultConnectionConfiguration::the_display_configuration*;
      mir::client::DefaultConnectionConfiguration::the_lifecycle_control*;
      mir::client::DefaultConnectionConfiguration::the_ping_handler*;
      mir::client::DefaultConnectionConfiguration::the_event_sink*;
      mir::client::DefaultConnectionConfiguration::the_event_handler_register*;
      mir::client::DefaultConnectionConfiguration::the_socket_file*;
      mir::client::DefaultConnectionConfiguration::the_rpc_report*;
      mir::client::DefaultConnectionConfiguration::the_input_receiver_report*;
      typeinfo?for?mir::client::DefaultConnectionConfiguration;
      vtable?for?mir::client::DefaultConnectionConfiguration;
      mir::operator???std::ostream???Mir*
    }; 
};

MIR_CLIENT_DETAIL_9v18 {
  global:
    extern "C++" { 
      mir::client::DefaultConnectionConfiguration::the_input_devices*;
      mir::events::set_modifier*;
      mir::events::set_cursor_position*;
      mir::events::set_button_state*;
    };
} MIR_CLIENT_DETAIL_9;

MIR_CLIENT_DETAIL_9v19 {
  global:
    extern "C++" { 
      mir::input::android::android_pointer_action_from_mir*;
      mir::events::serialize_event*;
      mir::events::deserialize_event*;
    };
} MIR_CLIENT_DETAIL_9v18;

MIR_CLIENT_DETAIL_0.21 {
  global:
    extern "C++" { 
      mir::client::DefaultConnectionConfiguration::the_buffer_factory*;
    };
} MIR_CLIENT_DETAIL_9v19;

MIR_CLIENT_DETAIL_private_buffer_semantics {
  global:
    mir_buffer_map;
    mir_buffer_unmap;
    mir_buffer_set_callback;
    mir_buffer_release;
    mir_connection_create_presentation_chain_sync;
    mir_presentation_chain_is_valid;
    mir_presentation_chain_get_error_message;
    mir_connection_create_presentation_chain;
    mir_connection_allocate_buffer;
    mir_presentation_chain_submit_buffer;
    mir_presentation_chain_release;
    mir_surface_spec_add_presentation_chain;
    mir_surface_spec_add_buffer_stream;
    mir_buffer_get_width;
    mir_buffer_get_height;
    mir_buffer_get_pixel_format;
    mir_buffer_get_buffer_usage;
    mir_buffer_is_valid;
    mir_buffer_get_error_message;
    mir_buffer_get_buffer_package;
    mir_connection_create_render_surface;
    mir_connection_create_render_surface_sync;
    mir_render_surface_get_buffer_stream;
    mir_render_surface_get_presentation_chain;
    mir_render_surface_is_valid;
    mir_render_surface_get_error_message;
    mir_render_surface_get_size;
    mir_render_surface_set_size;
    mir_render_surface_release;
    mir_surface_spec_add_render_surface;

    #private functions needed temporarily by nested passthrough
    #should not be published along with the rest of the NBS symbols
    mir_buffer_get_egl_image_parameters;
    mir_presentation_chain_set_queueing_mode;
    mir_presentation_chain_set_dropping_mode;
  local:
    *;
} MIR_CLIENT_DETAIL_9v19;

MIR_CLIENT_DETAIL_0.24 {
  global:
    extern "C++" { 
      mir::input::receiver::XKBMapper::XKBMapper*;
      mir::input::receiver::XKBMapper::?XKBMapper*;
      mir::input::receiver::XKBMapper::set_key_state*;
      mir::input::receiver::XKBMapper::set_keymap*;
      mir::input::receiver::XKBMapper::reset_keymap*;
      mir::input::receiver::XKBMapper::map_event*;
    };
} MIR_CLIENT_DETAIL_0.21;

MIR_CLIENT_0.24 {  # New functions in Mir 0.24
  global:
    mir_event_get_input_device_state_event;
    mir_input_device_state_event_device_count;
    mir_input_device_state_event_device_id;
    mir_input_device_state_event_device_pointer_buttons;
    mir_input_device_state_event_device_pointer_buttons;
    mir_input_device_state_event_device_pressed_keys_count;
    # We're being naughty deleting this function without bumping soname, but we won't get caught.
    # mir_input_device_state_event_device_pressed_keys;
    mir_input_device_state_event_modifiers;
    mir_input_device_state_event_pointer_axis;
    mir_input_device_state_event_pointer_buttons;
    mir_input_device_state_event_time;
    mir_input_device_state_event_device_pointer_buttons;
    mir_surface_spec_set_pointer_confinement;
} MIR_CLIENT_0.22;

MIR_CLIENT_0.25 {  # New functions in Mir 0.25
  global:
    mir_buffer_stream_set_swapinterval;
    mir_connection_cancel_base_display_configuration_preview;
    mir_connection_create_spec_for_tip;
    mir_display_output_type_name;
    mir_event_get_surface_placement_event;
    mir_input_device_state_event_device_pressed_keys_for_index;
    mir_output_get_current_mode_index;
    mir_output_get_gamma;
    mir_output_get_gamma_size;
    mir_output_get_preferred_mode_index;
    mir_output_get_subpixel_arrangement;
    mir_output_is_gamma_supported;
    mir_output_set_gamma;
    mir_output_type_name;
    mir_surface_output_event_get_refresh_rate;
    mir_surface_placement_get_relative_position;
    mir_buffer_stream_get_swapinterval;
    mir_connection_request_interface;
    mir_buffer_stream_set_size;
    mir_buffer_stream_get_size;
} MIR_CLIENT_0.24;

MIR_CLIENT_DETAIL_0.25 {
  global:
    extern "C++" {
      mir::client::DefaultConnectionConfiguration::the_error_handler*;
      mir::events::clone_event*;
      mir::events::transform_positions*;
    };
} MIR_CLIENT_DETAIL_0.24;

MIR_CLIENT_0.26 {  # New functions in Mir 0.26
  global:
    mir_input_device_get_mutable_pointer_configuration;
    mir_input_device_get_mutable_touchpad_configuration;
    mir_input_device_get_pointer_configuration;
    mir_input_device_get_touchpad_configuration;
    mir_output_get_edid;
    mir_output_get_edid_size;
    mir_pointer_configuration_get_acceleration;
    mir_pointer_configuration_get_acceleration_bias;
    mir_pointer_configuration_get_handedness;
    mir_pointer_configuration_get_horizontal_scroll_scale;
    mir_pointer_configuration_get_vertical_scroll_scale;
    mir_pointer_configuration_set_acceleration;
    mir_pointer_configuration_set_acceleration_bias;
    mir_pointer_configuration_set_handedness;
    mir_pointer_configuration_set_horizontal_scroll_scale;
    mir_pointer_configuration_set_vertical_scroll_scale;
    mir_touchpad_configuration_get_button_down_scroll_button;
    mir_touchpad_configuration_get_click_modes;
    mir_touchpad_configuration_get_disable_while_typing;
    mir_touchpad_configuration_get_disable_with_mouse;
    mir_touchpad_configuration_get_middle_mouse_button_emulation;
    mir_touchpad_configuration_get_scroll_modes;
    mir_touchpad_configuration_get_tap_to_click;
    mir_touchpad_configuration_set_button_down_scroll_button;
    mir_touchpad_configuration_set_click_modes;
    mir_touchpad_configuration_set_disable_while_typing;
    mir_touchpad_configuration_set_disable_with_mouse;
    mir_touchpad_configuration_set_middle_mouse_button_emulation;
    mir_touchpad_configuration_set_scroll_modes;
    mir_touchpad_configuration_set_tap_to_click;
<<<<<<< HEAD
    mir_connection_apply_session_display_configuration;
    mir_connection_remove_session_display_configuration;
=======
    mir_output_get_model;
>>>>>>> 3c8e3330
} MIR_CLIENT_0.25;<|MERGE_RESOLUTION|>--- conflicted
+++ resolved
@@ -499,10 +499,7 @@
     mir_touchpad_configuration_set_middle_mouse_button_emulation;
     mir_touchpad_configuration_set_scroll_modes;
     mir_touchpad_configuration_set_tap_to_click;
-<<<<<<< HEAD
+    mir_output_get_model;
     mir_connection_apply_session_display_configuration;
     mir_connection_remove_session_display_configuration;
-=======
-    mir_output_get_model;
->>>>>>> 3c8e3330
 } MIR_CLIENT_0.25;