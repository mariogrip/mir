MIR_CLIENT_9 {
 global:
    mir_arrow_cursor_name;
    mir_buffer_stream_get_current_buffer;
    mir_buffer_stream_get_egl_native_window;
    mir_buffer_stream_get_graphics_region;
    mir_buffer_stream_get_platform_type;
    mir_buffer_stream_is_valid;
    mir_buffer_stream_release;
    mir_buffer_stream_release_sync;
    mir_buffer_stream_swap_buffers;
    mir_buffer_stream_swap_buffers_sync;
    mir_busy_cursor_name;
    mir_caret_cursor_name;
    mir_closed_hand_cursor_name;
    mir_connect;
    mir_connection_api_impl;
    mir_connection_apply_display_config;
    mir_connection_create_buffer_stream;
    mir_connection_create_buffer_stream_sync;
    mir_connection_create_display_config;
    mir_connection_create_prompt_session_sync;
    mir_connection_create_screencast_sync;
    mir_connection_create_spec_for_changes;
    mir_connection_create_spec_for_dialog;
    mir_connection_create_spec_for_input_method;
    mir_connection_create_spec_for_menu;
    mir_connection_create_spec_for_modal_dialog;
    mir_connection_create_spec_for_normal_surface;
    mir_connection_create_spec_for_tooltip;
    mir_connection_get_available_surface_formats;
    mir_connection_get_egl_native_display;
    mir_connection_get_error_message;
    mir_connection_get_platform;
    mir_connection_is_valid;
    mir_connection_platform_operation;
    mir_connection_release;
    mir_connection_set_display_config_change_callback;
    mir_connection_set_lifecycle_event_callback;
    mir_connect_sync;
    mir_create_surface_spec;
    mir_cursor_configuration_destroy;
    mir_cursor_configuration_from_buffer_stream;
    mir_cursor_configuration_from_name;
    mir_default_cursor_name;
    mir_diagonal_resize_bottom_to_top_cursor_name;
    mir_diagonal_resize_top_to_bottom_cursor_name;
    mir_disabled_cursor_name;
    mir_display_config_destroy;
    mir_event_get_close_surface_event;
    mir_event_get_input_configuration_event;
    mir_event_get_input_event;
    mir_event_get_keymap_event;
    mir_event_get_orientation_event;
    mir_event_get_prompt_session_event;
    mir_event_get_resize_event;
    mir_event_get_surface_event;
    mir_event_get_type;
    mir_event_ref;
    mir_event_unref;
    mir_horizontal_resize_cursor_name;
    mir_hsplit_resize_cursor_name;
    mir_input_configuration_event_get_action;
    mir_input_configuration_event_get_device_id;
    mir_input_configuration_event_get_time;
    mir_input_event_get_device_id;
    mir_input_event_get_event_time;
    mir_input_event_get_keyboard_event;
    mir_input_event_get_pointer_event;
    mir_input_event_get_touch_event;
    mir_input_event_get_type;
    mir_keyboard_event_action;
    mir_keyboard_event_key_code;
    mir_keyboard_event_modifiers;
    mir_keyboard_event_scan_code;
    mir_keymap_event_get_rules;
    mir_omnidirectional_resize_cursor_name;
    mir_open_hand_cursor_name;
    mir_orientation_event_get_direction;
    mir_persistent_id_is_valid;
    mir_persistent_id_release;
    mir_platform_message_create;
    mir_platform_message_get_data;
    mir_platform_message_get_fds;
    mir_platform_message_get_opcode;
    mir_platform_message_release;
    mir_platform_message_set_data;
    mir_platform_message_set_fds;
    mir_pointer_event_action;
    mir_pointer_event_axis_value;
    mir_pointer_event_buttons;
    mir_pointer_event_button_state;
    mir_pointer_event_modifiers;
    mir_pointing_hand_cursor_name;
    mir_prompt_session_error_message;
    mir_prompt_session_event_get_state;
    mir_prompt_session_is_valid;
    mir_prompt_session_new_fds_for_prompt_providers;
    mir_prompt_session_release_sync;
    mir_resize_event_get_height;
    mir_resize_event_get_width;
    mir_screencast_get_buffer_stream;
    mir_screencast_release_sync;
    mir_surface_apply_spec;
    mir_surface_configure_cursor;
    mir_surface_create;
    mir_surface_create_sync;
    mir_surface_event_get_attribute;
    mir_surface_event_get_attribute_value;
    mir_surface_get_buffer_stream;
    mir_surface_get_dpi;
    mir_surface_get_error_message;
    mir_surface_get_focus;
    mir_surface_get_orientation;
    mir_surface_get_parameters;
    mir_surface_get_preferred_orientation;
    mir_surface_get_state;
    mir_surface_get_swapinterval;
    mir_surface_get_type;
    mir_surface_get_visibility;
    mir_surface_is_valid;
    mir_surface_release;
    mir_surface_release_sync;
    mir_surface_request_persistent_id;
    mir_surface_request_persistent_id_sync;
    mir_surface_set_event_handler;
    mir_surface_set_preferred_orientation;
    mir_surface_set_state;
    mir_surface_set_swapinterval;
    mir_surface_spec_release;
    mir_surface_spec_set_buffer_usage;
    mir_surface_spec_set_fullscreen_on_output;
    mir_surface_spec_set_height;
    mir_surface_spec_set_height_increment;
    mir_surface_spec_set_max_aspect_ratio;
    mir_surface_spec_set_max_height;
    mir_surface_spec_set_max_width;
    mir_surface_spec_set_min_aspect_ratio;
    mir_surface_spec_set_min_height;
    mir_surface_spec_set_min_width;
    mir_surface_spec_set_name;
    mir_surface_spec_set_parent;
    mir_surface_spec_set_pixel_format;
    mir_surface_spec_set_placement;
    mir_surface_spec_set_preferred_orientation;
    mir_surface_spec_set_state;
    mir_surface_spec_set_streams;
    mir_surface_spec_set_type;
    mir_surface_spec_set_width;
    mir_surface_spec_set_width_increment;
    mir_touch_event_action;
    mir_touch_event_axis_value;
    mir_touch_event_id;
    mir_touch_event_modifiers;
    mir_touch_event_point_count;
    mir_touch_event_tooltype;
    mir_vertical_resize_cursor_name;
    mir_vsplit_resize_cursor_name;
    mir_wait_for;
    mir_wait_for_one;
 local: *;
};

MIR_CLIENT_9.1 {  # New functions in Mir 0.15
  global:
    mir_connection_pong;
    mir_connection_set_ping_event_callback;
    mir_crosshair_cursor_name;
    mir_keyboard_event_input_event;
    mir_persistent_id_as_string;
    mir_persistent_id_from_string;
    mir_pointer_event_input_event;
    mir_touch_event_input_event;
    mir_surface_spec_attach_to_foreign_parent;
    mir_surface_spec_set_input_shape;
    mir_connection_get_egl_pixel_format;
  local: *;
} MIR_CLIENT_9;

MIR_CLIENT_9.2 {  # New functions in Mir 0.16
  global:
    mir_surface_spec_set_event_handler;
  local: *;
} MIR_CLIENT_9.1;

MIR_CLIENT_9v17 {
    mir_blob_from_display_configuration;
    mir_blob_size;
    mir_blob_data;
    mir_blob_release;
    mir_blob_onto_buffer;
    mir_blob_to_display_configuration;
    mir_blob_release;
    mir_buffer_stream_set_scale;
    mir_buffer_stream_set_scale_sync;
    mir_event_get_surface_output_event;
    mir_surface_output_event_get_dpi;
    mir_surface_output_event_get_form_factor;
    mir_surface_output_event_get_scale;
} MIR_CLIENT_9.2;

MIR_CLIENT_9v18 {
  global:
    mir_buffer_stream_get_error_message;
    mir_surface_output_event_get_output_id;
    mir_connection_set_base_display_config;
  local:
    *;
} MIR_CLIENT_9v17;

MIR_CLIENT_9v19 {
  global:
    mir_connection_get_graphics_module;
    mir_surface_raise;
    mir_input_event_has_cookie;
    mir_cookie_buffer_size;
    mir_input_event_get_cookie;
    mir_cookie_to_buffer;
    mir_cookie_from_buffer;
    mir_cookie_release;
    mir_keymap_event_get_keymap_buffer;
    mir_keymap_event_get_device_id;
    mir_surface_spec_set_shell_chrome;
} MIR_CLIENT_9v18;

MIR_CLIENT_0.21 {
  global:
    mir_connection_apply_display_configuration;
    mir_connection_create_display_configuration;
    mir_connection_create_input_config;
    mir_connection_set_input_config_change_callback;
    mir_display_config_get_max_simultaneous_outputs;
    mir_display_config_get_num_outputs;
    mir_display_config_get_output;
    mir_display_config_release;
    mir_input_config_destroy;
    mir_input_config_device_count;
    mir_input_config_get_device;
    mir_input_config_get_device_by_id;
    mir_input_config_get_mutable_device;
    mir_input_config_get_mutable_device_by_id;
    mir_input_device_get_capabilities;
    mir_input_device_get_id;
    mir_input_device_get_name;
    mir_input_device_get_unique_id;
    mir_output_get_connection_state;
    mir_output_get_current_mode;
    mir_output_get_current_pixel_format;
    mir_output_get_form_factor;
    mir_output_get_id;
    mir_output_get_mode;
    mir_output_get_num_modes;
    mir_output_get_num_pixel_formats;
    mir_output_get_orientation;
    mir_output_get_physical_height_mm;
    mir_output_get_physical_width_mm;
    mir_output_get_pixel_format;
    mir_output_get_position_x;
    mir_output_get_position_y;
    mir_output_get_power_mode;
    mir_output_get_preferred_mode;
    mir_output_get_scale_factor;
    mir_output_get_type;
    mir_output_is_enabled;
    mir_output_mode_get_height;
    mir_output_mode_get_refresh_rate;
    mir_output_mode_get_width;
  local:
    *;
} MIR_CLIENT_9v19;

MIR_CLIENT_0.22 {  # New functions in Mir 0.22
  global:
    mir_connection_confirm_base_display_configuration;
    mir_connection_preview_base_display_configuration;
    mir_connection_set_error_callback;
    mir_create_screencast_spec;
    mir_display_config_get_mutable_output;
    mir_error_get_code;
    mir_error_get_domain;
    mir_output_disable;
    mir_output_enable;
    mir_output_set_current_mode;
    mir_output_set_orientation;
    mir_output_set_pixel_format;
    mir_output_set_position;
    mir_output_set_power_mode;
    mir_screencast_create_sync;
    mir_screencast_get_error_message;
    mir_screencast_is_valid;
    mir_screencast_spec_release;
    mir_screencast_spec_set_capture_region;
    mir_screencast_spec_set_height;
    mir_screencast_spec_set_mirror_mode;
    mir_screencast_spec_set_number_of_buffers;
    mir_screencast_spec_set_pixel_format;
    mir_screencast_spec_set_width;
} MIR_CLIENT_0.21;

MIR_CLIENT_DETAIL_9 {
  global:
    extern "C++" { 
      mir::events::make_event*;
      mir::events::add_touch*;
      mir::input::android::Lexicon::translate*;
      mir::input::android::android_modifiers_from_mir*;
      mir::input::android::mir_modifiers_from_android*;
      mir::input::android::mir_keyboard_action_from_android*;
      mir::input::android::android_keyboard_action_from_mir*;
      mir::input::android::mir_pointer_buttons_from_android*;
      mir::input::android::android_pointer_buttons_from_mir*;
      mir::input::android::mir_tool_type_from_android*;
      mir::input::android::android_tool_type_from_mir*;
      mir::input::android::mir_pointer_action_from_masked_android*;
      mir::input::android::mir_touch_action_from_masked_android*;
      mir::input::android::android_source_id_is_pointer_device*;
      mir::input::android::extract_android_action_from*;
      mir::client::DefaultConnectionConfiguration::DefaultConnectionConfiguration*;
      mir::client::DefaultConnectionConfiguration::the_surface_map*;
      mir::client::DefaultConnectionConfiguration::the_rpc_channel*;
      mir::client::DefaultConnectionConfiguration::the_logger*;
      mir::client::DefaultConnectionConfiguration::the_input_platform*;
      mir::client::DefaultConnectionConfiguration::the_display_configuration*;
      mir::client::DefaultConnectionConfiguration::the_lifecycle_control*;
      mir::client::DefaultConnectionConfiguration::the_ping_handler*;
      mir::client::DefaultConnectionConfiguration::the_event_sink*;
      mir::client::DefaultConnectionConfiguration::the_event_handler_register*;
      mir::client::DefaultConnectionConfiguration::the_socket_file*;
      mir::client::DefaultConnectionConfiguration::the_rpc_report*;
      mir::client::DefaultConnectionConfiguration::the_input_receiver_report*;
      typeinfo?for?mir::client::DefaultConnectionConfiguration;
      vtable?for?mir::client::DefaultConnectionConfiguration;
      mir::operator???std::ostream???Mir*
    }; 
};

MIR_CLIENT_DETAIL_9v18 {
  global:
    extern "C++" { 
      mir::client::DefaultConnectionConfiguration::the_input_devices*;
      mir::events::set_modifier*;
      mir::events::set_cursor_position*;
      mir::events::set_button_state*;
    };
} MIR_CLIENT_DETAIL_9;

MIR_CLIENT_DETAIL_9v19 {
  global:
    extern "C++" { 
      mir::input::android::android_pointer_action_from_mir*;
      mir::events::serialize_event*;
      mir::events::deserialize_event*;
    };
} MIR_CLIENT_DETAIL_9v18;

MIR_CLIENT_DETAIL_0.21 {
  global:
    extern "C++" { 
      mir::client::DefaultConnectionConfiguration::the_buffer_factory*;
    };
} MIR_CLIENT_DETAIL_9v19;

MIR_CLIENT_DETAIL_private_buffer_semantics {
  global:
    mir_buffer_get_fence;
    mir_buffer_associate_fence;
    mir_buffer_wait_for_access;
    mir_buffer_get_graphics_region;
    mir_buffer_set_callback;
    mir_buffer_release;
    mir_connection_create_presentation_chain_sync;
    mir_presentation_chain_is_valid;
    mir_presentation_chain_get_error_message;
    mir_connection_create_presentation_chain;
    mir_connection_allocate_buffer;
    mir_presentation_chain_submit_buffer;
    mir_presentation_chain_release;
    mir_surface_spec_add_presentation_chain;
    mir_surface_spec_add_buffer_stream;
    mir_buffer_get_width;
    mir_buffer_get_height;
    mir_buffer_get_pixel_format;
    mir_buffer_get_buffer_usage;
    mir_buffer_is_valid;
    mir_buffer_get_error_message;
    mir_buffer_get_buffer_package;
    mir_buffer_egl_image_parameters;
    mir_connection_create_render_surface;
    mir_render_surface_create_buffer_stream;
    mir_render_surface_create_buffer_stream_sync;
    mir_render_surface_is_valid;
    mir_render_surface_release;
    mir_surface_spec_add_render_surface;
  local:
    *;
} MIR_CLIENT_DETAIL_9v19;

MIR_CLIENT_DETAIL_0.24 {
  global:
    extern "C++" { 
      mir::input::receiver::XKBMapper::XKBMapper*;
      mir::input::receiver::XKBMapper::?XKBMapper*;
      mir::input::receiver::XKBMapper::set_key_state*;
      mir::input::receiver::XKBMapper::set_keymap*;
      mir::input::receiver::XKBMapper::reset_keymap*;
      mir::input::receiver::XKBMapper::map_event*;
    };
} MIR_CLIENT_DETAIL_0.21;

MIR_CLIENT_0.24 {  # New functions in Mir 0.24
  global:
    mir_event_get_input_device_state_event;
    mir_input_device_state_event_device_count;
    mir_input_device_state_event_device_id;
    mir_input_device_state_event_device_pointer_buttons;
    mir_input_device_state_event_device_pointer_buttons;
    mir_input_device_state_event_device_pressed_keys_count;
    # We're being naughty deleting this function without bumping soname, but we won't get caught.
    # mir_input_device_state_event_device_pressed_keys;
    mir_input_device_state_event_modifiers;
    mir_input_device_state_event_pointer_axis;
    mir_input_device_state_event_pointer_buttons;
    mir_input_device_state_event_time;
    mir_input_device_state_event_device_pointer_buttons;
    mir_surface_spec_set_pointer_confinement;
} MIR_CLIENT_0.22;

MIR_CLIENT_0.25 {  # New functions in Mir 0.25
  global:
    mir_connection_create_spec_for_tip;
    mir_event_get_surface_placement_event;
    mir_output_get_current_mode_index;
    mir_output_get_preferred_mode_index;
    mir_output_get_subpixel_arrangement;
    mir_output_get_gamma_size;
    mir_output_is_gamma_supported;
    mir_output_get_gamma;
    mir_output_set_gamma;
    mir_connection_cancel_base_display_configuration_preview;
    mir_surface_placement_get_relative_position;
    mir_display_output_type_name;
    mir_output_type_name;
    mir_surface_output_event_get_refresh_rate;
    mir_input_device_state_event_device_pressed_keys_for_index;
    mir_buffer_stream_set_swapinterval;
    mir_buffer_stream_get_swapinterval;
<<<<<<< HEAD
    mir_connection_request_interface;
=======
    mir_buffer_stream_set_size;
    mir_buffer_stream_get_size;
>>>>>>> bc19de18
} MIR_CLIENT_0.24;

MIR_CLIENT_DETAIL_0.25 {
  global:
    extern "C++" {
      mir::client::DefaultConnectionConfiguration::the_error_handler*;
      mir::events::clone_event*;
      mir::events::transform_positions*;
    };
} MIR_CLIENT_DETAIL_0.24;<|MERGE_RESOLUTION|>--- conflicted
+++ resolved
@@ -444,12 +444,9 @@
     mir_input_device_state_event_device_pressed_keys_for_index;
     mir_buffer_stream_set_swapinterval;
     mir_buffer_stream_get_swapinterval;
-<<<<<<< HEAD
     mir_connection_request_interface;
-=======
     mir_buffer_stream_set_size;
     mir_buffer_stream_get_size;
->>>>>>> bc19de18
 } MIR_CLIENT_0.24;
 
 MIR_CLIENT_DETAIL_0.25 {
