MIR_CLIENT_9 {
 global:
    mir_arrow_cursor_name;
    mir_buffer_stream_get_current_buffer;
    mir_buffer_stream_get_egl_native_window;
    mir_buffer_stream_get_graphics_region;
    mir_buffer_stream_get_platform_type;
    mir_buffer_stream_is_valid;
    mir_buffer_stream_release;
    mir_buffer_stream_release_sync;
    mir_buffer_stream_swap_buffers;
    mir_buffer_stream_swap_buffers_sync;
    mir_busy_cursor_name;
    mir_caret_cursor_name;
    mir_closed_hand_cursor_name;
    mir_connect;
    mir_connection_api_impl;
    mir_connection_apply_display_config;
    mir_connection_create_buffer_stream;
    mir_connection_create_buffer_stream_sync;
    mir_connection_create_display_config;
    mir_connection_create_prompt_session_sync;
    mir_connection_create_screencast_sync;
    mir_connection_create_spec_for_changes;
    mir_connection_create_spec_for_dialog;
    mir_connection_create_spec_for_input_method;
    mir_connection_create_spec_for_menu;
    mir_connection_create_spec_for_modal_dialog;
    mir_connection_create_spec_for_normal_surface;
    mir_connection_create_spec_for_tooltip;
    mir_connection_get_available_surface_formats;
    mir_connection_get_egl_native_display;
    mir_connection_get_error_message;
    mir_connection_get_platform;
    mir_connection_is_valid;
    mir_connection_platform_operation;
    mir_connection_release;
    mir_connection_set_display_config_change_callback;
    mir_connection_set_lifecycle_event_callback;
    mir_connect_sync;
    mir_create_surface_spec;
    mir_cursor_configuration_destroy;
    mir_cursor_configuration_from_buffer_stream;
    mir_cursor_configuration_from_name;
    mir_default_cursor_name;
    mir_diagonal_resize_bottom_to_top_cursor_name;
    mir_diagonal_resize_top_to_bottom_cursor_name;
    mir_disabled_cursor_name;
    mir_display_config_destroy;
    mir_event_get_close_surface_event;
    mir_event_get_input_configuration_event;
    mir_event_get_input_event;
    mir_event_get_keymap_event;
    mir_event_get_orientation_event;
    mir_event_get_prompt_session_event;
    mir_event_get_resize_event;
    mir_event_get_surface_event;
    mir_event_get_type;
    mir_event_ref;
    mir_event_unref;
    mir_horizontal_resize_cursor_name;
    mir_hsplit_resize_cursor_name;
    mir_input_configuration_event_get_action;
    mir_input_configuration_event_get_device_id;
    mir_input_configuration_event_get_time;
    mir_input_event_get_device_id;
    mir_input_event_get_event_time;
    mir_input_event_get_keyboard_event;
    mir_input_event_get_pointer_event;
    mir_input_event_get_touch_event;
    mir_input_event_get_type;
    mir_keyboard_event_action;
    mir_keyboard_event_key_code;
    mir_keyboard_event_modifiers;
    mir_keyboard_event_scan_code;
    mir_keymap_event_get_rules;
    mir_omnidirectional_resize_cursor_name;
    mir_open_hand_cursor_name;
    mir_orientation_event_get_direction;
    mir_persistent_id_is_valid;
    mir_persistent_id_release;
    mir_platform_message_create;
    mir_platform_message_get_data;
    mir_platform_message_get_fds;
    mir_platform_message_get_opcode;
    mir_platform_message_release;
    mir_platform_message_set_data;
    mir_platform_message_set_fds;
    mir_pointer_event_action;
    mir_pointer_event_axis_value;
    mir_pointer_event_buttons;
    mir_pointer_event_button_state;
    mir_pointer_event_modifiers;
    mir_pointing_hand_cursor_name;
    mir_prompt_session_error_message;
    mir_prompt_session_event_get_state;
    mir_prompt_session_is_valid;
    mir_prompt_session_new_fds_for_prompt_providers;
    mir_prompt_session_release_sync;
    mir_resize_event_get_height;
    mir_resize_event_get_width;
    mir_screencast_get_buffer_stream;
    mir_screencast_release_sync;
    mir_surface_apply_spec;
    mir_surface_configure_cursor;
    mir_surface_create;
    mir_surface_create_sync;
    mir_surface_event_get_attribute;
    mir_surface_event_get_attribute_value;
    mir_surface_get_buffer_stream;
    mir_surface_get_dpi;
    mir_surface_get_error_message;
    mir_surface_get_focus;
    mir_surface_get_orientation;
    mir_surface_get_parameters;
    mir_surface_get_preferred_orientation;
    mir_surface_get_state;
    mir_surface_get_swapinterval;
    mir_surface_get_type;
    mir_surface_get_visibility;
    mir_surface_is_valid;
    mir_surface_release;
    mir_surface_release_sync;
    mir_surface_request_persistent_id;
    mir_surface_request_persistent_id_sync;
    mir_surface_set_event_handler;
    mir_surface_set_preferred_orientation;
    mir_surface_set_state;
    mir_surface_set_swapinterval;
    mir_surface_spec_release;
    mir_surface_spec_set_buffer_usage;
    mir_surface_spec_set_fullscreen_on_output;
    mir_surface_spec_set_height;
    mir_surface_spec_set_height_increment;
    mir_surface_spec_set_max_aspect_ratio;
    mir_surface_spec_set_max_height;
    mir_surface_spec_set_max_width;
    mir_surface_spec_set_min_aspect_ratio;
    mir_surface_spec_set_min_height;
    mir_surface_spec_set_min_width;
    mir_surface_spec_set_name;
    mir_surface_spec_set_parent;
    mir_surface_spec_set_pixel_format;
    mir_surface_spec_set_placement;
    mir_surface_spec_set_preferred_orientation;
    mir_surface_spec_set_state;
    mir_surface_spec_set_streams;
    mir_surface_spec_set_type;
    mir_surface_spec_set_width;
    mir_surface_spec_set_width_increment;
    mir_touch_event_action;
    mir_touch_event_axis_value;
    mir_touch_event_id;
    mir_touch_event_modifiers;
    mir_touch_event_point_count;
    mir_touch_event_tooltype;
    mir_vertical_resize_cursor_name;
    mir_vsplit_resize_cursor_name;
    mir_wait_for;
    mir_wait_for_one;
 local: *;
};

MIR_CLIENT_9.1 {  # New functions in Mir 0.15
  global:
    mir_connection_pong;
    mir_connection_set_ping_event_callback;
    mir_crosshair_cursor_name;
    mir_keyboard_event_input_event;
    mir_persistent_id_as_string;
    mir_persistent_id_from_string;
    mir_pointer_event_input_event;
    mir_touch_event_input_event;
    mir_surface_spec_attach_to_foreign_parent;
    mir_surface_spec_set_input_shape;
    mir_connection_get_egl_pixel_format;
  local: *;
} MIR_CLIENT_9;

MIR_CLIENT_9.2 {  # New functions in Mir 0.16
  global:
    mir_surface_spec_set_event_handler;
  local: *;
} MIR_CLIENT_9.1;

MIR_CLIENT_9v17 {
    mir_blob_from_display_configuration;
    mir_blob_size;
    mir_blob_data;
    mir_blob_release;
    mir_blob_onto_buffer;
    mir_blob_to_display_configuration;
    mir_blob_release;
    mir_buffer_stream_set_scale;
    mir_buffer_stream_set_scale_sync;
    mir_event_get_surface_output_event;
    mir_surface_output_event_get_dpi;
    mir_surface_output_event_get_form_factor;
    mir_surface_output_event_get_scale;
} MIR_CLIENT_9.2;

MIR_CLIENT_9v18 {
  global:
    mir_buffer_stream_get_error_message;
    mir_surface_output_event_get_output_id;
    mir_connection_set_base_display_config;
  local:
    *;
} MIR_CLIENT_9v17;

MIR_CLIENT_9v19 {
  global:
    mir_connection_get_graphics_module;
    mir_surface_raise;
    mir_input_event_has_cookie;
    mir_cookie_buffer_size;
    mir_input_event_get_cookie;
    mir_cookie_to_buffer;
    mir_cookie_from_buffer;
    mir_cookie_release;
    mir_keymap_event_get_keymap_buffer;
    mir_keymap_event_get_device_id;
    mir_surface_spec_set_shell_chrome;
} MIR_CLIENT_9v18;

MIR_CLIENT_0.21 {
  global:
    mir_connection_apply_display_configuration;
    mir_connection_create_display_configuration;
    mir_connection_create_input_config;
    mir_connection_set_input_config_change_callback;
    mir_display_config_get_max_simultaneous_outputs;
    mir_display_config_get_num_outputs;
    mir_display_config_get_output;
    mir_display_config_release;
    mir_input_config_destroy;
    mir_input_config_device_count;
    mir_input_config_get_device;
    mir_input_config_get_device_by_id;
    mir_input_config_get_mutable_device;
    mir_input_config_get_mutable_device_by_id;
    mir_input_device_get_capabilities;
    mir_input_device_get_id;
    mir_input_device_get_name;
    mir_input_device_get_unique_id;
    mir_output_get_connection_state;
    mir_output_get_current_mode;
    mir_output_get_current_pixel_format;
    mir_output_get_form_factor;
    mir_output_get_id;
    mir_output_get_mode;
    mir_output_get_num_modes;
    mir_output_get_num_pixel_formats;
    mir_output_get_orientation;
    mir_output_get_physical_height_mm;
    mir_output_get_physical_width_mm;
    mir_output_get_pixel_format;
    mir_output_get_position_x;
    mir_output_get_position_y;
    mir_output_get_power_mode;
    mir_output_get_preferred_mode;
    mir_output_get_scale_factor;
    mir_output_get_type;
    mir_output_is_enabled;
    mir_output_mode_get_height;
    mir_output_mode_get_refresh_rate;
    mir_output_mode_get_width;
  local:
    *;
} MIR_CLIENT_9v19;

MIR_CLIENT_0.22 {  # New functions in Mir 0.22
  global:
    mir_connection_confirm_base_display_configuration;
    mir_connection_preview_base_display_configuration;
    mir_connection_set_error_callback;
    mir_create_screencast_spec;
    mir_display_config_get_mutable_output;
    mir_error_get_code;
    mir_error_get_domain;
    mir_output_disable;
    mir_output_enable;
    mir_output_set_current_mode;
    mir_output_set_orientation;
    mir_output_set_pixel_format;
    mir_output_set_position;
    mir_output_set_power_mode;
    mir_screencast_create_sync;
    mir_screencast_get_error_message;
    mir_screencast_is_valid;
    mir_screencast_spec_release;
    mir_screencast_spec_set_capture_region;
    mir_screencast_spec_set_height;
    mir_screencast_spec_set_mirror_mode;
    mir_screencast_spec_set_number_of_buffers;
    mir_screencast_spec_set_pixel_format;
    mir_screencast_spec_set_width;
} MIR_CLIENT_0.21;

MIR_CLIENT_DETAIL_9 {
  global:
    extern "C++" { 
      mir::events::make_event*;
      mir::events::add_touch*;
      mir::input::android::Lexicon::translate*;
      mir::input::android::android_modifiers_from_mir*;
      mir::input::android::mir_modifiers_from_android*;
      mir::input::android::mir_keyboard_action_from_android*;
      mir::input::android::android_keyboard_action_from_mir*;
      mir::input::android::mir_pointer_buttons_from_android*;
      mir::input::android::android_pointer_buttons_from_mir*;
      mir::input::android::mir_tool_type_from_android*;
      mir::input::android::android_tool_type_from_mir*;
      mir::input::android::mir_pointer_action_from_masked_android*;
      mir::input::android::mir_touch_action_from_masked_android*;
      mir::input::android::android_source_id_is_pointer_device*;
      mir::input::android::extract_android_action_from*;
      mir::client::DefaultConnectionConfiguration::DefaultConnectionConfiguration*;
      mir::client::DefaultConnectionConfiguration::the_surface_map*;
      mir::client::DefaultConnectionConfiguration::the_rpc_channel*;
      mir::client::DefaultConnectionConfiguration::the_logger*;
      mir::client::DefaultConnectionConfiguration::the_input_platform*;
      mir::client::DefaultConnectionConfiguration::the_display_configuration*;
      mir::client::DefaultConnectionConfiguration::the_lifecycle_control*;
      mir::client::DefaultConnectionConfiguration::the_ping_handler*;
      mir::client::DefaultConnectionConfiguration::the_event_sink*;
      mir::client::DefaultConnectionConfiguration::the_event_handler_register*;
      mir::client::DefaultConnectionConfiguration::the_socket_file*;
      mir::client::DefaultConnectionConfiguration::the_rpc_report*;
      mir::client::DefaultConnectionConfiguration::the_input_receiver_report*;
      typeinfo?for?mir::client::DefaultConnectionConfiguration;
      vtable?for?mir::client::DefaultConnectionConfiguration;
      mir::operator???std::ostream???Mir*
    }; 
};

MIR_CLIENT_DETAIL_9v18 {
  global:
    extern "C++" { 
      mir::client::DefaultConnectionConfiguration::the_input_devices*;
      mir::events::set_modifier*;
      mir::events::set_cursor_position*;
      mir::events::set_button_state*;
    };
} MIR_CLIENT_DETAIL_9;

MIR_CLIENT_DETAIL_9v19 {
  global:
    extern "C++" { 
      mir::input::android::android_pointer_action_from_mir*;
      mir::events::serialize_event*;
      mir::events::deserialize_event*;
    };
} MIR_CLIENT_DETAIL_9v18;

MIR_CLIENT_DETAIL_0.21 {
  global:
    extern "C++" { 
      mir::client::DefaultConnectionConfiguration::the_buffer_factory*;
    };
} MIR_CLIENT_DETAIL_9v19;

MIR_CLIENT_DETAIL_private_buffer_semantics {
  global:
    mir_buffer_get_fence;
    mir_buffer_associate_fence;
    mir_buffer_wait_for_access;
    mir_buffer_get_native_buffer;
    mir_buffer_get_graphics_region;
    mir_buffer_set_callback;
    mir_buffer_release;
    mir_connection_create_presentation_chain_sync;
    mir_presentation_chain_is_valid;
    mir_presentation_chain_get_error_message;
    mir_connection_create_presentation_chain;
    mir_connection_allocate_buffer;
    mir_presentation_chain_submit_buffer;
    mir_presentation_chain_release;
    mir_surface_spec_add_presentation_chain;
    mir_surface_spec_add_buffer_stream;
    mir_buffer_get_width;
    mir_buffer_get_height;
    mir_buffer_get_pixel_format;
    mir_buffer_get_buffer_usage;
    mir_buffer_is_valid;
    mir_buffer_get_error_message;
  local:
    *;
} MIR_CLIENT_DETAIL_9v19;

MIR_CLIENT_DETAIL_0.24 {
  global:
    extern "C++" { 
      mir::input::receiver::XKBMapper::XKBMapper*;
      mir::input::receiver::XKBMapper::?XKBMapper*;
      mir::input::receiver::XKBMapper::set_key_state*;
      mir::input::receiver::XKBMapper::set_keymap*;
      mir::input::receiver::XKBMapper::reset_keymap*;
      mir::input::receiver::XKBMapper::map_event*;
    };
} MIR_CLIENT_DETAIL_0.21;

MIR_CLIENT_0.24 {  # New functions in Mir 0.24
  global:
    mir_event_get_input_device_state_event;
    mir_input_device_state_event_device_count;
    mir_input_device_state_event_device_id;
    mir_input_device_state_event_device_pointer_buttons;
    mir_input_device_state_event_device_pointer_buttons;
    mir_input_device_state_event_device_pressed_keys_count;
    mir_input_device_state_event_device_pressed_keys;
    mir_input_device_state_event_modifiers;
    mir_input_device_state_event_pointer_axis;
    mir_input_device_state_event_pointer_buttons;
    mir_input_device_state_event_time;
    mir_input_device_state_event_device_pointer_buttons;
    mir_surface_spec_set_pointer_confinement;
} MIR_CLIENT_0.22;

MIR_CLIENT_0.25 {  # New functions in Mir 0.25
  global:
    mir_connection_create_spec_for_tip;
    mir_event_get_surface_placement_event;
    mir_output_get_current_mode_index;
    mir_output_get_preferred_mode_index;
    mir_output_get_subpixel_arrangement;
    mir_connection_cancel_base_display_configuration_preview;
<<<<<<< HEAD
    mir_surface_placement_get_relative_position;
=======
    mir_display_output_type_name;
    mir_output_type_name;
>>>>>>> f648867d
} MIR_CLIENT_0.24;
<|MERGE_RESOLUTION|>--- conflicted
+++ resolved
@@ -425,10 +425,7 @@
     mir_output_get_preferred_mode_index;
     mir_output_get_subpixel_arrangement;
     mir_connection_cancel_base_display_configuration_preview;
-<<<<<<< HEAD
     mir_surface_placement_get_relative_position;
-=======
     mir_display_output_type_name;
     mir_output_type_name;
->>>>>>> f648867d
 } MIR_CLIENT_0.24;
