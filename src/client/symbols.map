MIR_CLIENT_9 {
 global:
    mir_arrow_cursor_name;
    mir_buffer_stream_get_current_buffer;
    mir_buffer_stream_get_egl_native_window;
    mir_buffer_stream_get_graphics_region;
    mir_buffer_stream_get_platform_type;
    mir_buffer_stream_is_valid;
    mir_buffer_stream_release;
    mir_buffer_stream_release_sync;
    mir_buffer_stream_swap_buffers;
    mir_buffer_stream_swap_buffers_sync;
    mir_busy_cursor_name;
    mir_caret_cursor_name;
    mir_closed_hand_cursor_name;
    mir_connect;
    mir_connection_api_impl;
    mir_connection_apply_display_config;
    mir_connection_create_buffer_stream;
    mir_connection_create_buffer_stream_sync;
    mir_connection_create_display_config;
    mir_connection_create_prompt_session_sync;
    mir_connection_create_screencast_sync;
    mir_connection_create_spec_for_changes;
    mir_connection_create_spec_for_dialog;
    mir_connection_create_spec_for_input_method;
    mir_connection_create_spec_for_menu;
    mir_connection_create_spec_for_modal_dialog;
    mir_connection_create_spec_for_normal_surface;
    mir_connection_create_spec_for_tooltip;
    mir_connection_get_available_surface_formats;
    mir_connection_get_egl_native_display;
    mir_connection_get_error_message;
    mir_connection_get_platform;
    mir_connection_is_valid;
    mir_connection_platform_operation;
    mir_connection_release;
    mir_connection_set_display_config_change_callback;
    mir_connection_set_lifecycle_event_callback;
    mir_connect_sync;
    mir_create_surface_spec;
    mir_cursor_configuration_destroy;
    mir_cursor_configuration_from_buffer_stream;
    mir_cursor_configuration_from_name;
    mir_default_cursor_name;
    mir_diagonal_resize_bottom_to_top_cursor_name;
    mir_diagonal_resize_top_to_bottom_cursor_name;
    mir_disabled_cursor_name;
    mir_display_config_destroy;
    mir_event_get_close_surface_event;
    mir_event_get_input_configuration_event;
    mir_event_get_input_event;
    mir_event_get_keymap_event;
    mir_event_get_orientation_event;
    mir_event_get_prompt_session_event;
    mir_event_get_resize_event;
    mir_event_get_surface_event;
    mir_event_get_type;
    mir_event_ref;
    mir_event_unref;
    mir_horizontal_resize_cursor_name;
    mir_hsplit_resize_cursor_name;
    mir_input_configuration_event_get_action;
    mir_input_configuration_event_get_device_id;
    mir_input_configuration_event_get_time;
    mir_input_event_get_device_id;
    mir_input_event_get_event_time;
    mir_input_event_get_keyboard_event;
    mir_input_event_get_pointer_event;
    mir_input_event_get_touch_event;
    mir_input_event_get_type;
    mir_keyboard_event_action;
    mir_keyboard_event_key_code;
    mir_keyboard_event_modifiers;
    mir_keyboard_event_scan_code;
    mir_keymap_event_get_rules;
    mir_omnidirectional_resize_cursor_name;
    mir_open_hand_cursor_name;
    mir_orientation_event_get_direction;
    mir_persistent_id_is_valid;
    mir_persistent_id_release;
    mir_platform_message_create;
    mir_platform_message_get_data;
    mir_platform_message_get_fds;
    mir_platform_message_get_opcode;
    mir_platform_message_release;
    mir_platform_message_set_data;
    mir_platform_message_set_fds;
    mir_pointer_event_action;
    mir_pointer_event_axis_value;
    mir_pointer_event_buttons;
    mir_pointer_event_button_state;
    mir_pointer_event_modifiers;
    mir_pointing_hand_cursor_name;
    mir_prompt_session_error_message;
    mir_prompt_session_event_get_state;
    mir_prompt_session_is_valid;
    mir_prompt_session_new_fds_for_prompt_providers;
    mir_prompt_session_release_sync;
    mir_resize_event_get_height;
    mir_resize_event_get_width;
    mir_screencast_get_buffer_stream;
    mir_screencast_release_sync;
    mir_surface_apply_spec;
    mir_surface_configure_cursor;
    mir_surface_create;
    mir_surface_create_sync;
    mir_surface_event_get_attribute;
    mir_surface_event_get_attribute_value;
    mir_surface_get_buffer_stream;
    mir_surface_get_dpi;
    mir_surface_get_error_message;
    mir_surface_get_focus;
    mir_surface_get_orientation;
    mir_surface_get_parameters;
    mir_surface_get_preferred_orientation;
    mir_surface_get_state;
    mir_surface_get_swapinterval;
    mir_surface_get_type;
    mir_surface_get_visibility;
    mir_surface_is_valid;
    mir_surface_release;
    mir_surface_release_sync;
    mir_surface_request_persistent_id;
    mir_surface_request_persistent_id_sync;
    mir_surface_set_event_handler;
    mir_surface_set_preferred_orientation;
    mir_surface_set_state;
    mir_surface_set_swapinterval;
    mir_surface_spec_release;
    mir_surface_spec_set_buffer_usage;
    mir_surface_spec_set_fullscreen_on_output;
    mir_surface_spec_set_height;
    mir_surface_spec_set_height_increment;
    mir_surface_spec_set_max_aspect_ratio;
    mir_surface_spec_set_max_height;
    mir_surface_spec_set_max_width;
    mir_surface_spec_set_min_aspect_ratio;
    mir_surface_spec_set_min_height;
    mir_surface_spec_set_min_width;
    mir_surface_spec_set_name;
    mir_surface_spec_set_parent;
    mir_surface_spec_set_pixel_format;
    mir_surface_spec_set_placement;
    mir_surface_spec_set_preferred_orientation;
    mir_surface_spec_set_state;
    mir_surface_spec_set_streams;
    mir_surface_spec_set_type;
    mir_surface_spec_set_width;
    mir_surface_spec_set_width_increment;
    mir_touch_event_action;
    mir_touch_event_axis_value;
    mir_touch_event_id;
    mir_touch_event_modifiers;
    mir_touch_event_point_count;
    mir_touch_event_tooltype;
    mir_vertical_resize_cursor_name;
    mir_vsplit_resize_cursor_name;
    mir_wait_for;
    mir_wait_for_one;
 local: *;
};

MIR_CLIENT_9.1 {  # New functions in Mir 0.15
  global:
    mir_connection_pong;
    mir_connection_set_ping_event_callback;
    mir_crosshair_cursor_name;
    mir_keyboard_event_input_event;
    mir_persistent_id_as_string;
    mir_persistent_id_from_string;
    mir_pointer_event_input_event;
    mir_touch_event_input_event;
    mir_surface_spec_attach_to_foreign_parent;
    mir_surface_spec_set_input_shape;
    mir_connection_get_egl_pixel_format;
  local: *;
} MIR_CLIENT_9;

MIR_CLIENT_9.2 {  # New functions in Mir 0.16
  global:
    mir_surface_spec_set_event_handler;
  local: *;
} MIR_CLIENT_9.1;

MIR_CLIENT_9v17 {
    mir_blob_from_display_configuration;
    mir_blob_size;
    mir_blob_data;
    mir_blob_release;
    mir_blob_onto_buffer;
    mir_blob_to_display_configuration;
    mir_blob_release;
    mir_buffer_stream_set_scale;
    mir_buffer_stream_set_scale_sync;
    mir_event_get_surface_output_event;
    mir_surface_output_event_get_dpi;
    mir_surface_output_event_get_form_factor;
    mir_surface_output_event_get_scale;
} MIR_CLIENT_9.2;

MIR_CLIENT_9v18 {
  global:
    mir_buffer_stream_get_error_message;
    mir_surface_output_event_get_output_id;
    mir_connection_set_base_display_config;
  local:
    *;
} MIR_CLIENT_9v17;

MIR_CLIENT_9v19 {
  global:
    mir_connection_get_graphics_module;
    mir_surface_raise;
    mir_input_event_has_cookie;
    mir_cookie_buffer_size;
    mir_input_event_get_cookie;
    mir_cookie_to_buffer;
    mir_cookie_from_buffer;
    mir_cookie_release;
    mir_keymap_event_get_keymap_buffer;
    mir_keymap_event_get_device_id;
    mir_surface_spec_set_shell_chrome;
} MIR_CLIENT_9v18;

MIR_CLIENT_0.21 {
  global:
    mir_connection_apply_display_configuration;
    mir_connection_create_display_configuration;
    mir_connection_create_input_config;
    mir_connection_set_input_config_change_callback;
    mir_display_config_get_max_simultaneous_outputs;
    mir_display_config_get_num_outputs;
    mir_display_config_get_output;
    mir_display_config_release;
    mir_input_config_destroy;
    mir_input_config_device_count;
    mir_input_config_get_device;
    mir_input_config_get_device_by_id;
    mir_input_config_get_mutable_device;
    mir_input_config_get_mutable_device_by_id;
    mir_input_device_get_capabilities;
    mir_input_device_get_id;
    mir_input_device_get_name;
    mir_input_device_get_unique_id;
    mir_output_get_connection_state;
    mir_output_get_current_mode;
    mir_output_get_current_pixel_format;
    mir_output_get_form_factor;
    mir_output_get_id;
    mir_output_get_mode;
    mir_output_get_num_modes;
    mir_output_get_num_pixel_formats;
    mir_output_get_orientation;
    mir_output_get_physical_height_mm;
    mir_output_get_physical_width_mm;
    mir_output_get_pixel_format;
    mir_output_get_position_x;
    mir_output_get_position_y;
    mir_output_get_power_mode;
    mir_output_get_preferred_mode;
    mir_output_get_scale_factor;
    mir_output_get_type;
    mir_output_is_enabled;
    mir_output_mode_get_height;
    mir_output_mode_get_refresh_rate;
    mir_output_mode_get_width;
  local:
    *;
} MIR_CLIENT_9v19;

MIR_CLIENT_0.22 {  # New functions in Mir 0.22
  global:
    mir_connection_confirm_base_display_configuration;
    mir_connection_preview_base_display_configuration;
    mir_connection_set_error_callback;
    mir_create_screencast_spec;
    mir_display_config_get_mutable_output;
    mir_error_get_code;
    mir_error_get_domain;
    mir_output_disable;
    mir_output_enable;
    mir_output_set_current_mode;
    mir_output_set_orientation;
    mir_output_set_pixel_format;
    mir_output_set_position;
    mir_output_set_power_mode;
    mir_screencast_create_sync;
    mir_screencast_get_error_message;
    mir_screencast_is_valid;
    mir_screencast_spec_release;
    mir_screencast_spec_set_capture_region;
    mir_screencast_spec_set_height;
    mir_screencast_spec_set_mirror_mode;
    mir_screencast_spec_set_number_of_buffers;
    mir_screencast_spec_set_pixel_format;
    mir_screencast_spec_set_width;
} MIR_CLIENT_0.21;

MIR_CLIENT_DETAIL_9 {
  global:
    extern "C++" { 
      mir::events::make_event*;
      mir::events::add_touch*;
      mir::input::android::Lexicon::translate*;
      mir::input::android::android_modifiers_from_mir*;
      mir::input::android::mir_modifiers_from_android*;
      mir::input::android::mir_keyboard_action_from_android*;
      mir::input::android::android_keyboard_action_from_mir*;
      mir::input::android::mir_pointer_buttons_from_android*;
      mir::input::android::android_pointer_buttons_from_mir*;
      mir::input::android::mir_tool_type_from_android*;
      mir::input::android::android_tool_type_from_mir*;
      mir::input::android::mir_pointer_action_from_masked_android*;
      mir::input::android::mir_touch_action_from_masked_android*;
      mir::input::android::android_source_id_is_pointer_device*;
      mir::input::android::extract_android_action_from*;
      mir::client::DefaultConnectionConfiguration::DefaultConnectionConfiguration*;
      mir::client::DefaultConnectionConfiguration::the_surface_map*;
      mir::client::DefaultConnectionConfiguration::the_rpc_channel*;
      mir::client::DefaultConnectionConfiguration::the_logger*;
      mir::client::DefaultConnectionConfiguration::the_input_platform*;
      mir::client::DefaultConnectionConfiguration::the_display_configuration*;
      mir::client::DefaultConnectionConfiguration::the_lifecycle_control*;
      mir::client::DefaultConnectionConfiguration::the_ping_handler*;
      mir::client::DefaultConnectionConfiguration::the_event_sink*;
      mir::client::DefaultConnectionConfiguration::the_event_handler_register*;
      mir::client::DefaultConnectionConfiguration::the_socket_file*;
      mir::client::DefaultConnectionConfiguration::the_rpc_report*;
      mir::client::DefaultConnectionConfiguration::the_input_receiver_report*;
      typeinfo?for?mir::client::DefaultConnectionConfiguration;
      vtable?for?mir::client::DefaultConnectionConfiguration;
      mir::operator???std::ostream???Mir*
    }; 
};

MIR_CLIENT_DETAIL_9v18 {
  global:
    extern "C++" { 
      mir::client::DefaultConnectionConfiguration::the_input_devices*;
      mir::events::set_modifier*;
      mir::events::set_cursor_position*;
      mir::events::set_button_state*;
    };
} MIR_CLIENT_DETAIL_9;

MIR_CLIENT_DETAIL_9v19 {
  global:
    extern "C++" { 
      mir::input::android::android_pointer_action_from_mir*;
      mir::events::serialize_event*;
      mir::events::deserialize_event*;
    };
} MIR_CLIENT_DETAIL_9v18;

MIR_CLIENT_DETAIL_0.21 {
  global:
    extern "C++" { 
      mir::client::DefaultConnectionConfiguration::the_buffer_factory*;
    };
} MIR_CLIENT_DETAIL_9v19;

MIR_CLIENT_DETAIL_private_buffer_semantics {
  global:
    # These functions will be republished under a different
    # name as a result of the MirRenderSurface-->MirSurface
    # renaming transition.
    mir_connection_create_render_surface;
    mir_connection_create_render_surface_sync;
    mir_render_surface_get_buffer_stream;
    mir_render_surface_get_presentation_chain;
    mir_render_surface_is_valid;
    mir_render_surface_get_error_message;
    mir_render_surface_get_size;
    mir_render_surface_set_size;
    mir_render_surface_release;
    mir_window_spec_add_render_surface;
    mir_window_spec_set_cursor_render_surface;

    #private functions needed temporarily by nested passthrough
    #should not be published along with the rest of the NBS symbols
    mir_buffer_get_egl_image_parameters;
    mir_presentation_chain_set_queueing_mode;
    mir_presentation_chain_set_dropping_mode;
  local:
    *;
} MIR_CLIENT_DETAIL_9v19;

MIR_CLIENT_DETAIL_0.24 {
  global:
    extern "C++" { 
      mir::input::receiver::XKBMapper::XKBMapper*;
      mir::input::receiver::XKBMapper::?XKBMapper*;
      mir::input::receiver::XKBMapper::set_key_state*;
      mir::input::receiver::XKBMapper::set_keymap*;
      mir::input::receiver::XKBMapper::reset_keymap*;
      mir::input::receiver::XKBMapper::map_event*;
    };
} MIR_CLIENT_DETAIL_0.21;

MIR_CLIENT_0.24 {  # New functions in Mir 0.24
  global:
    mir_event_get_input_device_state_event;
    mir_input_device_state_event_device_count;
    mir_input_device_state_event_device_id;
    mir_input_device_state_event_device_pointer_buttons;
    mir_input_device_state_event_device_pointer_buttons;
    mir_input_device_state_event_device_pressed_keys_count;
    # We're being naughty deleting this function without bumping soname, but we won't get caught.
    # mir_input_device_state_event_device_pressed_keys;
    mir_input_device_state_event_modifiers;
    mir_input_device_state_event_pointer_axis;
    mir_input_device_state_event_pointer_buttons;
    mir_input_device_state_event_time;
    mir_input_device_state_event_device_pointer_buttons;
    mir_surface_spec_set_pointer_confinement;
} MIR_CLIENT_0.22;

MIR_CLIENT_0.25 {  # New functions in Mir 0.25
  global:
    mir_connection_create_spec_for_tip;
    mir_event_get_surface_placement_event;
    mir_output_get_current_mode_index;
    mir_output_get_preferred_mode_index;
    mir_output_get_subpixel_arrangement;
    mir_output_get_gamma_size;
    mir_output_is_gamma_supported;
    mir_output_get_gamma;
    mir_output_set_gamma;
    mir_connection_cancel_base_display_configuration_preview;
    mir_surface_placement_get_relative_position;
    mir_display_output_type_name;
    mir_output_type_name;
    mir_surface_output_event_get_refresh_rate;
    mir_input_device_state_event_device_pressed_keys_for_index;
    mir_buffer_stream_set_swapinterval;
    mir_buffer_stream_get_swapinterval;
    mir_buffer_stream_set_size;
    mir_buffer_stream_get_size;
} MIR_CLIENT_0.24;

MIR_CLIENT_DETAIL_0.25 {
  global:
    extern "C++" {
      mir::client::DefaultConnectionConfiguration::the_error_handler*;
      mir::events::clone_event*;
      mir::events::transform_positions*;
    };
} MIR_CLIENT_DETAIL_0.24;

MIR_CLIENT_DETAIL_0.26 {
  global:
    extern "C++" {
        mir::client::to_client_context*;
    };
} MIR_CLIENT_DETAIL_0.25;

MIR_CLIENT_DETAIL_0.26.1 {
  global:
    extern "C++" {
        mir::client::render_surface_lookup*;
    };
} MIR_CLIENT_DETAIL_0.26;

MIR_CLIENT_0.26 {  # New functions in Mir 0.26
  global:
    mir_input_config_release;
    mir_input_device_get_mutable_pointer_config;
    mir_input_device_get_mutable_touchpad_config;
    mir_input_device_get_pointer_config;
    mir_input_device_get_touchpad_config;
    mir_output_get_edid;
    mir_output_get_edid_size;
    mir_output_set_scale_factor;
    mir_pointer_config_get_acceleration;
    mir_pointer_config_get_acceleration_bias;
    mir_pointer_config_get_handedness;
    mir_pointer_config_get_horizontal_scroll_scale;
    mir_pointer_config_get_vertical_scroll_scale;
    mir_pointer_config_set_acceleration;
    mir_pointer_config_set_acceleration_bias;
    mir_pointer_config_set_handedness;
    mir_pointer_config_set_horizontal_scroll_scale;
    mir_pointer_config_set_vertical_scroll_scale;
    mir_touchpad_config_get_button_down_scroll_button;
    mir_touchpad_config_get_click_modes;
    mir_touchpad_config_get_disable_while_typing;
    mir_touchpad_config_get_disable_with_mouse;
    mir_touchpad_config_get_middle_mouse_button_emulation;
    mir_touchpad_config_get_scroll_modes;
    mir_touchpad_config_get_tap_to_click;
    mir_touchpad_config_set_button_down_scroll_button;
    mir_touchpad_config_set_click_modes;
    mir_touchpad_config_set_disable_while_typing;
    mir_touchpad_config_set_disable_with_mouse;
    mir_touchpad_config_set_middle_mouse_button_emulation;
    mir_touchpad_config_set_scroll_modes;
    mir_touchpad_config_set_tap_to_click;
    mir_connection_request_extension;
    mir_output_get_model;
    mir_connection_apply_session_display_config;
    mir_connection_remove_session_display_config;
    mir_blob_from_display_config;
    mir_blob_to_display_config;
    mir_create_menu_window_spec;
    mir_create_normal_window_spec;
    mir_create_tip_window_spec;
    mir_create_modal_dialog_window_spec;
    mir_create_dialog_window_spec;
    mir_create_window_spec;
    mir_create_input_method_window_spec;
    mir_window_spec_set_parent;
    mir_window_spec_release;
    mir_window_spec_set_type;
    mir_window_spec_set_name;
    mir_window_spec_set_width;
    mir_window_spec_set_height;
    mir_window_spec_set_width_increment;
    mir_window_spec_set_height_increment;
    mir_window_spec_set_min_width;
    mir_window_spec_set_min_height;
    mir_window_spec_set_max_width;
    mir_window_spec_set_max_height;
    mir_window_spec_set_min_aspect_ratio;
    mir_window_spec_set_max_aspect_ratio;
    mir_window_spec_set_fullscreen_on_output;
    mir_window_spec_set_preferred_orientation;
    mir_window_spec_attach_to_foreign_parent;
    mir_window_spec_set_state;
    mir_window_spec_set_input_shape;
    mir_window_spec_set_event_handler;
    mir_window_spec_set_shell_chrome;
    mir_window_spec_set_pointer_confinement;
    mir_window_spec_set_placement;
    mir_window_spec_set_cursor_name;
    mir_window_spec_set_pixel_format;
    mir_window_spec_set_buffer_usage;
    mir_window_spec_set_streams;
    mir_window_apply_spec;
    mir_create_window;
    mir_create_window_sync;
    mir_window_release;
    mir_window_release_sync;
    mir_window_is_valid;
    mir_window_set_event_handler;
    mir_window_get_buffer_stream;
    mir_window_get_error_message;
    mir_window_get_parameters;
    mir_window_get_orientation;
    mir_window_raise;
    mir_event_get_window_event;
    mir_window_event_get_attribute;
    mir_window_event_get_attribute_value;
    mir_window_get_type;
    mir_event_get_window_output_event;
    mir_window_output_event_get_dpi;
    mir_window_output_event_get_form_factor;
    mir_window_output_event_get_scale;
    mir_window_output_event_get_output_id;
    mir_window_output_event_get_refresh_rate;
    mir_event_get_window_placement_event;
    mir_window_placement_get_relative_position;
    mir_window_set_state;
    mir_window_get_state;
    mir_window_get_focus_state;
    mir_window_get_visibility;
    mir_window_get_dpi;
    mir_window_configure_cursor;
    mir_window_set_preferred_orientation;
    mir_window_get_preferred_orientation;
    mir_window_request_persistent_id;
    mir_window_request_persistent_id_sync;
} MIR_CLIENT_0.25;

MIR_CLIENT_0.26.1 { # New functions in Mir 0.26.1
  global:
    mir_buffer_map;
    mir_buffer_unmap;
    mir_buffer_release;
    mir_presentation_chain_is_valid;
    mir_presentation_chain_get_error_message;
    mir_connection_allocate_buffer;
    mir_connection_allocate_buffer_sync;
    mir_presentation_chain_submit_buffer;
    mir_prompt_session_new_fds_for_prompt_providers_sync;
    mir_buffer_get_width;
    mir_buffer_get_height;
    mir_buffer_get_pixel_format;
    mir_buffer_is_valid;
    mir_buffer_get_error_message;
    mir_buffer_get_buffer_package;
    mir_window_id_release;
    mir_window_id_is_valid;
    mir_window_id_as_string;
    mir_window_id_from_string;
    mir_window_request_window_id;
    mir_window_request_window_id_sync;
} MIR_CLIENT_0.26;

MIR_CLIENT_DETAIL_0.27 {  # New functions in Mir 0.27
  global:
    extern "C++" {
      mir::events::set_window_id*;
    };
} MIR_CLIENT_DETAIL_0.26.1;

MIR_CLIENT_0.27 {  # New functions in Mir 0.27 or 1.0
  global:
    mir_connection_apply_session_input_config;
    mir_connection_set_base_input_config;
<<<<<<< HEAD
    mir_screencast_capture_to_buffer;
    mir_screencast_capture_to_buffer_sync;
=======
    mir_get_client_api_version;
    mir_keyboard_event_key_text;
    mir_output_get_logical_width;
    mir_output_get_logical_height;
>>>>>>> 70772539
} MIR_CLIENT_0.26.1;<|MERGE_RESOLUTION|>--- conflicted
+++ resolved
@@ -608,13 +608,10 @@
   global:
     mir_connection_apply_session_input_config;
     mir_connection_set_base_input_config;
-<<<<<<< HEAD
     mir_screencast_capture_to_buffer;
     mir_screencast_capture_to_buffer_sync;
-=======
     mir_get_client_api_version;
     mir_keyboard_event_key_text;
     mir_output_get_logical_width;
     mir_output_get_logical_height;
->>>>>>> 70772539
 } MIR_CLIENT_0.26.1;