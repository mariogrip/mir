MIR_CLIENT_9 {
 global:
    mir_arrow_cursor_name;
    mir_buffer_stream_get_current_buffer;
    mir_buffer_stream_get_egl_native_window;
    mir_buffer_stream_get_graphics_region;
    mir_buffer_stream_get_platform_type;
    mir_buffer_stream_is_valid;
    mir_buffer_stream_release;
    mir_buffer_stream_release_sync;
    mir_buffer_stream_swap_buffers;
    mir_buffer_stream_swap_buffers_sync;
    mir_busy_cursor_name;
    mir_caret_cursor_name;
    mir_closed_hand_cursor_name;
    mir_connect;
    mir_connection_api_impl;
    mir_connection_apply_display_config;
    mir_connection_create_buffer_stream;
    mir_connection_create_buffer_stream_sync;
    mir_connection_create_display_config;
    mir_connection_create_prompt_session_sync;
    mir_connection_create_screencast_sync;
    mir_connection_create_spec_for_changes;
    mir_connection_create_spec_for_dialog;
    mir_connection_create_spec_for_input_method;
    mir_connection_create_spec_for_menu;
    mir_connection_create_spec_for_modal_dialog;
    mir_connection_create_spec_for_normal_surface;
    mir_connection_create_spec_for_tooltip;
    mir_connection_get_available_surface_formats;
    mir_connection_get_egl_native_display;
    mir_connection_get_error_message;
    mir_connection_get_platform;
    mir_connection_is_valid;
    mir_connection_platform_operation;
    mir_connection_release;
    mir_connection_set_display_config_change_callback;
    mir_connection_set_lifecycle_event_callback;
    mir_connect_sync;
    mir_create_surface_spec;
    mir_cursor_configuration_destroy;
    mir_cursor_configuration_from_buffer_stream;
    mir_cursor_configuration_from_name;
    mir_default_cursor_name;
    mir_diagonal_resize_bottom_to_top_cursor_name;
    mir_diagonal_resize_top_to_bottom_cursor_name;
    mir_disabled_cursor_name;
    mir_display_config_destroy;
    mir_event_get_close_surface_event;
    mir_event_get_input_configuration_event;
    mir_event_get_input_event;
    mir_event_get_keymap_event;
    mir_event_get_orientation_event;
    mir_event_get_prompt_session_event;
    mir_event_get_resize_event;
    mir_event_get_surface_event;
    mir_event_get_type;
    mir_event_ref;
    mir_event_unref;
    mir_horizontal_resize_cursor_name;
    mir_hsplit_resize_cursor_name;
    mir_input_configuration_event_get_action;
    mir_input_configuration_event_get_device_id;
    mir_input_configuration_event_get_time;
    mir_input_event_get_device_id;
    mir_input_event_get_event_time;
    mir_input_event_get_keyboard_event;
    mir_input_event_get_pointer_event;
    mir_input_event_get_touch_event;
    mir_input_event_get_type;
    mir_keyboard_event_action;
    mir_keyboard_event_key_code;
    mir_keyboard_event_modifiers;
    mir_keyboard_event_scan_code;
    mir_keymap_event_get_rules;
    mir_omnidirectional_resize_cursor_name;
    mir_open_hand_cursor_name;
    mir_orientation_event_get_direction;
    mir_persistent_id_is_valid;
    mir_persistent_id_release;
    mir_platform_message_create;
    mir_platform_message_get_data;
    mir_platform_message_get_fds;
    mir_platform_message_get_opcode;
    mir_platform_message_release;
    mir_platform_message_set_data;
    mir_platform_message_set_fds;
    mir_pointer_event_action;
    mir_pointer_event_axis_value;
    mir_pointer_event_buttons;
    mir_pointer_event_button_state;
    mir_pointer_event_modifiers;
    mir_pointing_hand_cursor_name;
    mir_prompt_session_error_message;
    mir_prompt_session_event_get_state;
    mir_prompt_session_is_valid;
    mir_prompt_session_new_fds_for_prompt_providers;
    mir_prompt_session_release_sync;
    mir_resize_event_get_height;
    mir_resize_event_get_width;
    mir_screencast_get_buffer_stream;
    mir_screencast_release_sync;
    mir_surface_apply_spec;
    mir_surface_configure_cursor;
    mir_surface_create;
    mir_surface_create_sync;
    mir_surface_event_get_attribute;
    mir_surface_event_get_attribute_value;
    mir_surface_get_buffer_stream;
    mir_surface_get_dpi;
    mir_surface_get_error_message;
    mir_surface_get_focus;
    mir_surface_get_orientation;
    mir_surface_get_parameters;
    mir_surface_get_preferred_orientation;
    mir_surface_get_state;
    mir_surface_get_swapinterval;
    mir_surface_get_type;
    mir_surface_get_visibility;
    mir_surface_is_valid;
    mir_surface_release;
    mir_surface_release_sync;
    mir_surface_request_persistent_id;
    mir_surface_request_persistent_id_sync;
    mir_surface_set_event_handler;
    mir_surface_set_preferred_orientation;
    mir_surface_set_state;
    mir_surface_set_swapinterval;
    mir_surface_spec_release;
    mir_surface_spec_set_buffer_usage;
    mir_surface_spec_set_fullscreen_on_output;
    mir_surface_spec_set_height;
    mir_surface_spec_set_height_increment;
    mir_surface_spec_set_max_aspect_ratio;
    mir_surface_spec_set_max_height;
    mir_surface_spec_set_max_width;
    mir_surface_spec_set_min_aspect_ratio;
    mir_surface_spec_set_min_height;
    mir_surface_spec_set_min_width;
    mir_surface_spec_set_name;
    mir_surface_spec_set_parent;
    mir_surface_spec_set_pixel_format;
    mir_surface_spec_set_placement;
    mir_surface_spec_set_preferred_orientation;
    mir_surface_spec_set_state;
    mir_surface_spec_set_streams;
    mir_surface_spec_set_type;
    mir_surface_spec_set_width;
    mir_surface_spec_set_width_increment;
    mir_touch_event_action;
    mir_touch_event_axis_value;
    mir_touch_event_id;
    mir_touch_event_modifiers;
    mir_touch_event_point_count;
    mir_touch_event_tooltype;
    mir_vertical_resize_cursor_name;
    mir_vsplit_resize_cursor_name;
    mir_wait_for;
    mir_wait_for_one;
 local: *;
};

MIR_CLIENT_9.1 {  # New functions in Mir 0.15
  global:
    mir_connection_pong;
    mir_connection_set_ping_event_callback;
    mir_crosshair_cursor_name;
    mir_keyboard_event_input_event;
    mir_persistent_id_as_string;
    mir_persistent_id_from_string;
    mir_pointer_event_input_event;
    mir_touch_event_input_event;
    mir_surface_spec_attach_to_foreign_parent;
    mir_surface_spec_set_input_shape;
    mir_connection_get_egl_pixel_format;
  local: *;
} MIR_CLIENT_9;

MIR_CLIENT_9.2 {  # New functions in Mir 0.16
  global:
    mir_surface_spec_set_event_handler;
  local: *;
} MIR_CLIENT_9.1;

MIR_CLIENT_9v17 {
    mir_blob_from_display_configuration;
    mir_blob_size;
    mir_blob_data;
    mir_blob_release;
    mir_blob_onto_buffer;
    mir_blob_to_display_configuration;
    mir_blob_release;
    mir_buffer_stream_set_scale;
    mir_buffer_stream_set_scale_sync;
    mir_event_get_surface_output_event;
    mir_surface_output_event_get_dpi;
    mir_surface_output_event_get_form_factor;
    mir_surface_output_event_get_scale;
} MIR_CLIENT_9.2;

MIR_CLIENT_9v18 {
  global:
    mir_buffer_stream_get_error_message;
    mir_surface_output_event_get_output_id;
    mir_connection_set_base_display_config;
  local:
    *;
} MIR_CLIENT_9v17;

MIR_CLIENT_9v19 {
  global:
    mir_connection_get_graphics_module;
    mir_surface_raise;
    mir_input_event_has_cookie;
    mir_cookie_buffer_size;
    mir_input_event_get_cookie;
    mir_cookie_to_buffer;
    mir_cookie_from_buffer;
    mir_cookie_release;
    mir_keymap_event_get_keymap_buffer;
    mir_keymap_event_get_device_id;
    mir_surface_spec_set_shell_chrome;
} MIR_CLIENT_9v18;

MIR_CLIENT_0.21 {
  global:
    mir_connection_apply_display_configuration;
    mir_connection_create_display_configuration;
    mir_connection_create_input_config;
    mir_connection_set_input_config_change_callback;
    mir_display_config_get_max_simultaneous_outputs;
    mir_display_config_get_num_outputs;
    mir_display_config_get_output;
    mir_display_config_release;
    mir_input_config_destroy;
    mir_input_config_device_count;
    mir_input_config_get_device;
    mir_input_config_get_device_by_id;
    mir_input_config_get_mutable_device;
    mir_input_config_get_mutable_device_by_id;
    mir_input_device_get_capabilities;
    mir_input_device_get_id;
    mir_input_device_get_name;
    mir_input_device_get_unique_id;
    mir_output_get_connection_state;
    mir_output_get_current_mode;
    mir_output_get_current_pixel_format;
    mir_output_get_form_factor;
    mir_output_get_id;
    mir_output_get_mode;
    mir_output_get_num_modes;
    mir_output_get_num_pixel_formats;
    mir_output_get_orientation;
    mir_output_get_physical_height_mm;
    mir_output_get_physical_width_mm;
    mir_output_get_pixel_format;
    mir_output_get_position_x;
    mir_output_get_position_y;
    mir_output_get_power_mode;
    mir_output_get_preferred_mode;
    mir_output_get_scale_factor;
    mir_output_get_type;
    mir_output_is_enabled;
    mir_output_mode_get_height;
    mir_output_mode_get_refresh_rate;
    mir_output_mode_get_width;
  local:
    *;
} MIR_CLIENT_9v19;

MIR_CLIENT_0.22 {  # New functions in Mir 0.22
  global:
    mir_connection_confirm_base_display_configuration;
    mir_connection_preview_base_display_configuration;
    mir_connection_set_error_callback;
    mir_create_screencast_spec;
    mir_display_config_get_mutable_output;
    mir_error_get_code;
    mir_error_get_domain;
    mir_output_disable;
    mir_output_enable;
    mir_output_set_current_mode;
    mir_output_set_orientation;
    mir_output_set_pixel_format;
    mir_output_set_position;
    mir_output_set_power_mode;
    mir_screencast_create_sync;
    mir_screencast_get_error_message;
    mir_screencast_is_valid;
    mir_screencast_spec_release;
    mir_screencast_spec_set_capture_region;
    mir_screencast_spec_set_height;
    mir_screencast_spec_set_mirror_mode;
    mir_screencast_spec_set_number_of_buffers;
    mir_screencast_spec_set_pixel_format;
    mir_screencast_spec_set_width;
} MIR_CLIENT_0.21;

MIR_CLIENT_DETAIL_9 {
  global:
    extern "C++" { 
      mir::events::make_event*;
      mir::events::add_touch*;
      mir::input::android::Lexicon::translate*;
      mir::input::android::android_modifiers_from_mir*;
      mir::input::android::mir_modifiers_from_android*;
      mir::input::android::mir_keyboard_action_from_android*;
      mir::input::android::android_keyboard_action_from_mir*;
      mir::input::android::mir_pointer_buttons_from_android*;
      mir::input::android::android_pointer_buttons_from_mir*;
      mir::input::android::mir_tool_type_from_android*;
      mir::input::android::android_tool_type_from_mir*;
      mir::input::android::mir_pointer_action_from_masked_android*;
      mir::input::android::mir_touch_action_from_masked_android*;
      mir::input::android::android_source_id_is_pointer_device*;
      mir::input::android::extract_android_action_from*;
      mir::client::DefaultConnectionConfiguration::DefaultConnectionConfiguration*;
      mir::client::DefaultConnectionConfiguration::the_surface_map*;
      mir::client::DefaultConnectionConfiguration::the_rpc_channel*;
      mir::client::DefaultConnectionConfiguration::the_logger*;
      mir::client::DefaultConnectionConfiguration::the_input_platform*;
      mir::client::DefaultConnectionConfiguration::the_display_configuration*;
      mir::client::DefaultConnectionConfiguration::the_lifecycle_control*;
      mir::client::DefaultConnectionConfiguration::the_ping_handler*;
      mir::client::DefaultConnectionConfiguration::the_event_sink*;
      mir::client::DefaultConnectionConfiguration::the_event_handler_register*;
      mir::client::DefaultConnectionConfiguration::the_socket_file*;
      mir::client::DefaultConnectionConfiguration::the_rpc_report*;
      mir::client::DefaultConnectionConfiguration::the_input_receiver_report*;
      typeinfo?for?mir::client::DefaultConnectionConfiguration;
      vtable?for?mir::client::DefaultConnectionConfiguration;
      mir::operator???std::ostream???Mir*
    }; 
};

MIR_CLIENT_DETAIL_9v18 {
  global:
    extern "C++" { 
      mir::client::DefaultConnectionConfiguration::the_input_devices*;
      mir::events::set_modifier*;
      mir::events::set_cursor_position*;
      mir::events::set_button_state*;
    };
} MIR_CLIENT_DETAIL_9;

MIR_CLIENT_DETAIL_9v19 {
  global:
    extern "C++" { 
      mir::input::android::android_pointer_action_from_mir*;
      mir::events::serialize_event*;
      mir::events::deserialize_event*;
    };
} MIR_CLIENT_DETAIL_9v18;

MIR_CLIENT_DETAIL_0.21 {
  global:
    extern "C++" { 
      mir::client::DefaultConnectionConfiguration::the_buffer_factory*;
    };
} MIR_CLIENT_DETAIL_9v19;

MIR_CLIENT_DETAIL_private_buffer_semantics {
  global:
    mir_buffer_get_fence;
    mir_buffer_associate_fence;
    mir_buffer_wait_for_access;
    mir_buffer_get_native_buffer;
    mir_buffer_get_graphics_region;
    mir_buffer_set_callback;
    mir_buffer_release;
    mir_connection_create_presentation_chain_sync;
    mir_presentation_chain_is_valid;
    mir_presentation_chain_get_error_message;
    mir_connection_create_presentation_chain;
    mir_connection_allocate_buffer;
    mir_presentation_chain_submit_buffer;
    mir_presentation_chain_release;
    mir_surface_spec_add_presentation_chain;
    mir_surface_spec_add_buffer_stream;
    mir_buffer_get_width;
    mir_buffer_get_height;
    mir_buffer_get_pixel_format;
    mir_buffer_get_buffer_usage;
    mir_buffer_is_valid;
    mir_buffer_get_error_message;
<<<<<<< HEAD
    mir_buffer_get_buffer_package;
=======
    mir_buffer_egl_image_parameters;
>>>>>>> 5ef35c8c
  local:
    *;
} MIR_CLIENT_DETAIL_9v19;

MIR_CLIENT_DETAIL_0.24 {
  global:
    extern "C++" { 
      mir::input::receiver::XKBMapper::XKBMapper*;
      mir::input::receiver::XKBMapper::?XKBMapper*;
      mir::input::receiver::XKBMapper::set_key_state*;
      mir::input::receiver::XKBMapper::set_keymap*;
      mir::input::receiver::XKBMapper::reset_keymap*;
      mir::input::receiver::XKBMapper::map_event*;
    };
} MIR_CLIENT_DETAIL_0.21;

MIR_CLIENT_0.24 {  # New functions in Mir 0.24
  global:
    mir_event_get_input_device_state_event;
    mir_input_device_state_event_device_count;
    mir_input_device_state_event_device_id;
    mir_input_device_state_event_device_pointer_buttons;
    mir_input_device_state_event_device_pointer_buttons;
    mir_input_device_state_event_device_pressed_keys_count;
    mir_input_device_state_event_device_pressed_keys;
    mir_input_device_state_event_modifiers;
    mir_input_device_state_event_pointer_axis;
    mir_input_device_state_event_pointer_buttons;
    mir_input_device_state_event_time;
    mir_input_device_state_event_device_pointer_buttons;
    mir_surface_spec_set_pointer_confinement;
} MIR_CLIENT_0.22;

MIR_CLIENT_0.25 {  # New functions in Mir 0.25
  global:
    mir_connection_create_spec_for_tip;
    mir_event_get_surface_placement_event;
    mir_output_get_current_mode_index;
    mir_output_get_preferred_mode_index;
    mir_output_get_subpixel_arrangement;
    mir_output_get_gamma_size;
    mir_output_is_gamma_supported;
    mir_output_get_gamma;
    mir_output_set_gamma;
    mir_connection_cancel_base_display_configuration_preview;
    mir_surface_placement_get_relative_position;
    mir_display_output_type_name;
    mir_output_type_name;
} MIR_CLIENT_0.24;
<|MERGE_RESOLUTION|>--- conflicted
+++ resolved
@@ -384,11 +384,8 @@
     mir_buffer_get_buffer_usage;
     mir_buffer_is_valid;
     mir_buffer_get_error_message;
-<<<<<<< HEAD
     mir_buffer_get_buffer_package;
-=======
     mir_buffer_egl_image_parameters;
->>>>>>> 5ef35c8c
   local:
     *;
 } MIR_CLIENT_DETAIL_9v19;
