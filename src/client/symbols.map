MIR_CLIENT_9 {
 global:
    mir_arrow_cursor_name;
    mir_buffer_stream_get_current_buffer;
    mir_buffer_stream_get_egl_native_window;
    mir_buffer_stream_get_graphics_region;
    mir_buffer_stream_get_platform_type;
    mir_buffer_stream_is_valid;
    mir_buffer_stream_release;
    mir_buffer_stream_release_sync;
    mir_buffer_stream_swap_buffers;
    mir_buffer_stream_swap_buffers_sync;
    mir_busy_cursor_name;
    mir_caret_cursor_name;
    mir_closed_hand_cursor_name;
    mir_connect;
    mir_connection_api_impl;
    mir_connection_apply_display_config;
    mir_connection_create_buffer_stream;
    mir_connection_create_buffer_stream_sync;
    mir_connection_create_display_config;
    mir_connection_create_prompt_session_sync;
    mir_connection_create_screencast_sync;
    mir_connection_create_spec_for_changes;
    mir_connection_create_spec_for_dialog;
    mir_connection_create_spec_for_input_method;
    mir_connection_create_spec_for_menu;
    mir_connection_create_spec_for_modal_dialog;
    mir_connection_create_spec_for_normal_surface;
    mir_connection_create_spec_for_tooltip;
    mir_connection_get_available_surface_formats;
    mir_connection_get_egl_native_display;
    mir_connection_get_error_message;
    mir_connection_get_platform;
    mir_connection_is_valid;
    mir_connection_platform_operation;
    mir_connection_release;
    mir_connection_set_display_config_change_callback;
    mir_connection_set_lifecycle_event_callback;
    mir_connect_sync;
    mir_create_surface_spec;
    mir_cursor_configuration_destroy;
    mir_cursor_configuration_from_buffer_stream;
    mir_cursor_configuration_from_name;
    mir_default_cursor_name;
    mir_diagonal_resize_bottom_to_top_cursor_name;
    mir_diagonal_resize_top_to_bottom_cursor_name;
    mir_disabled_cursor_name;
    mir_display_config_destroy;
    mir_event_get_close_surface_event;
    mir_event_get_input_configuration_event;
    mir_event_get_input_event;
    mir_event_get_keymap_event;
    mir_event_get_orientation_event;
    mir_event_get_prompt_session_event;
    mir_event_get_resize_event;
    mir_event_get_surface_event;
    mir_event_get_type;
    mir_event_ref;
    mir_event_unref;
    mir_horizontal_resize_cursor_name;
    mir_hsplit_resize_cursor_name;
    mir_input_configuration_event_get_action;
    mir_input_configuration_event_get_device_id;
    mir_input_configuration_event_get_time;
    mir_input_event_get_device_id;
    mir_input_event_get_event_time;
    mir_input_event_get_keyboard_event;
    mir_input_event_get_pointer_event;
    mir_input_event_get_touch_event;
    mir_input_event_get_type;
    mir_keyboard_event_action;
    mir_keyboard_event_key_code;
    mir_keyboard_event_modifiers;
    mir_keyboard_event_scan_code;
    mir_keymap_event_get_rules;
    mir_omnidirectional_resize_cursor_name;
    mir_open_hand_cursor_name;
    mir_orientation_event_get_direction;
    mir_persistent_id_is_valid;
    mir_persistent_id_release;
    mir_platform_message_create;
    mir_platform_message_get_data;
    mir_platform_message_get_fds;
    mir_platform_message_get_opcode;
    mir_platform_message_release;
    mir_platform_message_set_data;
    mir_platform_message_set_fds;
    mir_pointer_event_action;
    mir_pointer_event_axis_value;
    mir_pointer_event_buttons;
    mir_pointer_event_button_state;
    mir_pointer_event_modifiers;
    mir_pointing_hand_cursor_name;
    mir_prompt_session_error_message;
    mir_prompt_session_event_get_state;
    mir_prompt_session_is_valid;
    mir_prompt_session_new_fds_for_prompt_providers;
    mir_prompt_session_release_sync;
    mir_resize_event_get_height;
    mir_resize_event_get_width;
    mir_screencast_get_buffer_stream;
    mir_screencast_release_sync;
    mir_surface_apply_spec;
    mir_surface_configure_cursor;
    mir_surface_create;
    mir_surface_create_sync;
    mir_surface_event_get_attribute;
    mir_surface_event_get_attribute_value;
    mir_surface_get_buffer_stream;
    mir_surface_get_dpi;
    mir_surface_get_error_message;
    mir_surface_get_focus;
    mir_surface_get_orientation;
    mir_surface_get_parameters;
    mir_surface_get_preferred_orientation;
    mir_surface_get_state;
    mir_surface_get_swapinterval;
    mir_surface_get_type;
    mir_surface_get_visibility;
    mir_surface_is_valid;
    mir_surface_release;
    mir_surface_release_sync;
    mir_surface_request_persistent_id;
    mir_surface_request_persistent_id_sync;
    mir_surface_set_event_handler;
    mir_surface_set_preferred_orientation;
    mir_surface_set_state;
    mir_surface_set_swapinterval;
    mir_surface_spec_release;
    mir_surface_spec_set_buffer_usage;
    mir_surface_spec_set_fullscreen_on_output;
    mir_surface_spec_set_height;
    mir_surface_spec_set_height_increment;
    mir_surface_spec_set_max_aspect_ratio;
    mir_surface_spec_set_max_height;
    mir_surface_spec_set_max_width;
    mir_surface_spec_set_min_aspect_ratio;
    mir_surface_spec_set_min_height;
    mir_surface_spec_set_min_width;
    mir_surface_spec_set_name;
    mir_surface_spec_set_parent;
    mir_surface_spec_set_pixel_format;
    mir_surface_spec_set_placement;
    mir_surface_spec_set_preferred_orientation;
    mir_surface_spec_set_state;
    mir_surface_spec_set_streams;
    mir_surface_spec_set_type;
    mir_surface_spec_set_width;
    mir_surface_spec_set_width_increment;
    mir_touch_event_action;
    mir_touch_event_axis_value;
    mir_touch_event_id;
    mir_touch_event_modifiers;
    mir_touch_event_point_count;
    mir_touch_event_tooltype;
    mir_vertical_resize_cursor_name;
    mir_vsplit_resize_cursor_name;
    mir_wait_for;
    mir_wait_for_one;
 local: *;
};

MIR_CLIENT_9.1 {  # New functions in Mir 0.15
  global:
    mir_connection_pong;
    mir_connection_set_ping_event_callback;
    mir_crosshair_cursor_name;
    mir_keyboard_event_input_event;
    mir_persistent_id_as_string;
    mir_persistent_id_from_string;
    mir_pointer_event_input_event;
    mir_touch_event_input_event;
    mir_surface_spec_attach_to_foreign_parent;
    mir_surface_spec_set_input_shape;
    mir_connection_get_egl_pixel_format;
  local: *;
} MIR_CLIENT_9;

MIR_CLIENT_9.2 {  # New functions in Mir 0.16
  global:
    mir_surface_spec_set_event_handler;
  local: *;
} MIR_CLIENT_9.1;

MIR_CLIENT_9v17 {
    mir_blob_from_display_configuration;
    mir_blob_size;
    mir_blob_data;
    mir_blob_release;
    mir_blob_onto_buffer;
    mir_blob_to_display_configuration;
    mir_blob_release;
    mir_buffer_stream_set_scale;
    mir_buffer_stream_set_scale_sync;
    mir_event_get_surface_output_event;
    mir_surface_output_event_get_dpi;
    mir_surface_output_event_get_form_factor;
    mir_surface_output_event_get_scale;
} MIR_CLIENT_9.2;

MIR_CLIENT_9v18 {
  global:
    mir_buffer_stream_get_error_message;
    mir_surface_output_event_get_output_id;
    mir_connection_set_base_display_config;
  local:
    *;
} MIR_CLIENT_9v17;

MIR_CLIENT_9v19 {
  global:
    mir_connection_get_graphics_module;
    mir_surface_raise;
    mir_input_event_has_cookie;
    mir_cookie_buffer_size;
    mir_input_event_get_cookie;
    mir_cookie_to_buffer;
    mir_cookie_from_buffer;
    mir_cookie_release;
    mir_keymap_event_get_keymap_buffer;
    mir_keymap_event_get_device_id;
    mir_surface_spec_set_shell_chrome;
} MIR_CLIENT_9v18;

MIR_CLIENT_0.21 {
  global:
    mir_connection_apply_display_configuration;
    mir_connection_create_display_configuration;
    mir_connection_create_input_config;
    mir_connection_set_input_config_change_callback;
    mir_display_config_get_max_simultaneous_outputs;
    mir_display_config_get_num_outputs;
    mir_display_config_get_output;
    mir_display_config_release;
    mir_input_config_destroy;
    mir_input_config_device_count;
    mir_input_config_get_device;
    mir_input_config_get_device_by_id;
    mir_input_config_get_mutable_device;
    mir_input_config_get_mutable_device_by_id;
    mir_input_device_get_capabilities;
    mir_input_device_get_id;
    mir_input_device_get_name;
    mir_input_device_get_unique_id;
    mir_output_get_connection_state;
    mir_output_get_current_mode;
    mir_output_get_current_pixel_format;
    mir_output_get_form_factor;
    mir_output_get_id;
    mir_output_get_mode;
    mir_output_get_num_modes;
    mir_output_get_num_pixel_formats;
    mir_output_get_orientation;
    mir_output_get_physical_height_mm;
    mir_output_get_physical_width_mm;
    mir_output_get_pixel_format;
    mir_output_get_position_x;
    mir_output_get_position_y;
    mir_output_get_power_mode;
    mir_output_get_preferred_mode;
    mir_output_get_scale_factor;
    mir_output_get_type;
    mir_output_is_enabled;
    mir_output_mode_get_height;
    mir_output_mode_get_refresh_rate;
    mir_output_mode_get_width;
  local:
    *;
} MIR_CLIENT_9v19;

MIR_CLIENT_0.22 {  # New functions in Mir 0.22
  global:
    mir_connection_confirm_base_display_configuration;
    mir_connection_preview_base_display_configuration;
    mir_connection_set_error_callback;
    mir_create_screencast_spec;
    mir_display_config_get_mutable_output;
    mir_error_get_code;
    mir_error_get_domain;
    mir_output_disable;
    mir_output_enable;
    mir_output_set_current_mode;
    mir_output_set_orientation;
    mir_output_set_pixel_format;
    mir_output_set_position;
    mir_output_set_power_mode;
    mir_screencast_create_sync;
    mir_screencast_get_error_message;
    mir_screencast_is_valid;
    mir_screencast_spec_release;
    mir_screencast_spec_set_capture_region;
    mir_screencast_spec_set_height;
    mir_screencast_spec_set_mirror_mode;
    mir_screencast_spec_set_number_of_buffers;
    mir_screencast_spec_set_pixel_format;
    mir_screencast_spec_set_width;
} MIR_CLIENT_0.21;

MIR_CLIENT_DETAIL_9 {
  global:
    extern "C++" { 
      mir::events::make_event*;
      mir::events::add_touch*;
      mir::input::android::Lexicon::translate*;
      mir::input::android::android_modifiers_from_mir*;
      mir::input::android::mir_modifiers_from_android*;
      mir::input::android::mir_keyboard_action_from_android*;
      mir::input::android::android_keyboard_action_from_mir*;
      mir::input::android::mir_pointer_buttons_from_android*;
      mir::input::android::android_pointer_buttons_from_mir*;
      mir::input::android::mir_tool_type_from_android*;
      mir::input::android::android_tool_type_from_mir*;
      mir::input::android::mir_pointer_action_from_masked_android*;
      mir::input::android::mir_touch_action_from_masked_android*;
      mir::input::android::android_source_id_is_pointer_device*;
      mir::input::android::extract_android_action_from*;
      mir::client::DefaultConnectionConfiguration::DefaultConnectionConfiguration*;
      mir::client::DefaultConnectionConfiguration::the_surface_map*;
      mir::client::DefaultConnectionConfiguration::the_rpc_channel*;
      mir::client::DefaultConnectionConfiguration::the_logger*;
      mir::client::DefaultConnectionConfiguration::the_input_platform*;
      mir::client::DefaultConnectionConfiguration::the_display_configuration*;
      mir::client::DefaultConnectionConfiguration::the_lifecycle_control*;
      mir::client::DefaultConnectionConfiguration::the_ping_handler*;
      mir::client::DefaultConnectionConfiguration::the_event_sink*;
      mir::client::DefaultConnectionConfiguration::the_event_handler_register*;
      mir::client::DefaultConnectionConfiguration::the_socket_file*;
      mir::client::DefaultConnectionConfiguration::the_rpc_report*;
      mir::client::DefaultConnectionConfiguration::the_input_receiver_report*;
      typeinfo?for?mir::client::DefaultConnectionConfiguration;
      vtable?for?mir::client::DefaultConnectionConfiguration;
      mir::operator???std::ostream???Mir*
    }; 
};

MIR_CLIENT_DETAIL_9v18 {
  global:
    extern "C++" { 
      mir::client::DefaultConnectionConfiguration::the_input_devices*;
      mir::events::set_modifier*;
      mir::events::set_cursor_position*;
      mir::events::set_button_state*;
    };
} MIR_CLIENT_DETAIL_9;

MIR_CLIENT_DETAIL_9v19 {
  global:
    extern "C++" { 
      mir::input::android::android_pointer_action_from_mir*;
      mir::events::serialize_event*;
      mir::events::deserialize_event*;
    };
} MIR_CLIENT_DETAIL_9v18;

MIR_CLIENT_DETAIL_0.21 {
  global:
    extern "C++" { 
      mir::client::DefaultConnectionConfiguration::the_buffer_factory*;
    };
} MIR_CLIENT_DETAIL_9v19;

MIR_CLIENT_DETAIL_private_buffer_semantics {
  global:
    mir_buffer_map;
    mir_buffer_unmap;
    mir_buffer_set_callback;
    mir_buffer_release;
    mir_connection_create_presentation_chain_sync;
    mir_presentation_chain_is_valid;
    mir_presentation_chain_get_error_message;
    mir_connection_create_presentation_chain;
    mir_connection_allocate_buffer;
    mir_presentation_chain_submit_buffer;
    mir_presentation_chain_release;
    mir_surface_spec_add_presentation_chain;
    mir_surface_spec_add_buffer_stream;
    mir_buffer_get_width;
    mir_buffer_get_height;
    mir_buffer_get_pixel_format;
    mir_buffer_get_buffer_usage;
    mir_buffer_is_valid;
    mir_buffer_get_error_message;
    mir_buffer_get_buffer_package;
    mir_connection_create_render_surface;
    mir_connection_create_render_surface_sync;
    mir_render_surface_get_buffer_stream;
    mir_render_surface_get_presentation_chain;
    mir_render_surface_is_valid;
    mir_render_surface_get_error_message;
    mir_render_surface_get_size;
    mir_render_surface_set_size;
    mir_render_surface_release;
    mir_surface_spec_add_render_surface;

    #private functions needed temporarily by nested passthrough
    #should not be published along with the rest of the NBS symbols
    mir_buffer_get_egl_image_parameters;
    mir_presentation_chain_set_queueing_mode;
    mir_presentation_chain_set_dropping_mode;
  local:
    *;
} MIR_CLIENT_DETAIL_9v19;

MIR_CLIENT_DETAIL_0.24 {
  global:
    extern "C++" { 
      mir::input::receiver::XKBMapper::XKBMapper*;
      mir::input::receiver::XKBMapper::?XKBMapper*;
      mir::input::receiver::XKBMapper::set_key_state*;
      mir::input::receiver::XKBMapper::set_keymap*;
      mir::input::receiver::XKBMapper::reset_keymap*;
      mir::input::receiver::XKBMapper::map_event*;
    };
} MIR_CLIENT_DETAIL_0.21;

MIR_CLIENT_0.24 {  # New functions in Mir 0.24
  global:
    mir_event_get_input_device_state_event;
    mir_input_device_state_event_device_count;
    mir_input_device_state_event_device_id;
    mir_input_device_state_event_device_pointer_buttons;
    mir_input_device_state_event_device_pointer_buttons;
    mir_input_device_state_event_device_pressed_keys_count;
    # We're being naughty deleting this function without bumping soname, but we won't get caught.
    # mir_input_device_state_event_device_pressed_keys;
    mir_input_device_state_event_modifiers;
    mir_input_device_state_event_pointer_axis;
    mir_input_device_state_event_pointer_buttons;
    mir_input_device_state_event_time;
    mir_input_device_state_event_device_pointer_buttons;
    mir_surface_spec_set_pointer_confinement;
} MIR_CLIENT_0.22;

MIR_CLIENT_0.25 {  # New functions in Mir 0.25
  global:
    mir_connection_create_spec_for_tip;
    mir_event_get_surface_placement_event;
    mir_output_get_current_mode_index;
    mir_output_get_preferred_mode_index;
    mir_output_get_subpixel_arrangement;
    mir_output_get_gamma_size;
    mir_output_is_gamma_supported;
    mir_output_get_gamma;
    mir_output_set_gamma;
    mir_connection_cancel_base_display_configuration_preview;
    mir_surface_placement_get_relative_position;
    mir_display_output_type_name;
    mir_output_type_name;
    mir_surface_output_event_get_refresh_rate;
    mir_input_device_state_event_device_pressed_keys_for_index;
    mir_buffer_stream_set_swapinterval;
    mir_buffer_stream_get_swapinterval;
    mir_buffer_stream_set_size;
    mir_buffer_stream_get_size;
} MIR_CLIENT_0.24;

MIR_CLIENT_DETAIL_0.25 {
  global:
    extern "C++" {
      mir::client::DefaultConnectionConfiguration::the_error_handler*;
      mir::events::clone_event*;
      mir::events::transform_positions*;
    };
} MIR_CLIENT_DETAIL_0.24;

MIR_CLIENT_0.26 {  # New functions in Mir 0.26
  global:
    mir_input_device_get_mutable_pointer_configuration;
    mir_input_device_get_mutable_touchpad_configuration;
    mir_input_device_get_pointer_configuration;
    mir_input_device_get_touchpad_configuration;
    mir_output_get_edid;
    mir_output_get_edid_size;
    mir_pointer_configuration_get_acceleration;
    mir_pointer_configuration_get_acceleration_bias;
    mir_pointer_configuration_get_handedness;
    mir_pointer_configuration_get_horizontal_scroll_scale;
    mir_pointer_configuration_get_vertical_scroll_scale;
    mir_pointer_configuration_set_acceleration;
    mir_pointer_configuration_set_acceleration_bias;
    mir_pointer_configuration_set_handedness;
    mir_pointer_configuration_set_horizontal_scroll_scale;
    mir_pointer_configuration_set_vertical_scroll_scale;
    mir_surface_spec_set_cursor_name;
    mir_surface_spec_set_cursor_render_surface;
    mir_touchpad_configuration_get_button_down_scroll_button;
    mir_touchpad_configuration_get_click_modes;
    mir_touchpad_configuration_get_disable_while_typing;
    mir_touchpad_configuration_get_disable_with_mouse;
    mir_touchpad_configuration_get_middle_mouse_button_emulation;
    mir_touchpad_configuration_get_scroll_modes;
    mir_touchpad_configuration_get_tap_to_click;
    mir_touchpad_configuration_set_button_down_scroll_button;
    mir_touchpad_configuration_set_click_modes;
    mir_touchpad_configuration_set_disable_while_typing;
    mir_touchpad_configuration_set_disable_with_mouse;
    mir_touchpad_configuration_set_middle_mouse_button_emulation;
    mir_touchpad_configuration_set_scroll_modes;
    mir_touchpad_configuration_set_tap_to_click;
    mir_connection_request_extension;
    mir_output_get_model;
    mir_blob_from_display_config;
    mir_blob_to_display_config;
<<<<<<< HEAD
    mir_specify_menu;
    mir_specify_window;
=======
    mir_create_menu_window_spec;    
>>>>>>> e49fd65b
} MIR_CLIENT_0.25;<|MERGE_RESOLUTION|>--- conflicted
+++ resolved
@@ -502,10 +502,6 @@
     mir_output_get_model;
     mir_blob_from_display_config;
     mir_blob_to_display_config;
-<<<<<<< HEAD
-    mir_specify_menu;
+    mir_create_menu_window_spec;
     mir_specify_window;
-=======
-    mir_create_menu_window_spec;    
->>>>>>> e49fd65b
 } MIR_CLIENT_0.25;