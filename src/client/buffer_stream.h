/*
 * Copyright © 2015 Canonical Ltd.
 *
 * This program is free software: you can redistribute it and/or modify
 * it under the terms of the GNU Lesser General Public License version 3 as
 * published by the Free Software Foundation.
 *
 * This program is distributed in the hope that it will be useful,
 * but WITHOUT ANY WARRANTY; without even the implied warranty of
 * MERCHANTABILITY or FITNESS FOR A PARTICULAR PURPOSE.  See the
 * GNU Lesser General Public License for more details.
 *
 * You should have received a copy of the GNU Lesser General Public License
 * along with this program.  If not, see <http://www.gnu.org/licenses/>.
 *
 * Authored by: Robert Carr <robert.carr@canonical.com>
 */

#ifndef MIR_CLIENT_BUFFER_STREAM_H
#define MIR_CLIENT_BUFFER_STREAM_H

#include "mir_wait_handle.h"
#include "mir/egl_native_surface.h"
#include "mir/client_buffer.h"
#include "client_buffer_stream.h"
#include "client_buffer_depository.h"

#include "mir_toolkit/client_types.h"

#include <EGL/eglplatform.h>

#include <queue>
#include <memory>
#include <mutex>

namespace mir
{
namespace logging
{
class Logger;
}
namespace protobuf
{
class BufferStream;
class BufferStreamParameters;
class Void;
}
namespace client
{
namespace rpc
{
class DisplayServer;
}
class ClientBufferFactory;
class ClientBuffer;
class ClientPlatform;
class PerfReport;
struct MemoryRegion;

enum BufferStreamMode
{
Producer, // As in surfaces
Consumer // As in screencasts
};

<<<<<<< HEAD
class Amorphous;
=======
class ServerBufferSemantics;
>>>>>>> 047f9845
class BufferStream : public EGLNativeSurface, public ClientBufferStream
{
public:
    BufferStream(
        MirConnection* connection,
        mir::client::rpc::DisplayServer& server,
        BufferStreamMode mode,
        std::shared_ptr<ClientPlatform> const& native_window_factory,
        mir::protobuf::BufferStream const& protobuf_bs,
        std::shared_ptr<PerfReport> const& perf_report,
        std::string const& surface_name);
    // For surfaceless buffer streams
    BufferStream(
        MirConnection* connection,
        mir::client::rpc::DisplayServer& server,
        std::shared_ptr<ClientPlatform> const& native_window_factory,
        mir::protobuf::BufferStreamParameters const& parameters,
        std::shared_ptr<PerfReport> const& perf_report,
        mir_buffer_stream_callback callback,
        void *context);
        
    virtual ~BufferStream();

    MirWaitHandle *get_create_wait_handle() override;
    MirWaitHandle *release(mir_buffer_stream_callback callback, void* context) override;
    
    MirWaitHandle* next_buffer(std::function<void()> const& done) override;
    std::shared_ptr<mir::client::ClientBuffer> get_current_buffer() override;
    // Required by debug API
    uint32_t get_current_buffer_id() override;
    
    int swap_interval() const override;
    void set_swap_interval(int interval) override;
    void set_buffer_cache_size(unsigned int) override;

    EGLNativeWindowType egl_native_window() override;
    std::shared_ptr<MemoryRegion> secure_for_cpu_write() override;

    // mcl::EGLNativeSurface interface
    MirSurfaceParameters get_parameters() const override;
    void request_and_wait_for_next_buffer() override;
    // TODO: In this context it seems like a wart that this is a "SurfaceAttribute"
    void request_and_wait_for_configure(MirSurfaceAttrib attrib, int) override;

    MirNativeBuffer* get_current_buffer_package() override;

    MirPlatformType platform_type() override;

    frontend::BufferStreamId rpc_id() const override;
    bool valid() const override;
    
    void buffer_available(mir::protobuf::Buffer const& buffer) override;
    void buffer_unavailable() override;
 
protected:
    BufferStream(BufferStream const&) = delete;
    BufferStream& operator=(BufferStream const&) = delete;

private:
    void created(mir_buffer_stream_callback callback, void* context);
    void process_buffer(protobuf::Buffer const& buffer);
    void process_buffer(protobuf::Buffer const& buffer, std::unique_lock<std::mutex> const&);
    void next_buffer_received(
        std::function<void()> done);
    void on_configured();
    void release_cpu_region();

    mutable std::mutex mutex; // Protects all members of *this

<<<<<<< HEAD
    bool server_connection_lost {false};

=======
>>>>>>> 047f9845
    MirConnection* connection;
    mir::client::rpc::DisplayServer& display_server;

    BufferStreamMode const mode;
    std::shared_ptr<ClientPlatform> const client_platform;

    std::unique_ptr<mir::protobuf::BufferStream> protobuf_bs;

    int swap_interval_;

    std::shared_ptr<mir::client::PerfReport> const perf_report;
    
    std::shared_ptr<EGLNativeWindowType> egl_native_window_;

    MirWaitHandle create_wait_handle;
    MirWaitHandle release_wait_handle;
<<<<<<< HEAD
=======
    MirWaitHandle screencast_wait_handle;
>>>>>>> 047f9845
    MirWaitHandle configure_wait_handle;
    std::unique_ptr<mir::protobuf::Void> protobuf_void;
    
    std::shared_ptr<MemoryRegion> secured_region;
    
    geometry::Size cached_buffer_size;

<<<<<<< HEAD
    std::unique_ptr<Amorphous> buffer_depository;
    
    MirWaitHandle screencast_wait_handle;
=======
    std::unique_ptr<ServerBufferSemantics> buffer_depository;
>>>>>>> 047f9845
};

}
}

#endif // MIR_CLIENT_BUFFER_STREAM_H<|MERGE_RESOLUTION|>--- conflicted
+++ resolved
@@ -63,11 +63,7 @@
 Consumer // As in screencasts
 };
 
-<<<<<<< HEAD
-class Amorphous;
-=======
 class ServerBufferSemantics;
->>>>>>> 047f9845
 class BufferStream : public EGLNativeSurface, public ClientBufferStream
 {
 public:
@@ -137,11 +133,6 @@
 
     mutable std::mutex mutex; // Protects all members of *this
 
-<<<<<<< HEAD
-    bool server_connection_lost {false};
-
-=======
->>>>>>> 047f9845
     MirConnection* connection;
     mir::client::rpc::DisplayServer& display_server;
 
@@ -158,10 +149,7 @@
 
     MirWaitHandle create_wait_handle;
     MirWaitHandle release_wait_handle;
-<<<<<<< HEAD
-=======
     MirWaitHandle screencast_wait_handle;
->>>>>>> 047f9845
     MirWaitHandle configure_wait_handle;
     std::unique_ptr<mir::protobuf::Void> protobuf_void;
     
@@ -169,13 +157,7 @@
     
     geometry::Size cached_buffer_size;
 
-<<<<<<< HEAD
-    std::unique_ptr<Amorphous> buffer_depository;
-    
-    MirWaitHandle screencast_wait_handle;
-=======
     std::unique_ptr<ServerBufferSemantics> buffer_depository;
->>>>>>> 047f9845
 };
 
 }
