/*
 * Copyright © 2014 Canonical Ltd.
 *
 * This program is free software: you can redistribute it and/or modify it
 * under the terms of the GNU Lesser General Public License version 3,
 * as published by the Free Software Foundation.
 *
 * This program is distributed in the hope that it will be useful,
 * but WITHOUT ANY WARRANTY; without even the implied warranty of
 * MERCHANTABILITY or FITNESS FOR A PARTICULAR PURPOSE.  See the
 * GNU Lesser General Public License for more details.
 *
 * You should have received a copy of the GNU Lesser General Public License
 * along with this program.  If not, see <http://www.gnu.org/licenses/>.
 *
 * Authored by: Kevin DuBois <kevin.dubois@canonical.com>
 */

#include "mir/graphics/buffer.h"
#include "mir/graphics/buffer_ipc_message.h"
#include "mir/graphics/platform_ipc_package.h"
#include "display_helpers.h"
#include "drm_close_threadsafe.h"
#include "ipc_operations.h"

namespace mg = mir::graphics;
namespace mgm = mir::graphics::mesa;

namespace
{
struct MesaPlatformIPCPackage : public mg::PlatformIPCPackage
{
    MesaPlatformIPCPackage(int drm_auth_fd)
    {
        ipc_fds.push_back(drm_auth_fd);
    }

    ~MesaPlatformIPCPackage()
    {
        if (ipc_fds.size() > 0 && ipc_fds[0] >= 0)
            mgm::drm_close_threadsafe(ipc_fds[0]);
    }
};
}

mgm::IpcOperations::IpcOperations(std::shared_ptr<helpers::DRMHelper> const& drm) :
    drm{drm}
{
}

void mgm::IpcOperations::pack_buffer(
    mg::BufferIpcMessage& packer, Buffer const& buffer, BufferIpcMsgType msg_type) const
{
    if (msg_type == mg::BufferIpcMsgType::full_msg)
    {
        auto native_handle = buffer.native_buffer_handle();
        for(auto i=0; i<native_handle->data_items; i++)
        {
            packer.pack_data(native_handle->data[i]);
        }
        for(auto i=0; i<native_handle->fd_items; i++)
        {
            packer.pack_fd(mir::Fd(IntOwnedFd{native_handle->fd[i]}));
        }

        packer.pack_stride(buffer.stride());
        packer.pack_flags(native_handle->flags);
        packer.pack_size(buffer.size());
    }
}

std::shared_ptr<mg::PlatformIPCPackage> mgm::IpcOperations::connection_ipc_package()
{
    return std::make_shared<MesaPlatformIPCPackage>(drm->get_authenticated_fd());
}

void mgm::IpcOperations::unpack_buffer(BufferIpcMessage&, Buffer const&) const
{
}

<<<<<<< HEAD
void mgm::IpcOperations::platform_operation(
    mg::PlatformIPCPackage& response, unsigned int const, mg::PlatformIPCPackage const& request)
{
    response.ipc_data.clear();
    response.ipc_fds.clear();

=======
mg::PlatformIPCPackage mgm::IpcOperations::platform_operation(
    unsigned int const, mg::PlatformIPCPackage const& request)
{
>>>>>>> 99686dab
    int magic{0};
    if (request.ipc_data.size() > 0)
        magic = request.ipc_data[0];

    drm->auth_magic(magic);
<<<<<<< HEAD
    response.ipc_data.push_back(0);
=======

    return mg::PlatformIPCPackage{{0},{}};
>>>>>>> 99686dab
}<|MERGE_RESOLUTION|>--- conflicted
+++ resolved
@@ -78,27 +78,14 @@
 {
 }
 
-<<<<<<< HEAD
-void mgm::IpcOperations::platform_operation(
-    mg::PlatformIPCPackage& response, unsigned int const, mg::PlatformIPCPackage const& request)
-{
-    response.ipc_data.clear();
-    response.ipc_fds.clear();
-
-=======
 mg::PlatformIPCPackage mgm::IpcOperations::platform_operation(
     unsigned int const, mg::PlatformIPCPackage const& request)
 {
->>>>>>> 99686dab
     int magic{0};
     if (request.ipc_data.size() > 0)
         magic = request.ipc_data[0];
 
     drm->auth_magic(magic);
-<<<<<<< HEAD
-    response.ipc_data.push_back(0);
-=======
 
     return mg::PlatformIPCPackage{{0},{}};
->>>>>>> 99686dab
 }