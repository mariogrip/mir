--- conflicted
+++ resolved
@@ -40,10 +40,10 @@
         fb_device->setSwapInterval(fb_device.get(), 1);
     }
 
-    power_mode(mir_power_mode_on);
+    power_mode(mga::DisplayName::primary, mir_power_mode_on);
 }
 
-void mga::FbControl::power_mode(MirPowerMode mode)
+void mga::FbControl::power_mode(DisplayName, MirPowerMode mode)
 {
     int enable = 0;
     if (mode == mir_power_mode_on)
@@ -79,22 +79,9 @@
 
 void mga::FBDevice::mode(MirPowerMode mode)
 {
-<<<<<<< HEAD
-    int enable = 0;
-    if (mode == mir_power_mode_on)
-    {
-        enable = 1;
-    }
-    
-    if (fb_device->enableScreen)
-    {
-        fb_device->enableScreen(fb_device.get(), enable);
-    }
+    control.power_mode(mga::DisplayName::primary, mode);
 }
 
 void mga::FBDevice::content_cleared()
 {
-=======
-    control.power_mode(mode);
->>>>>>> 55dad409
 }