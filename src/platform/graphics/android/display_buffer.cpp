--- conflicted
+++ resolved
@@ -110,22 +110,10 @@
 
 bool mga::DisplayBuffer::post_renderables_if_optimizable(RenderableList const& renderlist)
 {
-<<<<<<< HEAD
-    //TODO: remove this once 1) the android gl program can handle the fallback, and
-    //      2) the renderlist is scanned for transforms the HWC api does not support
-    return false;
-
-    if (renderlist.empty())
-        return false;
-
-    display_device->render_gl_and_overlays(gl_context, renderlist, 
-        [](mg::Renderable const&){}); //TODO: remove this lambda
-=======
     if (renderable_list_is_hwc_incompatible(renderlist))
         return false;
 
     display_device->prepare_overlays(gl_context, renderlist, overlay_program);
->>>>>>> 0017c941
     post();
     return true;
 }
