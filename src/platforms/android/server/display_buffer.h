/*
 * Copyright © 2013 Canonical Ltd.
 *
 * This program is free software: you can redistribute it and/or modify it
 * under the terms of the GNU Lesser General Public License version 3,
 * as published by the Free Software Foundation.
 *
 * This program is distributed in the hope that it will be useful,
 * but WITHOUT ANY WARRANTY; without even the implied warranty of
 * MERCHANTABILITY or FITNESS FOR A PARTICULAR PURPOSE.  See the
 * GNU Lesser General Public License for more details.
 *
 * You should have received a copy of the GNU Lesser General Public License
 * along with this program.  If not, see <http://www.gnu.org/licenses/>.
 *
 * Authored by: Kevin DuBois <kevin.dubois@canonical.com>
 */

#ifndef MIR_GRAPHICS_ANDROID_DISPLAY_BUFFER_H_
#define MIR_GRAPHICS_ANDROID_DISPLAY_BUFFER_H_

#include "configurable_display_buffer.h"
#include "mir/graphics/egl_resources.h"
#include "mir/graphics/gl_program_factory.h"
#include "display_configuration.h"
#include "gl_context.h"
#include "hwc_fallback_gl_renderer.h"
#include "overlay_optimization.h"
#include "display_name.h"
#include <system/window.h>

namespace mir
{
namespace graphics
{
namespace android
{

class DisplayDevice;
class FramebufferBundle;
class LayerList;

class DisplayBuffer : public ConfigurableDisplayBuffer
{
public:
    //TODO: could probably just take the HalComponentFactory to reduce the
    //      number of dependencies
    DisplayBuffer(
        DisplayName,
        std::unique_ptr<LayerList> layer_list,
        std::shared_ptr<FramebufferBundle> const& fb_bundle,
        std::shared_ptr<DisplayDevice> const& display_device,
        std::shared_ptr<ANativeWindow> const& native_window,
        GLContext const& shared_gl_context,
        GLProgramFactory const& program_factory,
        MirOrientation orientation,
        OverlayOptimization overlay_option);
    ~DisplayBuffer();

    geometry::Rectangle view_area() const override;
    void make_current() override;
    void release_current() override;
    void gl_swap_buffers() override;
    void flip() override;
    bool post_renderables_if_optimizable(RenderableList const& renderlist) override;

    MirOrientation orientation() const override;
    bool uses_alpha() const override;
    void configure(MirPowerMode power_mode, MirOrientation orientation) override;
private:
    DisplayName display_name;
<<<<<<< HEAD
    std::unique_ptr<LayerList> list;
=======
    std::unique_ptr<LayerList> layer_list;
>>>>>>> 2a9a0357
    std::shared_ptr<FramebufferBundle> const fb_bundle;
    std::shared_ptr<DisplayDevice> const display_device;
    std::shared_ptr<ANativeWindow> const native_window;
    FramebufferGLContext gl_context;
    HWCFallbackGLRenderer overlay_program;
    bool overlay_enabled;
    MirOrientation orientation_;
};

}
}
}

#endif /* MIR_GRAPHICS_ANDROID_DISPLAY_BUFFER_H_ */<|MERGE_RESOLUTION|>--- conflicted
+++ resolved
@@ -69,11 +69,7 @@
     void configure(MirPowerMode power_mode, MirOrientation orientation) override;
 private:
     DisplayName display_name;
-<<<<<<< HEAD
-    std::unique_ptr<LayerList> list;
-=======
     std::unique_ptr<LayerList> layer_list;
->>>>>>> 2a9a0357
     std::shared_ptr<FramebufferBundle> const fb_bundle;
     std::shared_ptr<DisplayDevice> const display_device;
     std::shared_ptr<ANativeWindow> const native_window;
