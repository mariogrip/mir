--- conflicted
+++ resolved
@@ -19,11 +19,8 @@
 #define MIR_CLIENT_ANDROID_ANDROID_CLIENT_PLATFORM_H_
 
 #include "mir/client_platform.h"
-<<<<<<< HEAD
 #include "mir_toolkit/extensions/fenced_buffers.h"
-=======
 #include "mir_toolkit/extensions/android_egl.h"
->>>>>>> edf21504
 
 namespace mir
 {
@@ -53,13 +50,10 @@
 private:
     ClientContext* const context;
     std::shared_ptr<logging::Logger> const logger;
-<<<<<<< HEAD
-    MirExtensionFencedBuffers fence_extension;
-=======
 
     std::shared_ptr<EGLNativeDisplayType> const native_display;
-    MirExtensionAndroidEGL extension;
->>>>>>> edf21504
+    MirExtensionAndroidEGL android_types_extension;
+    MirExtensionFencedBuffers fence_extension;
 };
 
 }
