/*
 * Copyright © 2012 Canonical Ltd.
 *
 * This program is free software: you can redistribute it and/or modify it
 * under the terms of the GNU Lesser General Public License version 3,
 * as published by the Free Software Foundation.
 *
 * This program is distributed in the hope that it will be useful,
 * but WITHOUT ANY WARRANTY; without even the implied warranty of
 * MERCHANTABILITY or FITNESS FOR A PARTICULAR PURPOSE.  See the
 * GNU Lesser General Public License for more details.
 *
 * You should have received a copy of the GNU Lesser General Public License
 * along with this program.  If not, see <http://www.gnu.org/licenses/>.
 *
 * Authored by:
 *   Kevin DuBois <kevin.dubois@canonical.com>
 */

#ifndef MIR_CLIENT_MESA_CLIENT_BUFFER_H_
#define MIR_CLIENT_MESA_CLIENT_BUFFER_H_

#include "mir/aging_buffer.h"
#include "mir_toolkit/mir_client_library.h"
#include "mir/geometry/rectangle.h"
#include "native_buffer.h"

#include <memory>

namespace mir
{
namespace client
{
namespace mesa
{

class BufferFileOps;

class ClientBuffer : public AgingBuffer
{
public:
    ClientBuffer(std::shared_ptr<BufferFileOps> const& buffer_file_ops,
                 std::shared_ptr<MirBufferPackage> const& buffer_package,
                 geometry::Size size,
                 MirPixelFormat pf);

    ~ClientBuffer() noexcept;

    std::shared_ptr<MemoryRegion> secure_for_cpu_write();
    geometry::Size size() const;
    geometry::Stride stride() const;
    MirPixelFormat pixel_format() const;
    std::shared_ptr<graphics::NativeBuffer> native_buffer_handle() const;
    void update_from(MirBufferPackage const&);
    void fill_update_msg(MirBufferPackage&);
    void set_fence(Fd, MirBufferAccess);
    Fd get_fence() const;
    MirBufferPackage* package() const;
<<<<<<< HEAD
    void set_fence(Fd, MirBufferAccess);
    Fd get_fence() const;
=======
>>>>>>> e9c656e2
    bool wait_fence(MirBufferAccess, std::chrono::nanoseconds timeout);
    void egl_image_creation_parameters(EGLenum*, EGLClientBuffer*, EGLint**);

private:
    std::shared_ptr<BufferFileOps> const buffer_file_ops;
    std::shared_ptr<graphics::mesa::NativeBuffer> const creation_package;
    geometry::Rectangle const rect;
    MirPixelFormat const buffer_pf;
};

}
}
}
#endif /* MIR_CLIENT_MESA_CLIENT_BUFFER_H_ */<|MERGE_RESOLUTION|>--- conflicted
+++ resolved
@@ -56,11 +56,6 @@
     void set_fence(Fd, MirBufferAccess);
     Fd get_fence() const;
     MirBufferPackage* package() const;
-<<<<<<< HEAD
-    void set_fence(Fd, MirBufferAccess);
-    Fd get_fence() const;
-=======
->>>>>>> e9c656e2
     bool wait_fence(MirBufferAccess, std::chrono::nanoseconds timeout);
     void egl_image_creation_parameters(EGLenum*, EGLClientBuffer*, EGLint**);
 
