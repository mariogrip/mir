/*
 * Copyright © 2015 Canonical Ltd.
 *
 * This program is free software: you can redistribute it and/or modify it
 * under the terms of the GNU Lesser General Public License version 3,
 * as published by the Free Software Foundation.
 *
 * This program is distributed in the hope that it will be useful,
 * but WITHOUT ANY WARRANTY; without even the implied warranty of
 * MERCHANTABILITY or FITNESS FOR A PARTICULAR PURPOSE.  See the
 * GNU Lesser General Public License for more details.
 *
 * You should have received a copy of the GNU Lesser General Public License
 * along with this program.  If not, see <http://www.gnu.org/licenses/>.
 *
 * Authored by: Cemil Azizoglu <cemil.azizoglu@canonical.com>
 *
 */

#ifndef MIR_GRAPHICS_X_DISPLAY_BUFFER_H_
#define MIR_GRAPHICS_X_DISPLAY_BUFFER_H_

#include "mir/graphics/display_buffer.h"
#include "mir/graphics/display.h"
#include "mir/renderer/gl/render_target.h"
#include "egl_helper.h"

#include <EGL/egl.h>
#include <memory>

namespace mir
{
namespace graphics
{

<<<<<<< HEAD
class AtomicFrame;
=======
class GLConfig;
class DisplayReport;
>>>>>>> 3f7a33fe

namespace X
{

class DisplayBuffer : public graphics::DisplayBuffer,
                      public graphics::DisplaySyncGroup,
                      public graphics::NativeDisplayBuffer,
                      public renderer::gl::RenderTarget
{
public:
    DisplayBuffer(
            ::Display* const x_dpy,
            Window const win,
            geometry::Size const sz,
<<<<<<< HEAD
            EGLDisplay const d,
            EGLSurface const s,
            EGLContext const c,
            std::shared_ptr<AtomicFrame> const& f,
=======
            EGLContext const shared_context,
>>>>>>> 3f7a33fe
            std::shared_ptr<DisplayReport> const& r,
            MirOrientation const o,
            GLConfig const& gl_config);

    geometry::Rectangle view_area() const override;
    void make_current() override;
    void release_current() override;
    void swap_buffers() override;
    void bind() override;
    bool overlay(RenderableList const& renderlist) override;
    void set_orientation(MirOrientation const new_orientation);

    void for_each_display_buffer(
        std::function<void(graphics::DisplayBuffer&)> const& f) override;
    void post() override;
    std::chrono::milliseconds recommended_sleep() const override;

    MirOrientation orientation() const override;
    MirMirrorMode mirror_mode() const override;
    NativeDisplayBuffer* native_display_buffer() override;

private:
    geometry::Size const size;
<<<<<<< HEAD
    EGLDisplay const egl_dpy;
    EGLSurface const egl_surf;
    EGLContext const egl_ctx;
    std::shared_ptr<AtomicFrame> const last_frame;
    std::shared_ptr<DisplayReport> const report;
    MirOrientation orientation_;

    typedef EGLBoolean (EGLAPIENTRY EglGetSyncValuesCHROMIUM)
        (EGLDisplay dpy, EGLSurface surface, int64_t *ust,
         int64_t *msc, int64_t *sbc);
    EglGetSyncValuesCHROMIUM* eglGetSyncValues;
=======
    std::shared_ptr<DisplayReport> const report;
    MirOrientation orientation_;
    helpers::EGLHelper egl;
>>>>>>> 3f7a33fe
};

}
}
}

#endif /* MIR_GRAPHICS_X_DISPLAY_BUFFER_H_ */<|MERGE_RESOLUTION|>--- conflicted
+++ resolved
@@ -33,12 +33,9 @@
 namespace graphics
 {
 
-<<<<<<< HEAD
 class AtomicFrame;
-=======
 class GLConfig;
 class DisplayReport;
->>>>>>> 3f7a33fe
 
 namespace X
 {
@@ -53,14 +50,8 @@
             ::Display* const x_dpy,
             Window const win,
             geometry::Size const sz,
-<<<<<<< HEAD
-            EGLDisplay const d,
-            EGLSurface const s,
-            EGLContext const c,
+            EGLContext const shared_context,
             std::shared_ptr<AtomicFrame> const& f,
-=======
-            EGLContext const shared_context,
->>>>>>> 3f7a33fe
             std::shared_ptr<DisplayReport> const& r,
             MirOrientation const o,
             GLConfig const& gl_config);
@@ -84,23 +75,15 @@
 
 private:
     geometry::Size const size;
-<<<<<<< HEAD
-    EGLDisplay const egl_dpy;
-    EGLSurface const egl_surf;
-    EGLContext const egl_ctx;
-    std::shared_ptr<AtomicFrame> const last_frame;
     std::shared_ptr<DisplayReport> const report;
     MirOrientation orientation_;
+    helpers::EGLHelper egl;
+    std::shared_ptr<AtomicFrame> const last_frame;
 
     typedef EGLBoolean (EGLAPIENTRY EglGetSyncValuesCHROMIUM)
         (EGLDisplay dpy, EGLSurface surface, int64_t *ust,
          int64_t *msc, int64_t *sbc);
     EglGetSyncValuesCHROMIUM* eglGetSyncValues;
-=======
-    std::shared_ptr<DisplayReport> const report;
-    MirOrientation orientation_;
-    helpers::EGLHelper egl;
->>>>>>> 3f7a33fe
 };
 
 }
