/*
 * Copyright © 2012 Canonical Ltd.
 *
 * This program is free software: you can redistribute it and/or modify
 * it under the terms of the GNU General Public License version 3 as
 * published by the Free Software Foundation.
 *
 * This program is distributed in the hope that it will be useful,
 * but WITHOUT ANY WARRANTY; without even the implied warranty of
 * MERCHANTABILITY or FITNESS FOR A PARTICULAR PURPOSE.  See the
 * GNU General Public License for more details.
 *
 * You should have received a copy of the GNU General Public License
 * along with this program.  If not, see <http://www.gnu.org/licenses/>.
 *
 * Authored by:
 * Kevin DuBois <kevin.dubois@canonical.com>
 */
#include "mir/compositor/buffer_bundle.h"
#include "mir/compositor/buffer_swapper.h"
#include "mir/thread/all.h"

<<<<<<< HEAD
=======
#include <algorithm>
#include <cassert>

>>>>>>> da9a186b
namespace mc = mir::compositor;

mc::BufferBundle::BufferBundle(std::unique_ptr<BufferSwapper>&& swapper)
 :
    swapper(std::move(swapper))
{
}

mc::BufferBundle::~BufferBundle()
{
}

std::shared_ptr<mir::graphics::Texture> mc::BufferBundle::lock_and_bind_back_buffer()
{
<<<<<<< HEAD
    auto compositor_buffer = swapper->grab_last_posted();
    compositor_buffer->bind_to_texture();

    return std::shared_ptr<mir::graphics::Texture>(nullptr);
}

void mc::BufferBundle::unlock_back_buffer()
=======
    compositor_buffer = swapper->compositor_acquire();
    compositor_buffer->lock();
}

void mc::BufferBundle::unlock_back_buffer()
{
    compositor_buffer->unlock();
//    swapper->compositor_release();
}

namespace
{
struct NullDeleter { void operator()(void*) const {} };
}
std::shared_ptr<mc::Buffer> mc::BufferBundle::back_buffer()
{
    return std::shared_ptr<mc::Buffer>(compositor_buffer, NullDeleter());
}

void mc::BufferBundle::queue_client_buffer(std::shared_ptr<mc::Buffer> buffer)
>>>>>>> da9a186b
{

<<<<<<< HEAD
=======
    client_buffer->unlock();
//    swapper->client_release();
>>>>>>> da9a186b
}

std::shared_ptr<mc::Buffer> mc::BufferBundle::dequeue_client_buffer()
{
<<<<<<< HEAD
    auto client_buffer = swapper->dequeue_free_buffer();
    client_buffer->lock();

    struct NullDeleter { void operator()(void*) const {} };
=======
    client_buffer = swapper->client_acquire();
    client_buffer->lock();
>>>>>>> da9a186b
    return std::shared_ptr<mc::Buffer>(client_buffer, NullDeleter());
}

void mc::BufferBundle::queue_client_buffer()
{
}<|MERGE_RESOLUTION|>--- conflicted
+++ resolved
@@ -20,12 +20,6 @@
 #include "mir/compositor/buffer_swapper.h"
 #include "mir/thread/all.h"
 
-<<<<<<< HEAD
-=======
-#include <algorithm>
-#include <cassert>
-
->>>>>>> da9a186b
 namespace mc = mir::compositor;
 
 mc::BufferBundle::BufferBundle(std::unique_ptr<BufferSwapper>&& swapper)
@@ -40,59 +34,28 @@
 
 std::shared_ptr<mir::graphics::Texture> mc::BufferBundle::lock_and_bind_back_buffer()
 {
-<<<<<<< HEAD
-    auto compositor_buffer = swapper->grab_last_posted();
+    auto compositor_buffer = swapper->compositor_acquire();
     compositor_buffer->bind_to_texture();
 
     return std::shared_ptr<mir::graphics::Texture>(nullptr);
 }
 
 void mc::BufferBundle::unlock_back_buffer()
-=======
-    compositor_buffer = swapper->compositor_acquire();
-    compositor_buffer->lock();
+{
+    swapper->compositor_release(nullptr);
 }
 
-void mc::BufferBundle::unlock_back_buffer()
+void mc::BufferBundle::queue_client_buffer(std::shared_ptr<mc::Buffer> client_buffer)
 {
-    compositor_buffer->unlock();
-//    swapper->compositor_release();
-}
-
-namespace
-{
-struct NullDeleter { void operator()(void*) const {} };
-}
-std::shared_ptr<mc::Buffer> mc::BufferBundle::back_buffer()
-{
-    return std::shared_ptr<mc::Buffer>(compositor_buffer, NullDeleter());
-}
-
-void mc::BufferBundle::queue_client_buffer(std::shared_ptr<mc::Buffer> buffer)
->>>>>>> da9a186b
-{
-
-<<<<<<< HEAD
-=======
     client_buffer->unlock();
-//    swapper->client_release();
->>>>>>> da9a186b
+    swapper->client_release(client_buffer.get());
 }
 
 std::shared_ptr<mc::Buffer> mc::BufferBundle::dequeue_client_buffer()
 {
-<<<<<<< HEAD
-    auto client_buffer = swapper->dequeue_free_buffer();
+    auto client_buffer = swapper->client_acquire();
     client_buffer->lock();
 
     struct NullDeleter { void operator()(void*) const {} };
-=======
-    client_buffer = swapper->client_acquire();
-    client_buffer->lock();
->>>>>>> da9a186b
     return std::shared_ptr<mc::Buffer>(client_buffer, NullDeleter());
-}
-
-void mc::BufferBundle::queue_client_buffer()
-{
 }