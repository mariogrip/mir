--- conflicted
+++ resolved
@@ -191,21 +191,9 @@
     }
     catch(const boost::system::system_error& e)
     {
-<<<<<<< HEAD
         //note, if write threw an exception, the transaction with the client has failed 
         return false;
     }
-=======
-        invoke(&protobuf::DisplayServer::disconnect, invocation);
-        return false;
-    }
-    else
-    {
-        /*log->error()*/
-        std::cerr << "Unknown method:" << invocation.method_name() << std::endl;
-        return false;
-    }
 
->>>>>>> 07ac399a
     return true;
 }