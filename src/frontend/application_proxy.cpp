/*
 * Copyright © 2012 Canonical Ltd.
 *
 * This program is free software: you can redistribute it and/or modify
 * it under the terms of the GNU General Public License version 3 as
 * published by the Free Software Foundation.
 *
 * This program is distributed in the hope that it will be useful,
 * but WITHOUT ANY WARRANTY; without even the implied warranty of
 * MERCHANTABILITY or FITNESS FOR A PARTICULAR PURPOSE.  See the
 * GNU General Public License for more details.
 *
 * You should have received a copy of the GNU General Public License
 * along with this program.  If not, see <http://www.gnu.org/licenses/>.
 *
 * Authored by: Alan Griffiths <alan@octopull.co.uk>
 */

#include "mir/frontend/application_proxy.h"
#include "mir/frontend/application_listener.h"
#include "mir/frontend/application_session_factory.h"
#include "mir/frontend/application_session.h"
#include "mir/frontend/resource_cache.h"

#include "mir/compositor/buffer_ipc_package.h"
#include "mir/compositor/buffer_id.h"
#include "mir/geometry/dimensions.h"
#include "mir/graphics/platform.h"
#include "mir/graphics/display.h"
#include "mir/graphics/platform_ipc_package.h"
#include "mir/surfaces/application_surface_organiser.h"
#include "mir/surfaces/surface.h"

mir::frontend::ApplicationProxy::ApplicationProxy(
    std::shared_ptr<frontend::ApplicationSessionFactory> const& session_factory,
    std::shared_ptr<graphics::Platform> const & graphics_platform,
    std::shared_ptr<graphics::Display> const& graphics_display,
    std::shared_ptr<ApplicationListener> const& listener,
    std::shared_ptr<ResourceCache> const& resource_cache) :
    session_factory(session_factory),
    graphics_platform(graphics_platform),
    graphics_display(graphics_display),
    listener(listener),
    next_surface_id(0),
    resource_cache(resource_cache)
{
}

void mir::frontend::ApplicationProxy::connect(
    ::google::protobuf::RpcController*,
                     const ::mir::protobuf::ConnectParameters* request,
                     ::mir::protobuf::Connection* response,
                     ::google::protobuf::Closure* done)
{
    app_name = request->application_name();
    listener->application_connect_called(app_name);
    
    application_session = session_factory->open_session(app_name);

    auto ipc_package = graphics_platform->get_ipc_package();
    auto platform = response->mutable_platform();
    auto display_info = response->mutable_display_info();

    for (auto p = ipc_package->ipc_data.begin(); p != ipc_package->ipc_data.end(); ++p)
        platform->add_data(*p);

    for (auto p = ipc_package->ipc_fds.begin(); p != ipc_package->ipc_fds.end(); ++p)
        platform->add_fd(*p);

    auto view_area = graphics_display->view_area();
    display_info->set_width(view_area.size.width.as_uint32_t());
    display_info->set_height(view_area.size.height.as_uint32_t());

    resource_cache->save_resource(response, ipc_package);
    done->Run();
}

void mir::frontend::ApplicationProxy::create_surface(
    google::protobuf::RpcController* /*controller*/,
    const mir::protobuf::SurfaceParameters* request,
    mir::protobuf::Surface* response,
    google::protobuf::Closure* done)
{
    listener->application_create_surface_called(app_name);

    auto handle = application_session->create_surface(
        surfaces::SurfaceCreationParameters()
        .of_name(request->surface_name())
        .of_size(geometry::Size{geometry::Width{request->width()},
<<<<<<< HEAD
              geometry::Height{request->height()}}));

=======
                                geometry::Height{request->height()}})
        .of_buffer_usage(static_cast<compositor::BufferUsage>(request->buffer_usage()))
        );
>>>>>>> 33637718

    auto const id = next_id();
    {
        auto surface = handle.lock();
        response->mutable_id()->set_value(id);
        response->set_width(surface->size().width.as_uint32_t());
        response->set_height(surface->size().height.as_uint32_t());
        response->set_pixel_format((int)surface->pixel_format());
        response->set_buffer_usage(request->buffer_usage());


        surface->advance_client_buffer();
        auto const& id = surface->get_buffer_id();
        auto const& ipc_package = surface->get_buffer_ipc_package();
        auto buffer = response->mutable_buffer();

        buffer->set_buffer_id(id.as_uint32_t());
        for (auto p = ipc_package->ipc_data.begin(); p != ipc_package->ipc_data.end(); ++p)
            buffer->add_data(*p);

        for (auto p = ipc_package->ipc_fds.begin(); p != ipc_package->ipc_fds.end(); ++p)
            buffer->add_fd(*p);

        buffer->set_stride(ipc_package->stride);

        resource_cache->save_resource(response, ipc_package);
    }

    surfaces[id] = handle;

    done->Run();
}

void mir::frontend::ApplicationProxy::next_buffer(
    ::google::protobuf::RpcController* /*controller*/,
    ::mir::protobuf::SurfaceId const* request,
    ::mir::protobuf::Buffer* response,
    ::google::protobuf::Closure* done)
{
    listener->application_next_buffer_called(app_name);

    auto surface = surfaces[request->value()].lock();

    surface->advance_client_buffer();
    auto const& id = surface->get_buffer_id();
    auto const& ipc_package = surface->get_buffer_ipc_package();

    response->set_buffer_id(id.as_uint32_t());
    for (auto p = ipc_package->ipc_data.begin(); p != ipc_package->ipc_data.end(); ++p)
        response->add_data(*p);

    for (auto p = ipc_package->ipc_fds.begin(); p != ipc_package->ipc_fds.end(); ++p)
        response->add_fd(*p);

    response->set_stride(ipc_package->stride);

    resource_cache->save_resource(response, ipc_package);
    done->Run();
}


int mir::frontend::ApplicationProxy::next_id()
{
    int id = next_surface_id.load();
    while (!next_surface_id.compare_exchange_weak(id, id + 1)) std::this_thread::yield();
    return id;
}

void mir::frontend::ApplicationProxy::release_surface(
    google::protobuf::RpcController* /*controller*/,
    const mir::protobuf::SurfaceId* request,
    mir::protobuf::Void*,
    google::protobuf::Closure* done)
{
    listener->application_release_surface_called(app_name);

    auto const id = request->value();

    auto p = surfaces.find(id);

    if (p != surfaces.end())
    {
        application_session->destroy_surface((p->second).lock());
        surfaces.erase(p);
    }
    else
    {
        listener->application_error(
            app_name,
            __FUNCTION__,
            "trying to destroy unknown surface");
    }

    done->Run();
}

void mir::frontend::ApplicationProxy::disconnect(
    google::protobuf::RpcController* /*controller*/,
    const mir::protobuf::Void* /*request*/,
    mir::protobuf::Void* /*response*/,
    google::protobuf::Closure* done)
{
    listener->application_disconnect_called(app_name);

    session_factory->close_session(application_session);

    done->Run();
}
<|MERGE_RESOLUTION|>--- conflicted
+++ resolved
@@ -87,15 +87,9 @@
         surfaces::SurfaceCreationParameters()
         .of_name(request->surface_name())
         .of_size(geometry::Size{geometry::Width{request->width()},
-<<<<<<< HEAD
-              geometry::Height{request->height()}}));
-
-=======
-                                geometry::Height{request->height()}})
+              geometry::Height{request->height()}})
         .of_buffer_usage(static_cast<compositor::BufferUsage>(request->buffer_usage()))
-        );
->>>>>>> 33637718
-
+                                                      );
     auto const id = next_id();
     {
         auto surface = handle.lock();
