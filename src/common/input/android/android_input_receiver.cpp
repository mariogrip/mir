--- conflicted
+++ resolved
@@ -16,6 +16,8 @@
  * Authored by: Robert Carr <robert.carr@canonical.com>
  */
 
+#define MIR_INCLUDE_DEPRECATED_EVENT_HEADER
+
 #include "android_input_receiver.h"
 
 #include "mir/dispatch/multiplexing_dispatchable.h"
@@ -38,26 +40,15 @@
 namespace mia = mir::input::android;
 
 mircva::InputReceiver::InputReceiver(droidinput::sp<droidinput::InputChannel> const& input_channel,
-<<<<<<< HEAD
+                                     std::shared_ptr<mircv::XKBMapper> const& keymapper,
                                      std::function<void(MirEvent*)> const& event_handling_callback,
                                      std::shared_ptr<mircv::InputReceiverReport> const& report,
                                      AndroidClock clock)
   : input_channel(input_channel),
     handler{event_handling_callback},
-    report(report),
-    input_consumer(std::make_shared<droidinput::InputConsumer>(input_channel)),
-    xkb_mapper(std::make_shared<mircv::XKBMapper>()),
-=======
-                                     std::shared_ptr<mircv::XKBMapper> const& keymapper,
-                                     std::shared_ptr<mircv::InputReceiverReport> const& report,
-                                     AndroidClock clock)
-  : input_channel(input_channel),
     xkb_mapper(keymapper),
     report(report),
     input_consumer(std::make_shared<droidinput::InputConsumer>(input_channel)),
-    looper(new droidinput::Looper(true)),
-    fd_added(false),
->>>>>>> 0e081312
     android_clock(clock)
 {
     timer_fd = mir::Fd{timerfd_create(CLOCK_MONOTONIC, TFD_CLOEXEC)};
@@ -95,26 +86,15 @@
 }
 
 mircva::InputReceiver::InputReceiver(int fd,
-<<<<<<< HEAD
+                                     std::shared_ptr<mircv::XKBMapper> const& keymapper,
                                      std::function<void(MirEvent*)> const& event_handling_callback,
                                      std::shared_ptr<mircv::InputReceiverReport> const& report,
                                      AndroidClock clock)
     : InputReceiver(new droidinput::InputChannel(droidinput::String8(""), fd),
+                    keymapper,
                     event_handling_callback,
                     report,
                     clock)
-=======
-                                     std::shared_ptr<mircv::XKBMapper> const& keymapper,
-                                     std::shared_ptr<mircv::InputReceiverReport> const& report,
-                                     AndroidClock clock)
-  : input_channel(new droidinput::InputChannel(droidinput::String8(""), fd)),
-    xkb_mapper(keymapper),
-    report(report),
-    input_consumer(std::make_shared<droidinput::InputConsumer>(input_channel)),
-    looper(new droidinput::Looper(true)),
-    fd_added(false),
-    android_clock(clock)
->>>>>>> 0e081312
 {
 }
 
