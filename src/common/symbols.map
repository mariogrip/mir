MIR_COMMON_0.25 {
 global:
  __android_log_assert;
  __android_log_print;
  systemTime;
  extern "C++" {
# The following symbols come from running a script over the generated docs. Vis:
# ../tools/process_doxygen_xml.py doc/xml/*.xml | grep "^mircommon public" | sed "s/mircommon public: /    /" | sort  
    mir::detail::RefCountedLibrary::operator*;
    mir::detail::RefCountedLibrary::?RefCountedLibrary*;
    mir::detail::RefCountedLibrary::RefCountedLibrary*;
    mir::dispatch::ActionQueue::ActionQueue*;
    mir::dispatch::ActionQueue::?ActionQueue*;
    mir::dispatch::ActionQueue::watch_fd*;
    mir::dispatch::ActionQueue::dispatch*;
    mir::dispatch::ActionQueue::relevant_events*;
    mir::dispatch::ActionQueue::enqueue*;
    mir::dispatch::Dispatchable::?Dispatchable*;
    mir::dispatch::Dispatchable::Dispatchable*;
    mir::dispatch::Dispatchable::operator*;
    mir::dispatch::MultiplexingDispatchable::add_watch*;
    mir::dispatch::MultiplexingDispatchable::dispatch*;
    mir::dispatch::MultiplexingDispatchable::?MultiplexingDispatchable*;
    mir::dispatch::MultiplexingDispatchable::MultiplexingDispatchable*;
    mir::dispatch::MultiplexingDispatchable::operator*;
    mir::dispatch::MultiplexingDispatchable::relevant_events*;
    mir::dispatch::MultiplexingDispatchable::remove_watch*;
    mir::dispatch::MultiplexingDispatchable::watch_fd*;
    mir::dispatch::ThreadedDispatcher::ThreadedDispatcher*;
    mir::dispatch::ThreadedDispatcher::?ThreadedDispatcher*;
    mir::dispatch::ThreadedDispatcher::add_thread*;
    mir::dispatch::ThreadedDispatcher::remove_thread*;
    mir::fatal_error*;
    mir::fatal_error_abort*;
    mir::fatal_error_except*;
    mir::Fd::Fd*;
    mir::Fd::invalid*;
    mir::Fd::operator*;
    mir::geometry::Displacement::Displacement*;
    mir::geometry::Displacement::operator*;
    mir::geometry::Length::Length*;
    mir::geometry::Length::operator*;
    mir::geometry::operator*;
    mir::geometry::Point::operator*;
    mir::geometry::Point::Point*;
    mir::geometry::Rectangle::bottom_left*;
    mir::geometry::Rectangle::bottom_right*;
    mir::geometry::Rectangle::contains*;
    mir::geometry::Rectangle::intersection_with*;
    mir::geometry::Rectangle::overlaps*;
    mir::geometry::Rectangle::Rectangle*;
    mir::geometry::Rectangles::add*;
    mir::geometry::Rectangles::begin*;
    mir::geometry::Rectangles::bounding_rectangle*;
    mir::geometry::Rectangles::clear*;
    mir::geometry::Rectangles::confine*;
    mir::geometry::Rectangles::end*;
    mir::geometry::Rectangles::operator*;
    mir::geometry::Rectangles::Rectangles*;
    mir::geometry::Rectangles::remove*;
    mir::geometry::Rectangles::size*;
    mir::geometry::Rectangle::top_right*;
    mir::geometry::Size::operator*;
    mir::geometry::Size::Size*;
    mir::log*;
    mir::logging::log*;
    mir::logging::Logger::?Logger*;
    mir::logging::Logger::Logger*;
    mir::logging::Logger::operator*;
    mir::logging::set_logger*;
    mir::SharedLibrary::load_symbol*;
    mir::SharedLibrary::?SharedLibrary*;
    mir::SharedLibrary::SharedLibrary*;
    non-virtual?thunk?to?mir::dispatch::ActionQueue::?ActionQueue*;
    non-virtual?thunk?to?mir::dispatch::Dispatchable::?Dispatchable*;
    non-virtual?thunk?to?mir::dispatch::MultiplexingDispatchable::dispatch*;
    non-virtual?thunk?to?mir::dispatch::MultiplexingDispatchable::?MultiplexingDispatchable*;
    non-virtual?thunk?to?mir::dispatch::MultiplexingDispatchable::relevant_events*;
    non-virtual?thunk?to?mir::dispatch::MultiplexingDispatchable::watch_fd*;
    non-virtual?thunk?to?mir::logging::Logger::?Logger*;
    typeinfo?for?MirBufferPackage;
    typeinfo?for?mir::detail::RefCountedLibrary;
    typeinfo?for?mir::dispatch::ActionQueue;
    typeinfo?for?mir::dispatch::Dispatchable;
    typeinfo?for?mir::dispatch::MultiplexingDispatchable;
    typeinfo?for?mir::dispatch::ThreadedDispatcher;
    typeinfo?for?mir::Fd;
    typeinfo?for?mir::geometry::Displacement;
    typeinfo?for?mir::geometry::Length;
    typeinfo?for?mir::geometry::Point;
    typeinfo?for?mir::geometry::Rectangle;
    typeinfo?for?mir::geometry::Rectangles;
    typeinfo?for?mir::geometry::Size;
    typeinfo?for?mir::IntOwnedFd;
    typeinfo?for?mir::logging::Logger;
    vtable?for?MirBufferPackage;
    vtable?for?mir::detail::RefCountedLibrary;
    vtable?for?mir::dispatch::ActionQueue;
    vtable?for?mir::dispatch::Dispatchable;
    vtable?for?mir::dispatch::MultiplexingDispatchable;
    vtable?for?mir::dispatch::ThreadedDispatcher;
    vtable?for?mir::Fd;
    vtable?for?mir::geometry::Displacement;
    vtable?for?mir::geometry::Length;
    vtable?for?mir::geometry::Point;
    vtable?for?mir::geometry::Rectangle;
    vtable?for?mir::geometry::Rectangles;
    vtable?for?mir::geometry::Size;
    vtable?for?mir::IntOwnedFd;
    vtable?for?mir::logging::Logger;
    
    # These symbols are supposed to be "private" (they're under src/include)
    # but they are used by libmirplatform, libmirclient or libmirserver
    mir::default_server_socket;
    mir::libraries_for_path*;
    mir::logging::input_timestamp*;
    mir::logging::SharedLibraryProberReport::SharedLibraryProberReport*;
    mir::RecursiveReadLock::?RecursiveReadLock*;
    mir::RecursiveReadLock::RecursiveReadLock*;
    mir::RecursiveReadWriteMutex::read_lock*;
    mir::RecursiveReadWriteMutex::read_unlock*;
    mir::RecursiveReadWriteMutex::write_lock*;
    mir::RecursiveReadWriteMutex::write_unlock*;
    mir::report::lttng::TracepointProvider::?TracepointProvider*;
    mir::report::lttng::TracepointProvider::TracepointProvider*;
    mir::set_thread_name*;
    vtable?for?mir::logging::DumbConsoleLogger;
    vtable?for?mir::time::SteadyClock;
    vtable?for?mir::time::Clock;

    mir::send_fds*;

    mir::fd_reception_error::fd_reception_error*;
    mir::receive_data*;
    mir::socket_error::socket_error*;
    mir::socket_error_is_transient*;
    mir::socket_disconnected_error*;
    typeinfo?for?mir::fd_reception_error;
    typeinfo?for?mir::socket_error;
    typeinfo?for?mir::socket_disconnected_error;

    mir::SignalBlocker::SignalBlocker*;
    mir::SignalBlocker::?SignalBlocker*;

# New functions in Mir 0.16
      android::InputChannel::InputChannel*;
      android::InputChannel::openInputFdPair*;
      android::InputConsumer::consume*;
      android::InputConsumer::hasDeferredEvent*;
      android::InputConsumer::hasPendingBatch*;
      android::InputConsumer::?InputConsumer*;
      android::InputConsumer::InputConsumer*;
      android::InputConsumer::sendFinishedSignal*;
      android::InputPublisher::?InputPublisher*;
      android::InputPublisher::InputPublisher*;
      android::InputPublisher::publishKeyEvent*;
      android::InputPublisher::publishMotionEvent*;
      android::InputPublisher::receiveFinishedSignal*;
      android::IntSet::contains*;
      android::IntSet::indexOf*;
      android::IntSet::?IntSet*;
      android::IntSet::IntSet*;
      android::IntSet::operator*;
      android::IntSet::remove*;
      android::KeyEvent::initialize*;
      android::MotionEvent::getAxisValue*;
      android::MotionEvent::getHistoricalAxisValue*;
      android::MotionEvent::getRawAxisValue*;
      android::PointerCoords::copyFrom*;
      android::PointerCoords::getAxisValue*;
      android::PointerCoords::operator*;
      android::PointerCoords::setAxisValue*;
      android::PointerProperties::copyFrom*;
      android::PointerProperties::operator*;
      android::RefBase::decStrong*;
      android::RefBase::incStrong*;
      android::RefBase::onFirstRef*;
      android::RefBase::onIncStrongAttempted*;
      android::RefBase::onLastStrongRef*;
      android::RefBase::onLastWeakRef*;
      android::RefBase::?RefBase*;
      android::RefBase::RefBase*;
      mir::write_to_log;
      typeinfo?for?android::RefBase;
      vtable?for?android::IntSet;
      vtable?for?mir::dispatch::ReadableFd;
      mir::dispatch::ReadableFd*;
      mir::logger::Logger::log*;

# New functions in Mir 0.19.0
      typeinfo?for?mir::logging::SharedLibraryProberReport;
      typeinfo?for?mir::time::SteadyClock;
      typeinfo?for?android::InputChannel;
      typeinfo?for?mir::logging::DumbConsoleLogger;
      mir::detail::libname_impl*;

# New functions in Mir 0.19.1
      mir::select_libraries_for_path*;

# New functions in Mir 0.22
       MirEvent::to_surface*;
       MirEvent::to_resize*;
       MirEvent::to_orientation*;
       MirEvent::to_close_surface*;
       MirEvent::to_keymap*;
       MirEvent::to_input*;
       MirEvent::to_prompt_session*;
       MirEvent::serialize*;
       MirEvent::deserialize*;
       MirEvent::clone*;
       MirEvent::type*;
       MirCloseSurfaceEvent::MirCloseSurfaceEvent*;
       MirCloseSurfaceEvent::surface_id*;
       MirCloseSurfaceEvent::set_surface_id*;
       MirSurfaceOutputEvent::MirSurfaceOutputEvent*;
       MirSurfaceOutputEvent::surface_id*;
       MirSurfaceOutputEvent::set_surface_id*;
       MirSurfaceOutputEvent::dpi*;
       MirSurfaceOutputEvent::set_dpi*;
       MirSurfaceOutputEvent::scale*;
       MirSurfaceOutputEvent::set_scale*;
       MirSurfaceOutputEvent::form_factor*;
       MirSurfaceOutputEvent::set_form_factor*;
       MirSurfaceOutputEvent::output_id*;
       MirSurfaceOutputEvent::set_output_id*;
       MirResizeEvent::MirResizeEvent*;
       MirResizeEvent::surface_id*;
       MirResizeEvent::set_surface_id*;
       MirResizeEvent::width*;
       MirResizeEvent::set_width*;
       MirResizeEvent::height*;
       MirResizeEvent::set_height*;
       MirSurfaceEvent::MirSurfaceEvent*;
       MirSurfaceEvent::id*;
       MirSurfaceEvent::set_id*;
       MirSurfaceEvent::attrib*;
       MirSurfaceEvent::set_attrib*;
       MirSurfaceEvent::value*;
       MirSurfaceEvent::set_value*;
       MirInputConfigurationEvent::MirInputConfigurationEvent*;
       MirInputConfigurationEvent::action*;
       MirInputConfigurationEvent::set_action*;
       MirInputConfigurationEvent::when*;
       MirInputConfigurationEvent::set_when*;
       MirInputConfigurationEvent::id*;
       MirInputConfigurationEvent::set_id*;
       MirInputEvent::to_keyboard*;
       MirInputEvent::to_motion*;
       MirKeyboardEvent::MirKeyboardEvent*;
       MirKeyboardEvent::device_id*;
       MirKeyboardEvent::set_device_id*;
       MirKeyboardEvent::source_id*;
       MirKeyboardEvent::set_source_id*;
       MirKeyboardEvent::action*;
       MirKeyboardEvent::set_action*;
       MirKeyboardEvent::modifiers*;
       MirKeyboardEvent::set_modifiers*;
       MirKeyboardEvent::key_code*;
       MirKeyboardEvent::set_key_code*;
       MirKeyboardEvent::scan_code*;
       MirKeyboardEvent::set_scan_code*;
       MirKeyboardEvent::event_time*;
       MirKeyboardEvent::set_event_time*;
       MirKeyboardEvent::cookie*;
       MirKeyboardEvent::set_cookie*;
       MirKeymapEvent::MirKeymapEvent*;
       MirKeymapEvent::surface_id*;
       MirKeymapEvent::set_surface_id*;
       MirKeymapEvent::device_id*;
       MirKeymapEvent::set_device_id*;
       MirKeymapEvent::buffer*;
       MirKeymapEvent::set_buffer*;
       MirKeymapEvent::free_buffer*;
       MirKeymapEvent::size*;
       MirKeymapEvent::set_size*;
       MirMotionEvent::MirMotionEvent*;
       MirMotionEvent::device_id*;
       MirMotionEvent::set_device_id*;
       MirMotionEvent::source_id*;
       MirMotionEvent::set_source_id*;
       MirMotionEvent::modifiers*;
       MirMotionEvent::set_modifiers*;
       MirMotionEvent::buttons*;
       MirMotionEvent::set_buttons*;
       MirMotionEvent::event_time*;
       MirMotionEvent::set_event_time*;
       MirMotionEvent::cookie*;
       MirMotionEvent::set_cookie*;
       MirMotionEvent::pointer_count*;
       MirMotionEvent::set_pointer_count*;
       MirMotionEvent::pointer_coordinates*;
       MirMotionEvent::to_touch*;
       MirMotionEvent::to_pointer*;
       MirMotionEvent::id*;
       MirMotionEvent::set_id*;
       MirMotionEvent::x*;
       MirMotionEvent::set_x*;
       MirMotionEvent::y*;
       MirMotionEvent::set_y*;
       MirMotionEvent::dx*;
       MirMotionEvent::set_dx*;
       MirMotionEvent::dy*;
       MirMotionEvent::set_dy*;
       MirMotionEvent::touch_major*;
       MirMotionEvent::set_touch_major*;
       MirMotionEvent::touch_minor*;
       MirMotionEvent::set_touch_minor*;
       MirMotionEvent::size*;
       MirMotionEvent::set_size*;
       MirMotionEvent::pressure*;
       MirMotionEvent::set_pressure*;
       MirMotionEvent::orientation*;
       MirMotionEvent::set_orientation*;
       MirMotionEvent::vscroll*;
       MirMotionEvent::set_vscroll*;
       MirMotionEvent::hscroll*;
       MirMotionEvent::set_hscroll*;
       MirMotionEvent::tool_type*;
       MirMotionEvent::set_tool_type*;
       MirMotionEvent::action*;
       MirMotionEvent::set_action*;
       MirOrientationEvent::MirOrientationEvent*;
       MirOrientationEvent::surface_id*;
       MirOrientationEvent::set_surface_id*;
       MirOrientationEvent::direction*;
       MirOrientationEvent::set_direction*;
       MirPromptSessionEvent::MirPromptSessionEvent*;
       MirPromptSessionEvent::new_state*;
       MirPromptSessionEvent::set_new_state*;

# New functions in Mir 0.24
       android::InputPublisher::publishEventBuffer*;
       MirEvent::to_input_device_state*;
       MirInputDeviceStateEvent::MirInputDeviceStateEvent*;
       MirInputDeviceStateEvent::add_device*;
       MirInputDeviceStateEvent::clone*;
       MirInputDeviceStateEvent::deserialize*;
       MirInputDeviceStateEvent::device_count*;
       MirInputDeviceStateEvent::device_id*;
       MirInputDeviceStateEvent::device_pointer_buttons*;
       MirInputDeviceStateEvent::device_pressed_keys_count*;
       MirInputDeviceStateEvent::modifiers*;
       MirInputDeviceStateEvent::pointer_axis*;
       MirInputDeviceStateEvent::pointer_buttons*;
       MirInputDeviceStateEvent::serialize*;
       MirInputDeviceStateEvent::set_modifiers*;
       MirInputDeviceStateEvent::set_pointer_axis*;
       MirInputDeviceStateEvent::set_pointer_buttons*;
       MirInputDeviceStateEvent::set_when*;
       MirInputDeviceStateEvent::when*;
       mir::time::SteadyClock::now*;
       mir::time::SteadyClock::min_wait_until*;
       android::MotionEvent::initialize*;
       mir::dispatch::epoll_to_fd_event*;
       mir::dispatch::fd_event_to_epoll*;

# New functions in Mir 0.25
      MirSurfacePlacementEvent::MirSurfacePlacementEvent*;
      MirSurfacePlacementEvent::id*;
      MirSurfacePlacementEvent::set_id*;
      MirSurfacePlacementEvent::placement*;
      MirSurfacePlacementEvent::set_placement*;
<<<<<<< HEAD
=======
      MirInputDeviceStateEvent::device_pressed_keys_for_index*;
      mir::output_type_name*;
>>>>>>> 239c793e
      MirSurfaceOutputEvent::refresh_rate*;
      MirSurfaceOutputEvent::set_refresh_rate*;
      mir::output_type_name*;
      mir::PosixRWMutex::PosixRWMutex*;
      mir::PosixRWMutex::?PosixRWMutex*;
      mir::PosixRWMutex::lock*;
      mir::PosixRWMutex::try_lock*;
      mir::PosixRWMutex::unlock*;
      mir::PosixRWMutex::shared_lock*;
      mir::PosixRWMutex::try_shared_lock*;
      mir::PosixRWMutex::unlock_shared*;
    };
  local: *;
};<|MERGE_RESOLUTION|>--- conflicted
+++ resolved
@@ -360,11 +360,8 @@
       MirSurfacePlacementEvent::set_id*;
       MirSurfacePlacementEvent::placement*;
       MirSurfacePlacementEvent::set_placement*;
-<<<<<<< HEAD
-=======
       MirInputDeviceStateEvent::device_pressed_keys_for_index*;
       mir::output_type_name*;
->>>>>>> 239c793e
       MirSurfaceOutputEvent::refresh_rate*;
       MirSurfaceOutputEvent::set_refresh_rate*;
       mir::output_type_name*;
