--- conflicted
+++ resolved
@@ -38,7 +38,9 @@
     mir::graphics::NativeBuffer::NativeBuffer*;
     mir::graphics::NativeBuffer::operator*;
     mir::input::Keymap::Keymap*;
+    mir::libraries_for_path*;
     mir::log*;
+    mir::logging::DumbConsoleLogger::log*;
     mir::logging::log*;
     mir::logging::Logger::log*;
     mir::logging::Logger::?Logger*;
@@ -55,7 +57,11 @@
     mir::PosixRWMutex::try_lock_shared*;
     mir::PosixRWMutex::unlock*;
     mir::PosixRWMutex::unlock_shared*;
+    mir::select_libraries_for_path*;
     mir::SharedLibrary::load_symbol*;
+    mir::SharedLibraryProberReport::operator*;
+    mir::SharedLibraryProberReport::?SharedLibraryProberReport*;
+    mir::SharedLibraryProberReport::SharedLibraryProberReport*;
     mir::SharedLibrary::?SharedLibrary*;
     mir::SharedLibrary::SharedLibrary*;
     non-virtual?thunk?to?mir::dispatch::ActionQueue::dispatch*;
@@ -70,8 +76,10 @@
     non-virtual?thunk?to?mir::dispatch::ReadableFd::relevant_events*;
     non-virtual?thunk?to?mir::dispatch::ReadableFd::watch_fd*;
     non-virtual?thunk?to?mir::graphics::NativeBuffer::?NativeBuffer*;
+    non-virtual?thunk?to?mir::logging::DumbConsoleLogger::log*;
     non-virtual?thunk?to?mir::logging::Logger::log*;
     non-virtual?thunk?to?mir::logging::Logger::?Logger*;
+    non-virtual?thunk?to?mir::SharedLibraryProberReport::?SharedLibraryProberReport*;
     typeinfo?for?mir::detail::RefCountedLibrary;
     typeinfo?for?mir::dispatch::ActionQueue;
     typeinfo?for?mir::dispatch::Dispatchable;
@@ -84,9 +92,12 @@
     typeinfo?for?mir::graphics::NativeBuffer;
     typeinfo?for?mir::input::Keymap;
     typeinfo?for?mir::IntOwnedFd;
+    typeinfo?for?mir::logging::DumbConsoleLogger;
     typeinfo?for?mir::logging::Logger;
+    typeinfo?for?mir::logging::NullSharedLibraryProberReport;
     typeinfo?for?mir::PosixRWMutex;
     typeinfo?for?mir::SharedLibrary;
+    typeinfo?for?mir::SharedLibraryProberReport;
     typeinfo?for?mir::time::PosixTimestamp;
     vtable?for?mir::detail::RefCountedLibrary;
     vtable?for?mir::dispatch::ActionQueue;
@@ -100,9 +111,12 @@
     vtable?for?mir::graphics::NativeBuffer;
     vtable?for?mir::input::Keymap;
     vtable?for?mir::IntOwnedFd;
+    vtable?for?mir::logging::DumbConsoleLogger;
     vtable?for?mir::logging::Logger;
+    vtable?for?mir::logging::NullSharedLibraryProberReport;
     vtable?for?mir::PosixRWMutex;
     vtable?for?mir::SharedLibrary;
+    vtable?for?mir::SharedLibraryProberReport;
     vtable?for?mir::time::PosixTimestamp;
 
     # These symbols are supposed to be "private" (they're under src/include)
@@ -190,16 +204,9 @@
 # New functions in Mir 0.19.0
       # These symbols are supposed to be "private" (they're under src/include)
       # but they are used by libmirplatform, libmirclient or libmirserver
-      typeinfo?for?mir::logging::SharedLibraryProberReport;
       typeinfo?for?mir::time::SteadyClock;
       typeinfo?for?android::InputChannel;
-      typeinfo?for?mir::logging::DumbConsoleLogger;
       mir::detail::libname_impl*;
-
-# New functions in Mir 0.19.1
-      # These symbols are supposed to be "private" (they're under src/include)
-      # but they are used by libmirplatform, libmirclient or libmirserver
-      mir::select_libraries_for_path*;
 
 # New functions in Mir 0.22
       # These symbols are supposed to be "private" (they're under src/include)
@@ -374,21 +381,6 @@
       mir::output_type_name*;
       MirSurfaceOutputEvent::refresh_rate*;
       MirSurfaceOutputEvent::set_refresh_rate*;
-<<<<<<< HEAD
       mir::output_type_name*;
-=======
-      vtable?for?mir::logging::DumbConsoleLogger;
-      mir::logging::DumbConsoleLogger::log*;
-      non-virtual?thunk?to?mir::logging::DumbConsoleLogger::log*;
-      typeinfo?for?mir::logging::NullSharedLibraryProberReport;
-      vtable?for?mir::logging::NullSharedLibraryProberReport;
-      mir::libraries_for_path*;
-      mir::logging::SharedLibraryProberReport::SharedLibraryProberReport*;
-      mir::SharedLibraryProberReport::operator*;
-      mir::SharedLibraryProberReport::?SharedLibraryProberReport*;
-      mir::SharedLibraryProberReport::SharedLibraryProberReport*;
-      non-virtual?thunk?to?mir::SharedLibraryProberReport::?SharedLibraryProberReport*;
-      vtable?for?mir::SharedLibraryProberReport;
->>>>>>> a37afb74
     };
 } MIR_COMMON_0.25;