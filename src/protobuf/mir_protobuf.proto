option cc_generic_services = true;

package mir.protobuf;

// Outside of the IPC code no-one should care as this is all wrapped up.
// But for the following result messages we either populate the "real"
// attributes or, in the case of an error, the error attribute. So the
// attributes are all "optional" (or "repeated").

message ConnectParameters {
  required string application_name = 1;
}

message SurfaceParameters {
  required int32 width = 1;
  required int32 height = 2;
  required int32 pixel_format = 3;
  required int32 buffer_usage = 4;
  optional string surface_name = 5;
  optional uint32 output_id = 6;

  optional int32 type = 7;
  optional int32 state = 8;
  optional int32 pref_orientation = 9;
  optional int32 parent_id = 10;
  
  optional Rectangle aux_rect = 11;
  optional int32 edge_attachment = 12;

  optional int32 min_width = 13;
  optional int32 min_height = 14;
  optional int32 max_width = 15;
  optional int32 max_height = 16;
  optional int32 width_inc = 17;
  optional int32 height_inc = 18;
  optional SurfaceAspectRatio min_aspect = 19;
  optional SurfaceAspectRatio max_aspect = 20;
}

message SurfaceAspectRatio
{
    required uint32 width  = 1;
    required uint32 height = 2;
}

// If and when we break our protocol backward-compatibility, this could be
// merged with SurfaceParameters...
message SurfaceSpecification {
  optional int32 width = 1;
  optional int32 height = 2;
  optional int32 pixel_format = 3;
  optional int32 buffer_usage = 4;
  optional string name = 5;
  optional uint32 output_id = 6;
  optional int32 type = 7;
  optional int32 state = 8;
  optional int32 preferred_orientation = 9;
  optional int32 parent_id = 10;
  optional Rectangle aux_rect = 11;
  optional int32 edge_attachment = 12;

  optional int32 min_width = 13;
  optional int32 min_height = 14;
  optional int32 max_width = 15;
  optional int32 max_height = 16;
  optional int32 width_inc = 17;
  optional int32 height_inc = 18;
  optional SurfaceAspectRatio min_aspect = 19;
  optional SurfaceAspectRatio max_aspect = 20;
  repeated StreamConfiguration stream = 21; 
}

message StreamConfiguration {
  optional BufferStreamId id = 1;
  optional int32 displacement_x = 2;
  optional int32 displacement_y = 3;
};

message SurfaceModifications {
  required SurfaceId surface_id = 1;
  required SurfaceSpecification surface_specification = 2;
}

message SurfaceId {
  required int32 value = 1;
};

message PersistentSurfaceId {
  optional string value = 1;

  optional string error = 127;
};

message BufferStreamId {
  required int32 value = 1;
};

message BufferStreamParameters {
    required int32 width = 1;
    required int32 height = 2;
    required int32 pixel_format = 3;
    required int32 buffer_usage = 4;
};

message BufferAllocation {
  optional BufferStreamId id = 1;
  repeated BufferStreamParameters buffer_requests = 2;  
};

message BufferRelease {
  repeated Buffer buffers = 1;  
};

message BufferRequest {
  optional BufferStreamId id = 1;
  optional Buffer buffer = 2;
};

message Buffer {
  optional int32 buffer_id = 1;
  repeated sint32 fd = 2;
  repeated int32  data = 3;
  optional int32  fds_on_side_channel = 4;
  optional int32  stride = 5;
  optional uint32 flags = 6;
  optional int32  width = 7;
  optional int32  height = 8;

  optional string error = 127;
}

message Platform {
  repeated sint32 fd = 1;
  repeated int32  data = 2;
  optional int32  fds_on_side_channel = 3;

  optional string error = 127;
}

message DisplayCard {
    required uint32 card_id = 1;
    required uint32 max_simultaneous_outputs = 2;
}

message DisplayMode {
    optional uint32 vertical_resolution = 1;
    optional uint32 horizontal_resolution = 2;
    optional double refresh_rate = 3;
}

message DisplayOutput {
  repeated uint32 pixel_format = 1;
  optional uint32 current_format = 2;
  repeated DisplayMode mode = 3;
  optional uint32 current_mode = 4;
  optional sint32 position_x = 5;
  optional sint32 position_y = 6;
  optional uint32 card_id = 7;
  optional uint32 output_id = 8;
  optional uint32 connected = 9;
  optional uint32 used = 10;
  optional uint32 physical_width_mm = 11;
  optional uint32 physical_height_mm = 12;
  optional uint32 type = 13;
  optional uint32 preferred_mode = 14;
  optional uint32 power_mode = 15;
  optional sint32 orientation = 16;
}

message Connection {
  optional Platform platform = 1;
//  optional DisplayInfo display_info = 2;
  repeated DisplayOutput display_output = 3;
  optional DisplayConfiguration display_configuration = 4;
  repeated uint32 surface_pixel_format = 5;

  optional string error = 127;
}

message BufferStream {
  optional BufferStreamId id = 1;
  optional int32 pixel_format = 2;
  optional int32 buffer_usage = 3;
  optional Buffer buffer = 4;
  
  optional string error = 127;
}

message Surface {
  optional SurfaceId id = 1;
  optional int32 width = 2;
  optional int32 height = 3;
  optional int32 pixel_format = 4;
  optional int32 buffer_usage = 5;
  optional Buffer buffer = 6;

  repeated sint32 fd = 7;
  optional int32 fds_on_side_channel = 8;
  
  repeated SurfaceSetting attributes = 9;
  
  optional BufferStream buffer_stream = 10;

  optional string error = 127;
}

message DRMMagic {
  optional uint32 magic = 1;
  optional string error = 127;
}

message DRMAuthMagicStatus {
  optional int32 status_code = 1;
  optional string error = 127;
}

message Void {
  optional string error = 127;
}

message SurfaceSetting {
  optional SurfaceId surfaceid = 1;
  optional int32     attrib = 2;
  optional int32     ivalue = 3;
  // optional string    svalue = 4;  // Expected for future use
  optional string error = 127;
}

message Event {
  optional bytes raw = 1;  // MirEvent structure
}

message DisplayConfiguration {
  repeated DisplayOutput display_output = 1;
  repeated DisplayCard   display_card = 2;
  optional string error = 127;
}

message LifecycleEvent {
  required uint32 new_state = 1; // State transition
  optional string error = 127;
}

message PingEvent {
  optional int32 serial = 1;  // Identifier for this ping
}

message EventSequence {
  repeated Event event = 1;
  optional DisplayConfiguration display_configuration = 2;
  optional LifecycleEvent lifecycle_event = 3;
<<<<<<< HEAD
  optional PingEvent ping_event = 4;
=======
  optional BufferRequest buffer_request = 4;

>>>>>>> bbef1110
  optional string error = 127;
}

message Rectangle {
  required int32 left = 1;
  required int32 top = 2;
  required uint32 width = 3;
  required uint32 height = 4;
}

message ScreencastParameters {
  required Rectangle region = 1;
  required uint32 width = 2;
  required uint32 height = 3;
  required int32 pixel_format = 4;
}

message ScreencastId {
  required uint32 value = 1;
}

message Screencast {
  optional ScreencastId screencast_id = 1;
  optional Buffer buffer = 2;
  optional BufferStream buffer_stream = 3;
  optional string error = 127;
}

message CursorSetting {
  required SurfaceId surfaceid = 1;
  // No name is interpreted as disabled cursor.
  optional string name = 2;
  // If we supply a buffer stream we must supply hotspot x and y
  optional BufferStreamId buffer_stream = 3;
  optional int32 hotspot_x = 4;
  optional int32 hotspot_y = 5;
}

message SocketFDRequest {
  required int32 number = 1;
}

message SocketFD {
  repeated sint32 fd = 1;
  optional int32  fds_on_side_channel = 2;

  optional string error = 127;
}

message PromptSessionParameters {
  required int32 application_pid = 1;
}

message PlatformOperationMessage {
  optional uint32 opcode = 1;
  optional bytes data = 2;
  repeated sint32 fd = 3;
  optional int32  fds_on_side_channel = 4;

  optional string error = 127;
}

service DisplayServer {
  // Platform independent requests
  rpc connect(ConnectParameters) returns (Connection);
  rpc disconnect(Void) returns (Void);
  rpc create_surface(SurfaceParameters) returns (Surface);
  rpc modify_surface(SurfaceModifications) returns (Void);
  rpc next_buffer(SurfaceId) returns (Buffer);
  rpc release_surface(SurfaceId) returns (Void);

  // Platform specific requests
  rpc drm_auth_magic(DRMMagic) returns (DRMAuthMagicStatus);
  rpc platform_operation(PlatformOperationMessage) returns (PlatformOperationMessage);

  rpc configure_surface(SurfaceSetting) returns (SurfaceSetting);
  rpc configure_display(DisplayConfiguration) returns (DisplayConfiguration);

  rpc create_screencast(ScreencastParameters) returns (Screencast);
  rpc screencast_buffer(ScreencastId) returns (Buffer);
  rpc release_screencast(ScreencastId) returns (Void);

  rpc create_buffer_stream(BufferStreamParameters) returns (BufferStream);
  rpc release_buffer_stream(BufferStreamId) returns (Void);

  rpc configure_cursor(CursorSetting) returns (Void);
  rpc new_fds_for_prompt_providers(SocketFDRequest) returns (SocketFD);

  rpc start_prompt_session(PromptSessionParameters) returns (Void);
  rpc stop_prompt_session(Void) returns (Void);
  rpc exchange_buffer(BufferRequest) returns (Buffer);

  rpc submit_buffer(BufferRequest) returns (Void);
  rpc allocate_buffers(BufferAllocation) returns (Void);
  rpc release_buffers(BufferRelease) returns (Void);

  rpc request_persistent_surface_id(SurfaceId) returns (PersistentSurfaceId);

  rpc pong(PingEvent) returns (Void);
}

message CoordinateTranslationRequest {
  required SurfaceId surfaceid = 1;
  required int32 x = 2;
  required int32 y = 3;
}

message CoordinateTranslationResponse {
  optional int32 x = 1;
  optional int32 y = 2;

  optional string error = 127;
}

service Debug {
  rpc translate_surface_to_screen(CoordinateTranslationRequest) returns (CoordinateTranslationResponse);
}<|MERGE_RESOLUTION|>--- conflicted
+++ resolved
@@ -249,12 +249,9 @@
   repeated Event event = 1;
   optional DisplayConfiguration display_configuration = 2;
   optional LifecycleEvent lifecycle_event = 3;
-<<<<<<< HEAD
-  optional PingEvent ping_event = 4;
-=======
   optional BufferRequest buffer_request = 4;
-
->>>>>>> bbef1110
+  optional PingEvent ping_event = 5;
+
   optional string error = 127;
 }
 
