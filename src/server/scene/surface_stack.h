--- conflicted
+++ resolved
@@ -84,15 +84,6 @@
 
     virtual void raise(std::weak_ptr<Surface> const& surface) override;
 
-<<<<<<< HEAD
-    virtual void lock();
-    virtual void unlock();
-
-=======
-    // TODO I plan decouple the creation of surface from adding to the scene
-    // (as that complicates client code wrapping the default implementation).
-    // For now add_surface() is called by create_surface
->>>>>>> 3230868f
     void add_surface(
         std::shared_ptr<Surface> const& surface,
         DepthId depth,
@@ -104,12 +95,7 @@
 
     void emit_change_notification();
 
-<<<<<<< HEAD
-    std::recursive_mutex guard;
-=======
     std::recursive_mutex mutable guard;
-    std::shared_ptr<BasicSurfaceFactory> const surface_factory;
->>>>>>> 3230868f
     std::shared_ptr<InputRegistrar> const input_registrar;
     std::shared_ptr<SceneReport> const report;
     std::function<void()> const change_cb;
