/*
 * Copyright © 2013 Canonical Ltd.
 *
 * This program is free software: you can redistribute it and/or modify it
 * under the terms of the GNU General Public License version 3,
 * as published by the Free Software Foundation.
 *
 * This program is distributed in the hope that it will be useful,
 * but WITHOUT ANY WARRANTY; without even the implied warranty of
 * MERCHANTABILITY or FITNESS FOR A PARTICULAR PURPOSE.  See the
 * GNU General Public License for more details.
 *
 * You should have received a copy of the GNU General Public License
 * along with this program.  If not, see <http://www.gnu.org/licenses/>.
 *
 * Authored by: Kevin DuBois <kevin.dubois@canonical.com>
 */

#include "global_event_sender.h"
#include "session_container.h"
#include "mir/scene/session.h"

namespace mg=mir::graphics;
namespace ms=mir::scene;

ms::GlobalEventSender::GlobalEventSender(std::shared_ptr<SessionContainer> const& session_container)
    : sessions(session_container)
{
}

void ms::GlobalEventSender::handle_event(MirEvent const&)
{
    //TODO, no driving test cases, although messages like 'server shutdown' could go here
}

void ms::GlobalEventSender::handle_lifecycle_event(MirLifecycleState)
{
    // Lifecycle events are per application session, never global
}

void ms::GlobalEventSender::handle_display_config_change(mg::DisplayConfiguration const& config)
{
    sessions->for_each([&config](std::shared_ptr<ms::Session> const& session)
    {
        session->send_display_config(config);
    });
}

<<<<<<< HEAD
void ms::GlobalEventSender::send_ping(int32_t)
{
    // Ping events are per-application session.
=======
void ms::GlobalEventSender::send_buffer(mir::frontend::BufferStreamId, mg::Buffer&, mg::BufferIpcMsgType)
{
>>>>>>> bbef1110
}<|MERGE_RESOLUTION|>--- conflicted
+++ resolved
@@ -46,12 +46,11 @@
     });
 }
 
-<<<<<<< HEAD
 void ms::GlobalEventSender::send_ping(int32_t)
 {
     // Ping events are per-application session.
-=======
+}
+
 void ms::GlobalEventSender::send_buffer(mir::frontend::BufferStreamId, mg::Buffer&, mg::BufferIpcMsgType)
 {
->>>>>>> bbef1110
 }