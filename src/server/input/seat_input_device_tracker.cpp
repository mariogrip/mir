/*
 * Copyright © 2015 Canonical Ltd.
 *
 * This program is free software: you can redistribute it and/or modify it
 * under the terms of the GNU General Public License version 3,
 * as published by the Free Software Foundation.
 *
 * This program is distributed in the hope that it will be useful,
 * but WITHOUT ANY WARRANTY; without even the implied warranty of
 * MERCHANTABILITY or FITNESS FOR A PARTICULAR PURPOSE.  See the
 * GNU General Public License for more details.
 *
 * You should have received a copy of the GNU General Public License
 * along with this program.  If not, see <http://www.gnu.org/licenses/>.
 *
 * Authored by:
 *   Andreas Pokorny <andreas.pokorny@canonical.com>
 */

#include "seat_input_device_tracker.h"
#include "mir/input/device.h"
#include "mir/input/cursor_listener.h"
#include "mir/input/input_region.h"
#include "mir/input/input_dispatcher.h"
#include "mir/input/key_mapper.h"
#include "mir/input/seat_observer.h"
#include "mir/geometry/displacement.h"
#include "mir/events/event_builders.h"
#include "mir/time/clock.h"

#include "input_modifier_utils.h"

#include <boost/throw_exception.hpp>
#include <linux/input.h>

#include <stdexcept>
#include <algorithm>
#include <tuple>
#include <numeric>

namespace mi = mir::input;
namespace mev = mir::events;
namespace geom = mir::geometry;

mi::SeatInputDeviceTracker::SeatInputDeviceTracker(std::shared_ptr<InputDispatcher> const& dispatcher,
                                                   std::shared_ptr<TouchVisualizer> const& touch_visualizer,
                                                   std::shared_ptr<CursorListener> const& cursor_listener,
                                                   std::shared_ptr<InputRegion> const& input_region,
                                                   std::shared_ptr<KeyMapper> const& key_mapper,
                                                   std::shared_ptr<time::Clock> const& clock,
                                                   std::shared_ptr<SeatObserver> const& observer)
    : dispatcher{dispatcher}, touch_visualizer{touch_visualizer}, cursor_listener{cursor_listener},
      input_region{input_region}, key_mapper{key_mapper}, clock{clock}, observer{observer}, buttons{0}
{
}

void mi::SeatInputDeviceTracker::add_device(MirInputDeviceId id)
{
    device_data[id];
    observer->seat_add_device(id);
}

void mi::SeatInputDeviceTracker::remove_device(MirInputDeviceId id)
{
    auto stored_data = device_data.find(id);

    if (stored_data == end(device_data))
        BOOST_THROW_EXCEPTION(std::logic_error("Modifier for unknown device changed"));

    bool state_update_needed = stored_data->second.buttons != 0;
    bool spot_update_needed = !stored_data->second.spots.empty();

    device_data.erase(stored_data);
    key_mapper->clear_keymap_for_device(id);

    if (state_update_needed)
        update_states();
    if (spot_update_needed)
        update_spots();

    observer->seat_remove_device(id);
}

void mi::SeatInputDeviceTracker::dispatch(MirEvent &event)
{
    if (mir_event_get_type(&event) == mir_event_type_input)
    {
        auto input_event = mir_event_get_input_event(&event);

        if (filter_input_event(input_event))
            return;

        update_seat_properties(input_event);

        key_mapper->map_event(event);

        if (mir_input_event_type_pointer == mir_input_event_get_type(input_event))
        {
            mev::set_cursor_position(event, cursor_x, cursor_y);
            mev::set_button_state(event, button_state());
        }
    }

    dispatcher->dispatch(event);
    observer->seat_dispatch_event(&event);
}

bool mi::SeatInputDeviceTracker::filter_input_event(MirInputEvent const* event)
{
    auto device_id = mir_input_event_get_device_id(event);
    auto type = mir_input_event_get_type(event);
    if (type == mir_input_event_type_key)
    {
        auto stored_data = device_data.find(device_id);

        if (stored_data == end(device_data))
            return true;

        return !stored_data->second.allowed_scan_code_action(mir_input_event_get_keyboard_event(event));;
    }
    return false;
}

void mi::SeatInputDeviceTracker::update_seat_properties(MirInputEvent const* event)
{
    auto id = mir_input_event_get_device_id(event);

    auto stored_data = device_data.find(id);

    if (stored_data == end(device_data))
        BOOST_THROW_EXCEPTION(std::logic_error("Event of unknown device received"));

    switch(mir_input_event_get_type(event))
    {
    case mir_input_event_type_key:
        stored_data->second.update_scan_codes(mir_input_event_get_keyboard_event(event));
        break;
    case mir_input_event_type_touch:
        if (stored_data->second.update_spots(mir_input_event_get_touch_event(event)))
            update_spots();
        break;
    case mir_input_event_type_pointer:
        {
            auto const* pointer = mir_input_event_get_pointer_event(event);
            update_cursor(pointer);
            if(stored_data->second.update_button_state(mir_pointer_event_buttons(pointer)))
                update_states();
            break;
        }
    default:
        break;
    }
}

bool mi::SeatInputDeviceTracker::DeviceData::update_button_state(MirPointerButtons button_state)
{
    if (buttons == button_state)
        return false;
    buttons = button_state;

    return true;
}

bool mi::SeatInputDeviceTracker::DeviceData::update_spots(MirTouchEvent const* event)
{
    auto count = mir_touch_event_point_count(event);
    spots.clear();
    for (decltype(count) i = 0; i != count; ++i)
    {
        if (mir_touch_event_action(event, i) == mir_touch_action_up)
            continue;
        spots.push_back({{mir_touch_event_axis_value(event, i, mir_touch_axis_x),
                          mir_touch_event_axis_value(event, i, mir_touch_axis_y)},
                         mir_touch_event_axis_value(event, i, mir_touch_axis_pressure)});
    }
    return true;
}

void mi::SeatInputDeviceTracker::update_spots()
{
    spots.clear();
    for (auto const& dev : device_data)
        spots.insert(end(spots), begin(dev.second.spots), end(dev.second.spots));

    touch_visualizer->visualize_touches(spots);
}

void mi::SeatInputDeviceTracker::update_states()
{
    buttons = std::accumulate(begin(device_data),
                              end(device_data),
                              MirPointerButtons{0},
                              [](auto const& acc, auto const& item) { return acc | item.second.buttons; });
}

mir::geometry::Point mi::SeatInputDeviceTracker::cursor_position() const
{
    return {cursor_x, cursor_y};
}

MirPointerButtons mi::SeatInputDeviceTracker::button_state() const
{
    return buttons;
}

void mi::SeatInputDeviceTracker::set_confinement_regions(geometry::Rectangles const& regions)
{
    {
        std::lock_guard<std::mutex> lg(region_mutex);
        confined_region = regions;
    }
    observer->seat_set_confinement_region_called(regions);
}

void mi::SeatInputDeviceTracker::reset_confinement_regions()
{
    {
        std::lock_guard<std::mutex> lg(region_mutex);
        confined_region.clear();
    }
    observer->seat_reset_confinement_regions();
}

void mi::SeatInputDeviceTracker::confine_function(mir::geometry::Point& p) const
{
    std::lock_guard<std::mutex> lg(region_mutex);
    input_region->confine(p);
    confined_region.confine(p);
}

void mi::SeatInputDeviceTracker::confine_pointer()
{
    mir::geometry::Point const old{cursor_x, cursor_y};
    auto confined = old;
    confine_function(confined);
    if (confined.x != old.x) cursor_x = confined.x.as_int();
    if (confined.y != old.y) cursor_y = confined.y.as_int();
}

void mi::SeatInputDeviceTracker::update_cursor(MirPointerEvent const* event)
{
    cursor_x += mir_pointer_event_axis_value(event, mir_pointer_axis_relative_x);
    cursor_y += mir_pointer_event_axis_value(event, mir_pointer_axis_relative_y);

    confine_pointer();

    cursor_listener->cursor_moved_to(cursor_x, cursor_y);
}

mir::EventUPtr mi::SeatInputDeviceTracker::create_device_state() const
{
    std::vector<mev::InputDeviceState> devices;
    devices.reserve(device_data.size());
    for (auto const& item : device_data)
    {
        devices.push_back({item.first, item.second.scan_codes, item.second.buttons});
<<<<<<< HEAD
        auto lock_state = key_mapper->device_modifiers(item.first);

        bool caps_lock_active = (lock_state & mir_input_event_modifier_caps_lock);
        bool scroll_lock_active = (lock_state & mir_input_event_modifier_scroll_lock);
        bool num_lock_active = (lock_state & mir_input_event_modifier_num_lock);

        bool contains_caps_lock_pressed = false;
        bool contains_scroll_lock_pressed = false;
        bool contains_num_lock_pressed = false;

        for (uint32_t scan_code : item.second.scan_codes)
        {
            if (scan_code == KEY_CAPSLOCK)
                contains_caps_lock_pressed = true;
            else if (scan_code == KEY_SCROLLLOCK)
                contains_scroll_lock_pressed = true;
            else if (scan_code == KEY_NUMLOCK)
                contains_num_lock_pressed = true;
        }

        if (caps_lock_active && !contains_caps_lock_pressed)
        {
            devices.back().pressed_keys.push_back(KEY_CAPSLOCK);
            devices.back().pressed_keys.push_back(KEY_CAPSLOCK);
        }
        if (num_lock_active && !contains_num_lock_pressed)
        {
            devices.back().pressed_keys.push_back(KEY_NUMLOCK);
            devices.back().pressed_keys.push_back(KEY_NUMLOCK);
        }
        if (scroll_lock_active && !contains_scroll_lock_pressed)
        {
            devices.back().pressed_keys.push_back(KEY_SCROLLLOCK);
            devices.back().pressed_keys.push_back(KEY_SCROLLLOCK);
        }
    }
    return mev::make_event(
        clock->now().time_since_epoch(), buttons, key_mapper->modifiers(), cursor_x, cursor_y, std::move(devices));
=======

    auto out_ev = mev::make_event(
        clock->now().time_since_epoch(),
        buttons,
        key_mapper->modifiers(),
        cursor_x,
        cursor_y,
        std::move(devices));

    return out_ev;
>>>>>>> 268d9a65
}

void mi::SeatInputDeviceTracker::DeviceData::update_scan_codes(MirKeyboardEvent const* event)
{
    auto const action = mir_keyboard_event_action(event);
    auto const scan_code = mir_keyboard_event_scan_code(event);
    if (action == mir_keyboard_action_down)
        scan_codes.push_back(scan_code);
    else if (action == mir_keyboard_action_up)
        scan_codes.erase(remove(begin(scan_codes), end(scan_codes), scan_code), end(scan_codes));
}

void mi::SeatInputDeviceTracker::set_key_state(MirInputDeviceId id, std::vector<uint32_t> const& scan_codes)
{
    key_mapper->set_key_state(id, scan_codes);

    auto device = device_data.find(id);

    if (device != end(device_data))
        device->second.scan_codes = scan_codes;

    observer->seat_set_key_state(id, scan_codes);
}

void mi::SeatInputDeviceTracker::set_pointer_state(MirInputDeviceId id, MirPointerButtons buttons)
{
    auto device = device_data.find(id);

    if (device != end(device_data))
        device->second.update_button_state(buttons);

    observer->seat_set_pointer_state(id, buttons);
}

void mi::SeatInputDeviceTracker::set_cursor_position(float x, float y)
{
    cursor_x = x;
    cursor_y = y;

    observer->seat_set_cursor_position(x, y);
}

bool mi::SeatInputDeviceTracker::DeviceData::allowed_scan_code_action(MirKeyboardEvent const* event) const
{
    auto const action = mir_keyboard_event_action(event);
    auto const scan_code = mir_keyboard_event_scan_code(event);
    bool found = find(begin(scan_codes), end(scan_codes), scan_code) != end(scan_codes);

    return (action == mir_keyboard_action_down && !found)
        || (action != mir_keyboard_action_down && found);
}<|MERGE_RESOLUTION|>--- conflicted
+++ resolved
@@ -254,7 +254,6 @@
     for (auto const& item : device_data)
     {
         devices.push_back({item.first, item.second.scan_codes, item.second.buttons});
-<<<<<<< HEAD
         auto lock_state = key_mapper->device_modifiers(item.first);
 
         bool caps_lock_active = (lock_state & mir_input_event_modifier_caps_lock);
@@ -291,10 +290,6 @@
             devices.back().pressed_keys.push_back(KEY_SCROLLLOCK);
         }
     }
-    return mev::make_event(
-        clock->now().time_since_epoch(), buttons, key_mapper->modifiers(), cursor_x, cursor_y, std::move(devices));
-=======
-
     auto out_ev = mev::make_event(
         clock->now().time_since_epoch(),
         buttons,
@@ -304,7 +299,6 @@
         std::move(devices));
 
     return out_ev;
->>>>>>> 268d9a65
 }
 
 void mi::SeatInputDeviceTracker::DeviceData::update_scan_codes(MirKeyboardEvent const* event)
