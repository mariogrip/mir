/*
 * Copyright © 2013 Canonical Ltd.
 *
 * This program is free software: you can redistribute it and/or modify it
 * under the terms of the GNU General Public License version 3,
 * as published by the Free Software Foundation.
 *
 * This program is distributed in the hope that it will be useful,
 * but WITHOUT ANY WARRANTY; without even the implied warranty of
 * MERCHANTABILITY or FITNESS FOR A PARTICULAR PURPOSE.  See the
 * GNU General Public License for more details.
 *
 * You should have received a copy of the GNU General Public License
 * along with this program.  If not, see <http://www.gnu.org/licenses/>.
 *
 * Authored by: Robert Carr <robert.carr@canonical.com>
 */

#include "android_input_targeter.h"
#include "android_input_registrar.h"
#include "android_input_window_handle.h"
#include "android_input_application_handle.h"

#include "mir/input/surface.h"

#include <InputDispatcher.h>

#include <boost/throw_exception.hpp>

#include <stdexcept>
#include <mutex>

namespace mi = mir::input;
namespace mia = mi::android;
namespace ms = mir::scene;

mia::InputTargeter::InputTargeter(std::shared_ptr<droidinput::InputDispatcherInterface> const& input_dispatcher,
                                  std::shared_ptr<mia::WindowHandleRepository> const& repository) :
    input_dispatcher(input_dispatcher),
    repository(repository)
{
}

mia::InputTargeter::~InputTargeter() noexcept(true) {}


void mia::InputTargeter::clear_focus()
{
    droidinput::sp<droidinput::InputWindowHandle> null_window = nullptr;

    input_dispatcher->setKeyboardFocus(null_window);
}

<<<<<<< HEAD
void mia::InputTargeter::set_focus(std::shared_ptr<mi::Surface> const& surface)
{
    auto window_handle = repository->handle_for_channel(surface->input_channel());
=======
void mia::InputTargeter::set_focus(std::shared_ptr<mi::Surface> const& focus_surface)
{
    auto window_handle = repository->handle_for_channel(focus_surface->input_channel());
>>>>>>> 3a5fd271

    if (window_handle == NULL)
        BOOST_THROW_EXCEPTION(std::logic_error("Attempt to set keyboard focus to an unregistered input channel"));

    input_dispatcher->setKeyboardFocus(window_handle);
}<|MERGE_RESOLUTION|>--- conflicted
+++ resolved
@@ -18,6 +18,7 @@
 
 #include "android_input_targeter.h"
 #include "android_input_registrar.h"
+
 #include "android_input_window_handle.h"
 #include "android_input_application_handle.h"
 
@@ -51,15 +52,9 @@
     input_dispatcher->setKeyboardFocus(null_window);
 }
 
-<<<<<<< HEAD
-void mia::InputTargeter::set_focus(std::shared_ptr<mi::Surface> const& surface)
-{
-    auto window_handle = repository->handle_for_channel(surface->input_channel());
-=======
 void mia::InputTargeter::set_focus(std::shared_ptr<mi::Surface> const& focus_surface)
 {
     auto window_handle = repository->handle_for_channel(focus_surface->input_channel());
->>>>>>> 3a5fd271
 
     if (window_handle == NULL)
         BOOST_THROW_EXCEPTION(std::logic_error("Attempt to set keyboard focus to an unregistered input channel"));
