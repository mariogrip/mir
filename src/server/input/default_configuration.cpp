--- conflicted
+++ resolved
@@ -137,16 +137,10 @@
     return input_sender(
         [this]() -> std::shared_ptr<mi::InputSender>
         {
-<<<<<<< HEAD
-            // TODO
-            //            return std::make_shared<mia::InputSender>(the_scene(), the_main_loop(), the_input_send_observer(), the_input_report());
-            return std::make_shared<mia::InputSender>(the_scene(), the_main_loop(), nullptr, the_input_report());
-=======
-        if (!the_options()->get<bool>(options::enable_input_opt))
-            return std::make_shared<NullInputSender>();
-        else
-            return std::make_shared<mia::InputSender>(the_scene(), the_main_loop(), the_input_send_observer(), the_input_report());
->>>>>>> 64a54115
+            if (!the_options()->get<bool>(options::enable_input_opt))
+                return std::make_shared<NullInputSender>();
+            else
+                return std::make_shared<mia::InputSender>(the_scene(), the_main_loop(), nullptr, the_input_report());
         });
 }
 
