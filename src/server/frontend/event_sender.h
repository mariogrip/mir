/*
 * Copyright © 2013 Canonical Ltd.
 *
 * This program is free software: you can redistribute it and/or modify it
 * under the terms of the GNU General Public License version 3,
 * as published by the Free Software Foundation.
 *
 * This program is distributed in the hope that it will be useful,
 * but WITHOUT ANY WARRANTY; without even the implied warranty of
 * MERCHANTABILITY or FITNESS FOR A PARTICULAR PURPOSE.  See the
 * GNU General Public License for more details.
 *
 * You should have received a copy of the GNU General Public License
 * along with this program.  If not, see <http://www.gnu.org/licenses/>.
 *
 * Authored by:
 *   Kevin DuBois <kevin.dubois@canonical.com>
 */
#ifndef MIR_FRONTEND_EVENT_SENDER_H_
#define MIR_FRONTEND_EVENT_SENDER_H_

#include "mir/frontend/event_sink.h"
#include "mir/frontend/fd_sets.h"
#include <memory>

namespace mir
{
namespace graphics { class PlatformIpcOperations; }
namespace protobuf
{
class EventSequence;
}
namespace frontend
{
namespace detail
{
class MessageSender;

class EventSender : public  mir::frontend::EventSink
{
public:
    explicit EventSender(
        std::shared_ptr<MessageSender> const& socket_sender,
        std::shared_ptr<graphics::PlatformIpcOperations> const& buffer_packer);
    void handle_event(MirEvent const& e);
    void handle_lifecycle_event(MirLifecycleState state);
    void handle_display_config_change(graphics::DisplayConfiguration const& config);
<<<<<<< HEAD
    void send_ping(int32_t serial);
=======
    void send_buffer(frontend::BufferStreamId id, graphics::Buffer& buffer, graphics::BufferIpcMsgType);
>>>>>>> bbef1110

private:
    void send_event_sequence(protobuf::EventSequence&, FdSets const&);

    std::shared_ptr<MessageSender> const sender;
    std::shared_ptr<graphics::PlatformIpcOperations> const buffer_packer;
};

}
}
}
#endif /* MIR_FRONTEND_EVENT_SENDER_H_ */<|MERGE_RESOLUTION|>--- conflicted
+++ resolved
@@ -45,11 +45,8 @@
     void handle_event(MirEvent const& e);
     void handle_lifecycle_event(MirLifecycleState state);
     void handle_display_config_change(graphics::DisplayConfiguration const& config);
-<<<<<<< HEAD
     void send_ping(int32_t serial);
-=======
     void send_buffer(frontend::BufferStreamId id, graphics::Buffer& buffer, graphics::BufferIpcMsgType);
->>>>>>> bbef1110
 
 private:
     void send_event_sequence(protobuf::EventSequence&, FdSets const&);
