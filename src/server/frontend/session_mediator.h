--- conflicted
+++ resolved
@@ -70,11 +70,8 @@
         std::shared_ptr<EventSink> const& event_sink,
         std::shared_ptr<ResourceCache> const& resource_cache,
         std::shared_ptr<Screencast> const& screencast,
-<<<<<<< HEAD
+        ConnectionContext const& connection_context,
         std::shared_ptr<graphics::CursorImages> const& cursor_images);
-=======
-        ConnectionContext const& connection_context);
->>>>>>> b36bfcf3
 
     ~SessionMediator() noexcept;
 
@@ -164,6 +161,7 @@
     std::shared_ptr<EventSink> const event_sink;
     std::shared_ptr<ResourceCache> const resource_cache;
     std::shared_ptr<Screencast> const screencast;
+    ConnectionContext const connection_context;
     std::shared_ptr<graphics::CursorImages> const cursor_images;
 
     std::unordered_map<SurfaceId,graphics::Buffer*> client_buffer_resource;
@@ -171,8 +169,6 @@
 
     std::mutex session_mutex;
     std::weak_ptr<Session> weak_session;
-
-    ConnectionContext const connection_context;
 };
 
 }
