--- conflicted
+++ resolved
@@ -2,13 +2,9 @@
   LOGGING_SOURCES
 
   dumb_console_logger.cpp
-<<<<<<< HEAD
   glog_logger.cpp
   
-  application_mediator_report.cpp
-=======
   session_mediator_report.cpp
->>>>>>> a82acc7e
   display_report.cpp
 )
 
