/*
 * Copyright © 2013 Canonical Ltd.
 *
 * This program is free software: you can redistribute it and/or modify it
 * under the terms of the GNU General Public License version 3,
 * as published by the Free Software Foundation.
 *
 * This program is distributed in the hope that it will be useful,
 * but WITHOUT ANY WARRANTY; without even the implied warranty of
 * MERCHANTABILITY or FITNESS FOR A PARTICULAR PURPOSE.  See the
 * GNU General Public License for more details.
 *
 * You should have received a copy of the GNU General Public License
 * along with this program.  If not, see <http://www.gnu.org/licenses/>.
 *
 * Authored by: Eleni Maria Stea <elenimaria.stea@canonical.com>
 */

#include "nested_display_configuration.h"

#include "mir/graphics/pixel_format_utils.h"

#include <boost/throw_exception.hpp>

#include <stdexcept>
#include <algorithm>


namespace mg = mir::graphics;
namespace mgn = mg::nested;

namespace
{
bool format_valid_for_output(MirDisplayOutput const& output, MirPixelFormat format)
{
    MirPixelFormat * end = output.output_formats + output.num_output_formats;
    return end != std::find(output.output_formats, end, format);
}

}

mgn::NestedDisplayConfiguration::NestedDisplayConfiguration(MirDisplayConfiguration* connection) :
display_config{connection}
{
}

mgn::NestedDisplayConfiguration::~NestedDisplayConfiguration() noexcept
{
}

void mgn::NestedDisplayConfiguration::for_each_card(std::function<void(DisplayConfigurationCard const&)> f) const
{
    std::for_each(
        display_config->cards,
        display_config->cards+display_config->num_cards,
        [&f](MirDisplayCard const& mir_card)
        {
            f({DisplayConfigurationCardId(mir_card.card_id), mir_card.max_simultaneous_outputs});
        });
}

void mgn::NestedDisplayConfiguration::for_each_output(std::function<void(DisplayConfigurationOutput const&)> f) const
{
    std::for_each(
        display_config->outputs,
        display_config->outputs+display_config->num_outputs,
        [&f](MirDisplayOutput const& mir_output)
        {
            std::vector<MirPixelFormat> formats;
            formats.reserve(mir_output.num_output_formats);
            for (auto p = mir_output.output_formats; p != mir_output.output_formats+mir_output.num_output_formats; ++p)
                formats.push_back(MirPixelFormat(*p));

            std::vector<DisplayConfigurationMode> modes;
            modes.reserve(mir_output.num_modes);
            for (auto p = mir_output.modes; p != mir_output.modes+mir_output.num_modes; ++p)
                modes.push_back(DisplayConfigurationMode{{p->horizontal_resolution, p->vertical_resolution}, p->refresh_rate});

            DisplayConfigurationOutput const output{
                DisplayConfigurationOutputId(mir_output.output_id),
                DisplayConfigurationCardId(mir_output.card_id),
                DisplayConfigurationOutputType(mir_output.type),
                std::move(formats),
                std::move(modes),
                mir_output.preferred_mode,
                geometry::Size{mir_output.physical_width_mm, mir_output.physical_height_mm},
                !!mir_output.connected,
                !!mir_output.used,
                geometry::Point{mir_output.position_x, mir_output.position_y},
                mir_output.current_mode,
<<<<<<< HEAD
                mir_output.current_output_format,
                mir_output.power_mode,
                mir_output.orientation
=======
                mir_output.current_format,
                mir_output.power_mode
>>>>>>> 47401d9d
            };

            f(output);
        });
}

<<<<<<< HEAD
void mgn::NestedDisplayConfiguration::configure_output(
    DisplayConfigurationOutputId id, bool used, geometry::Point top_left,
    size_t mode_index, MirPowerMode power_mode, MirOrientation orientation)
=======
void mgn::NestedDisplayConfiguration::configure_output(DisplayConfigurationOutputId id, bool used,
    geometry::Point top_left, size_t mode_index, MirPixelFormat format, MirPowerMode power_mode)
>>>>>>> 47401d9d
{
    for (auto mir_output = display_config->outputs;
        mir_output != display_config->outputs+display_config->num_outputs;
        ++mir_output)
    {
        if (DisplayConfigurationOutputId(mir_output->output_id) == id)
        {
            if (used && mode_index >= mir_output->num_modes)
                BOOST_THROW_EXCEPTION(std::runtime_error("Invalid mode_index for used output"));

            if (used && !mg::valid_pixel_format(format))
                BOOST_THROW_EXCEPTION(std::runtime_error("Invalid format for used output"));

            if (used && !format_valid_for_output(*mir_output, format))
                BOOST_THROW_EXCEPTION(std::runtime_error("Format not available for used output"));

            mir_output->used = used;
            mir_output->position_x = top_left.x.as_uint32_t();
            mir_output->position_y = top_left.y.as_uint32_t();
            mir_output->current_mode = mode_index;
            mir_output->current_format = format;
            mir_output->power_mode = static_cast<MirPowerMode>(power_mode);
            mir_output->orientation = static_cast<MirOrientation>(orientation);
            return;
        }
    }
    BOOST_THROW_EXCEPTION(std::runtime_error("Trying to configure invalid output"));
}
<|MERGE_RESOLUTION|>--- conflicted
+++ resolved
@@ -88,28 +88,19 @@
                 !!mir_output.used,
                 geometry::Point{mir_output.position_x, mir_output.position_y},
                 mir_output.current_mode,
-<<<<<<< HEAD
-                mir_output.current_output_format,
+                mir_output.current_format,
                 mir_output.power_mode,
                 mir_output.orientation
-=======
-                mir_output.current_format,
-                mir_output.power_mode
->>>>>>> 47401d9d
             };
 
             f(output);
         });
 }
 
-<<<<<<< HEAD
 void mgn::NestedDisplayConfiguration::configure_output(
     DisplayConfigurationOutputId id, bool used, geometry::Point top_left,
-    size_t mode_index, MirPowerMode power_mode, MirOrientation orientation)
-=======
-void mgn::NestedDisplayConfiguration::configure_output(DisplayConfigurationOutputId id, bool used,
-    geometry::Point top_left, size_t mode_index, MirPixelFormat format, MirPowerMode power_mode)
->>>>>>> 47401d9d
+    size_t mode_index, MirPixelFormat format, MirPowerMode power_mode,
+    MirOrientation orientation)
 {
     for (auto mir_output = display_config->outputs;
         mir_output != display_config->outputs+display_config->num_outputs;
