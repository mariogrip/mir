/*
 * Copyright © 2013 Canonical Ltd.
 *
 * This program is free software: you can redistribute it and/or modify it
 * under the terms of the GNU General Public License version 3,
 * as published by the Free Software Foundation.
 *
 * This program is distributed in the hope that it will be useful,
 * but WITHOUT ANY WARRANTY; without even the implied warranty of
 * MERCHANTABILITY or FITNESS FOR A PARTICULAR PURPOSE.  See the
 * GNU General Public License for more details.
 *
 * You should have received a copy of the GNU General Public License
 * along with this program.  If not, see <http://www.gnu.org/licenses/>.
 *
 * Authored by: Eleni Maria Stea <elenimaria.stea@canonical.com>
 */

#ifndef MIR_GRAPHICS_NESTED_HOST_CONNECTION_H_
#define MIR_GRAPHICS_NESTED_HOST_CONNECTION_H_

#include "mir_toolkit/client_types.h"
#include "mir_toolkit/client_types_nbs.h"
#include "mir_toolkit/mir_native_buffer.h"
#include "mir/graphics/nested_context.h"
#include "mir/graphics/buffer_properties.h"
#include "mir/geometry/rectangle.h"
#include "mir/geometry/displacement.h"
#include "mir/graphics/buffer_properties.h"

#include <memory>
#include <vector>
#include <functional>

#include <EGL/egl.h>

namespace mir
{
namespace graphics
{
class CursorImage;
class BufferProperties;
 
namespace nested
{
using UniqueInputConfig = std::unique_ptr<MirInputConfig, void(*)(MirInputConfig const*)>;

class HostSurface;
<<<<<<< HEAD
class HostStream;
class HostChain;
=======
>>>>>>> c1e32b43
class NativeBuffer;
class HostConnection : public NestedContext
{
public:
    virtual ~HostConnection() = default;

    virtual EGLNativeDisplayType egl_native_display() = 0;
    virtual std::shared_ptr<MirDisplayConfiguration> create_display_config() = 0;
    virtual void set_display_config_change_callback(std::function<void()> const& cb) = 0;
    virtual void apply_display_config(MirDisplayConfiguration&) = 0;
    virtual std::unique_ptr<HostStream> create_stream(BufferProperties const& properties) const = 0;
    virtual std::unique_ptr<HostChain> create_chain() const = 0;
    virtual std::shared_ptr<HostSurface> create_surface(
        std::shared_ptr<HostStream> const& stream,
        geometry::Displacement stream_displacement,
        graphics::BufferProperties properties,
        char const* name, uint32_t output_id) = 0;

    virtual void set_cursor_image(CursorImage const& image) = 0;
    virtual void hide_cursor() = 0;
    virtual auto graphics_platform_library() -> std::string = 0;

    virtual UniqueInputConfig create_input_device_config() = 0;
    virtual void set_input_device_change_callback(std::function<void(UniqueInputConfig)> const& cb) = 0;
    virtual void set_input_event_callback(std::function<void(MirEvent const&, mir::geometry::Rectangle const&)> const& cb) = 0;
    virtual void emit_input_event(MirEvent const& event, mir::geometry::Rectangle const& source_frame) = 0;
    virtual std::shared_ptr<NativeBuffer> create_buffer(graphics::BufferProperties const&) = 0;

protected:
    HostConnection() = default;
    HostConnection(HostConnection const&) = delete;
    HostConnection& operator=(HostConnection const&) = delete;
};

}
}
}
#endif // MIR_GRAPHICS_NESTED_HOST_CONNECTION_H_<|MERGE_RESOLUTION|>--- conflicted
+++ resolved
@@ -45,12 +45,9 @@
 {
 using UniqueInputConfig = std::unique_ptr<MirInputConfig, void(*)(MirInputConfig const*)>;
 
+class HostStream;
 class HostSurface;
-<<<<<<< HEAD
-class HostStream;
 class HostChain;
-=======
->>>>>>> c1e32b43
 class NativeBuffer;
 class HostConnection : public NestedContext
 {
