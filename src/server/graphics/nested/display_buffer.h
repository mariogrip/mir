--- conflicted
+++ resolved
@@ -72,10 +72,7 @@
     std::shared_ptr<HostSurface> const host_surface;
     std::shared_ptr<HostConnection> const host_connection;
     std::unique_ptr<HostChain> host_chain;
-<<<<<<< HEAD
     std::shared_ptr<Buffer> current;
-=======
->>>>>>> 0b42fd50
     EGLConfig const egl_config;
     EGLContextStore const egl_context;
     geometry::Rectangle const area;
@@ -89,10 +86,7 @@
         stream,
         chain
     } content;
-<<<<<<< HEAD
-=======
     glm::mat4 const identity;
->>>>>>> 0b42fd50
 };
 }
 }
