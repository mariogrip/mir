--- conflicted
+++ resolved
@@ -46,11 +46,7 @@
     virtual void allow_framedropping(bool dropping_allowed) = 0;
     virtual void force_requests_to_complete() = 0;
     virtual void resize(const geometry::Size &newsize) = 0;
-<<<<<<< HEAD
-    virtual int composable_buffers() const = 0;
-=======
     virtual int buffers_ready_for_compositor() const = 0;
->>>>>>> 8bee43d6
 protected:
     BufferBundle() = default;
     BufferBundle(BufferBundle const&) = delete;
