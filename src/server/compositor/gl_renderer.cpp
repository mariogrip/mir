--- conflicted
+++ resolved
@@ -19,12 +19,9 @@
 #include "mir/compositor/buffer_stream.h"
 #include "mir/graphics/renderable.h"
 #include "mir/graphics/buffer.h"
-<<<<<<< HEAD
 #include "mir/graphics/texture_cache.h"
 #include "mir/graphics/gl_texture.h"
-=======
 #include "mir/graphics/tessellation_helpers.h"
->>>>>>> d0a053c1
 
 #define GLM_FORCE_RADIANS
 #include <glm/gtc/matrix_transform.hpp>
@@ -104,20 +101,8 @@
     set_rotation(0.0f);
 }
 
-<<<<<<< HEAD
-void mc::GLRenderer::tessellate(std::vector<Primitive>& primitives,
-                                graphics::Renderable const& renderable,
-                                geometry::Size const& buf_size) const
-=======
-mc::GLRenderer::~GLRenderer() noexcept
-{
-    for (auto& t : textures)
-        glDeleteTextures(1, &t.second.id);
-}
-
 void mc::GLRenderer::tessellate(std::vector<mg::GLPrimitive>& primitives,
                                 mg::Renderable const& renderable) const
->>>>>>> d0a053c1
 {
     primitives.resize(1);
     primitives[0] = mg::tessellate_renderable_into_rectangle(renderable);
@@ -160,16 +145,11 @@
     glEnableVertexAttribArray(position_attr_loc);
     glEnableVertexAttribArray(texcoord_attr_loc);
 
-<<<<<<< HEAD
-    std::vector<Primitive> primitives;
-    tessellate(primitives, renderable, renderable.buffer()->size());
-
-    auto surface_tex = texture_cache->upload_pixel_content_from(renderable);
-=======
     std::vector<mg::GLPrimitive> primitives;
     tessellate(primitives, renderable);
+
+    auto surface_tex = texture_cache->upload_pixel_content_from(renderable);
    
->>>>>>> d0a053c1
     for (auto const& p : primitives)
     {
         // Note a primitive tex_id of zero means use the surface texture,
