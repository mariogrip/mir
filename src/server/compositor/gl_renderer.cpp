/* Copyright © 2013 Canonical Ltd.
 *
 * This program is free software: you can redistribute it and/or modify it
 * under the terms of the GNU General Public License version 3,
 * as published by the Free Software Foundation.
 *
 * This program is distributed in the hope that it will be useful,
 * but WITHOUT ANY WARRANTY; without even the implied warranty of
 * MERCHANTABILITY or FITNESS FOR A PARTICULAR PURPOSE.  See the
 * GNU General Public License for more details.
 *
 * You should have received a copy of the GNU General Public License
 * along with this program.  If not, see <http://www.gnu.org/licenses/>.
 *
 * Authored By: Alexandros Frantzis <alexandros.frantzis@canonical.com>
 */

#include "mir/compositor/gl_renderer.h"
#include "mir/compositor/buffer_stream.h"
#include "mir/graphics/renderable.h"
#include "mir/graphics/buffer.h"
#include "mir/graphics/gl_texture_cache.h"
#include "mir/graphics/gl_texture.h"
#include "mir/graphics/tessellation_helpers.h"

#define GLM_FORCE_RADIANS
#include <glm/gtc/matrix_transform.hpp>
#include <glm/gtc/type_ptr.hpp>

#include <boost/throw_exception.hpp>
#include <stdexcept>
#include <cmath>

namespace mg = mir::graphics;
namespace mc = mir::compositor;
namespace geom = mir::geometry;

namespace
{

const GLchar* vertex_shader_src =
{
    "attribute vec3 position;\n"
    "attribute vec2 texcoord;\n"
    "uniform mat4 screen_to_gl_coords;\n"
    "uniform mat4 display_transform;\n"
    "uniform mat4 transform;\n"
    "uniform vec2 centre;\n"
    "varying vec2 v_texcoord;\n"
    "void main() {\n"
    "   vec4 mid = vec4(centre, 0.0, 0.0);\n"
    "   vec4 transformed = (transform * (vec4(position, 1.0) - mid)) + mid;\n"
    "   gl_Position = display_transform * screen_to_gl_coords * transformed;\n"
    "   v_texcoord = texcoord;\n"
    "}\n"
};

const GLchar* fragment_shader_src =
{
    "precision mediump float;\n"
    "uniform sampler2D tex;\n"
    "uniform float alpha;\n"
    "varying vec2 v_texcoord;\n"
    "void main() {\n"
    "   vec4 frag = texture2D(tex, v_texcoord);\n"
    "   gl_FragColor = vec4(frag.xyz, frag.a * alpha);\n"
    "}\n"
};
}

mc::GLRenderer::GLRenderer(
    mg::GLProgramFactory const& program_factory,
    std::unique_ptr<mg::GLTextureCache> && texture_cache, 
    geom::Rectangle const& display_area)
    : program(program_factory.create_gl_program(vertex_shader_src, fragment_shader_src)),
      texture_cache(std::move(texture_cache)),
      position_attr_loc(0),
      texcoord_attr_loc(0),
      centre_uniform_loc(0),
      transform_uniform_loc(0),
      alpha_uniform_loc(0),
      rotation(NAN) // ensure the first set_rotation succeeds
{
    glUseProgram(*program);

    /* Set up program variables */
    GLint tex_loc = glGetUniformLocation(*program, "tex");
    display_transform_uniform_loc = glGetUniformLocation(*program, "display_transform");
    transform_uniform_loc = glGetUniformLocation(*program, "transform");
    alpha_uniform_loc = glGetUniformLocation(*program, "alpha");
    position_attr_loc = glGetAttribLocation(*program, "position");
    texcoord_attr_loc = glGetAttribLocation(*program, "texcoord");
    centre_uniform_loc = glGetUniformLocation(*program, "centre");

    glUniform1i(tex_loc, 0);

    glBindBuffer(GL_ARRAY_BUFFER, 0);
    glUseProgram(0);

    set_viewport(display_area);
    set_rotation(0.0f);
}

void mc::GLRenderer::tessellate(std::vector<mg::GLPrimitive>& primitives,
                                mg::Renderable const& renderable) const
{
    primitives.resize(1);
    primitives[0] = mg::tessellate_renderable_into_rectangle(renderable);
}

void mc::GLRenderer::render(mg::RenderableList const& renderables) const
{
    for (auto const& r : renderables)
        render(*r);
}

void mc::GLRenderer::render(mg::Renderable const& renderable) const
{

    glUseProgram(*program);

    if (renderable.shaped() || renderable.alpha() < 1.0f)
    {
        glEnable(GL_BLEND);
        glBlendFunc(GL_SRC_ALPHA, GL_ONE_MINUS_SRC_ALPHA);
    }
    else
    {
        glDisable(GL_BLEND);
    }
    glActiveTexture(GL_TEXTURE0);

    auto const& rect = renderable.screen_position();
    GLfloat centrex = rect.top_left.x.as_int() +
                      rect.size.width.as_int() / 2.0f;
    GLfloat centrey = rect.top_left.y.as_int() +
                      rect.size.height.as_int() / 2.0f;
    glUniform2f(centre_uniform_loc, centrex, centrey);

    glUniformMatrix4fv(transform_uniform_loc, 1, GL_FALSE,
                       glm::value_ptr(renderable.transformation()));
    glUniform1f(alpha_uniform_loc, renderable.alpha());

    /* Draw */
    glEnableVertexAttribArray(position_attr_loc);
    glEnableVertexAttribArray(texcoord_attr_loc);

    std::vector<mg::GLPrimitive> primitives;
    tessellate(primitives, renderable);

    auto surface_tex = texture_cache->load(renderable);
   
    for (auto const& p : primitives)
    {
        // Note a primitive tex_id of zero means use the surface texture,
        // which is what you normally want. Other textures could be used
        // in decorations etc.
        if (p.tex_id) //tessalate() can be overridden, and that code can set to nonzero  
            glBindTexture(GL_TEXTURE_2D, p.tex_id);
        else
            surface_tex->bind();

        glVertexAttribPointer(position_attr_loc, 3, GL_FLOAT,
                              GL_FALSE, sizeof(mg::GLVertex),
                              &p.vertices[0].position);
        glVertexAttribPointer(texcoord_attr_loc, 2, GL_FLOAT,
                              GL_FALSE, sizeof(mg::GLVertex),
                              &p.vertices[0].texcoord);

        glDrawArrays(p.type, 0, p.vertices.size());
    }

    glDisableVertexAttribArray(texcoord_attr_loc);
    glDisableVertexAttribArray(position_attr_loc);
}

<<<<<<< HEAD
GLuint mc::GLRenderer::load_texture(mg::Renderable const& renderable,
                                    mg::Buffer& buffer) const
{
    auto& tex = textures[renderable.id()];
    bool changed = true;
    auto const& buf_id = buffer.id();
    if (!tex.id)
    {
        glGenTextures(1, &tex.id);
        glBindTexture(GL_TEXTURE_2D, tex.id);
        glTexParameteri(GL_TEXTURE_2D, GL_TEXTURE_WRAP_S, GL_CLAMP_TO_EDGE);
        glTexParameteri(GL_TEXTURE_2D, GL_TEXTURE_WRAP_T, GL_CLAMP_TO_EDGE);
        glTexParameteri(GL_TEXTURE_2D, GL_TEXTURE_MIN_FILTER, GL_LINEAR);
        glTexParameteri(GL_TEXTURE_2D, GL_TEXTURE_MAG_FILTER, GL_LINEAR);
    }
    else
    {
        glBindTexture(GL_TEXTURE_2D, tex.id);
        changed = (tex.origin != buf_id) || skipped;
    }
    tex.origin = buf_id;
    tex.used = true;
    if (changed)  // Don't upload a new texture unless the surface has changed
        buffer.gl_bind_to_texture();

    return tex.id;
}

=======
>>>>>>> e485581d
void mc::GLRenderer::set_viewport(geometry::Rectangle const& rect)
{
    if (rect == viewport)
        return;

    /*
     * Create and set screen_to_gl_coords transformation matrix.
     * The screen_to_gl_coords matrix transforms from the screen coordinate system
     * (top-left is (0,0), bottom-right is (W,H)) to the normalized GL coordinate system
     * (top-left is (-1,1), bottom-right is (1,-1))
     */
    glm::mat4 screen_to_gl_coords = glm::translate(glm::mat4(1.0f), glm::vec3{-1.0f, 1.0f, 0.0f});

    /*
     * Perspective division is one thing that can't be done in a matrix
     * multiplication. It happens after the matrix multiplications. GL just
     * scales {x,y} by 1/w. So modify the final part of the projection matrix
     * to set w ([3]) to be the incoming z coordinate ([2]).
     */
    screen_to_gl_coords[2][3] = -1.0f;

    float const vertical_fov_degrees = 30.0f;
    float const near =
        (rect.size.height.as_float() / 2.0f) /
        std::tan((vertical_fov_degrees * M_PI / 180.0f) / 2.0f);
    float const far = -near;

    screen_to_gl_coords = glm::scale(screen_to_gl_coords,
            glm::vec3{2.0f / rect.size.width.as_float(),
                      -2.0f / rect.size.height.as_float(),
                      2.0f / (near - far)});
    screen_to_gl_coords = glm::translate(screen_to_gl_coords,
            glm::vec3{-rect.top_left.x.as_float(),
                      -rect.top_left.y.as_float(),
                      0.0f});

    glUseProgram(*program);
    GLint mat_loc = glGetUniformLocation(*program, "screen_to_gl_coords");
    glUniformMatrix4fv(mat_loc, 1, GL_FALSE, glm::value_ptr(screen_to_gl_coords));
    glUseProgram(0);

    viewport = rect;
}

void mc::GLRenderer::set_rotation(float degrees)
{
    if (degrees == rotation)
        return;

    float rad = degrees * M_PI / 180.0f;
    GLfloat cos = cosf(rad);
    GLfloat sin = sinf(rad);
    GLfloat rot[16] = {cos,  sin,  0.0f, 0.0f,
                       -sin, cos,  0.0f, 0.0f,
                       0.0f, 0.0f, 1.0f, 0.0f,
                       0.0f, 0.0f, 0.0f, 1.0f};
    glUseProgram(*program);
    glUniformMatrix4fv(display_transform_uniform_loc, 1, GL_FALSE, rot);
    glUseProgram(0);

    rotation = degrees;
}

void mc::GLRenderer::begin() const
{
    // Ensure background is opaque otherwise alpha artifacts may occur
    // when rendering a nested display buffer (LP: #1317260)
    glClearColor(0.0f, 0.0f, 0.0f, 1.0f);
    glColorMask(GL_TRUE, GL_TRUE, GL_TRUE, GL_TRUE);
    glClear(GL_COLOR_BUFFER_BIT);

    // Ensure we don't change the framebuffer's alpha components (if any)
    // as that would ruin the appearance of screengrabs. (LP: #1301210)
    glColorMask(GL_TRUE, GL_TRUE, GL_TRUE, GL_FALSE);
}

void mc::GLRenderer::end() const
{
    texture_cache->drop_unused();
}

void mc::GLRenderer::suspend()
{
    texture_cache->invalidate();
}<|MERGE_RESOLUTION|>--- conflicted
+++ resolved
@@ -174,37 +174,6 @@
     glDisableVertexAttribArray(position_attr_loc);
 }
 
-<<<<<<< HEAD
-GLuint mc::GLRenderer::load_texture(mg::Renderable const& renderable,
-                                    mg::Buffer& buffer) const
-{
-    auto& tex = textures[renderable.id()];
-    bool changed = true;
-    auto const& buf_id = buffer.id();
-    if (!tex.id)
-    {
-        glGenTextures(1, &tex.id);
-        glBindTexture(GL_TEXTURE_2D, tex.id);
-        glTexParameteri(GL_TEXTURE_2D, GL_TEXTURE_WRAP_S, GL_CLAMP_TO_EDGE);
-        glTexParameteri(GL_TEXTURE_2D, GL_TEXTURE_WRAP_T, GL_CLAMP_TO_EDGE);
-        glTexParameteri(GL_TEXTURE_2D, GL_TEXTURE_MIN_FILTER, GL_LINEAR);
-        glTexParameteri(GL_TEXTURE_2D, GL_TEXTURE_MAG_FILTER, GL_LINEAR);
-    }
-    else
-    {
-        glBindTexture(GL_TEXTURE_2D, tex.id);
-        changed = (tex.origin != buf_id) || skipped;
-    }
-    tex.origin = buf_id;
-    tex.used = true;
-    if (changed)  // Don't upload a new texture unless the surface has changed
-        buffer.gl_bind_to_texture();
-
-    return tex.id;
-}
-
-=======
->>>>>>> e485581d
 void mc::GLRenderer::set_viewport(geometry::Rectangle const& rect)
 {
     if (rect == viewport)
