/*
 * Copyright © 2015 Canonical Ltd.
 *
 * This program is free software: you can redistribute it and/or modify it
 * under the terms of the GNU General Public License version 3,
 * as published by the Free Software Foundation.
 *
 * This program is distributed in the hope that it will be useful,
 * but WITHOUT ANY WARRANTY; without even the implied warranty of
 * MERCHANTABILITY or FITNESS FOR A PARTICULAR PURPOSE.  See the
 * GNU General Public License for more details.
 *
 * You should have received a copy of the GNU General Public License
 * along with this program.  If not, see <http://www.gnu.org/licenses/>.
 *
 */

#ifndef MIR_COMPOSITOR_MULTI_MONITOR_ARBITER_H_
#define MIR_COMPOSITOR_MULTI_MONITOR_ARBITER_H_

#include "mir/compositor/compositor_id.h"
#include "buffer_bundle.h"
#include <memory>
#include <mutex>
#include <deque>
#include <set>

namespace mir
{
namespace graphics { class Buffer; }
namespace frontend { class ClientBuffers; }
namespace compositor
{
class Schedule;
class MultiMonitorArbiter : public BufferAcquisition 
{
public:
    MultiMonitorArbiter(
        std::shared_ptr<frontend::ClientBuffers> const& map,
        std::shared_ptr<Schedule> const& schedule);

<<<<<<< HEAD
    std::shared_ptr<graphics::Buffer> compositor_acquire(compositor::CompositorID id) override;
    void compositor_release(std::shared_ptr<graphics::Buffer> const&) override;
    std::shared_ptr<graphics::Buffer> snapshot_acquire() override;
    void snapshot_release(std::shared_ptr<graphics::Buffer> const&) override;
=======
    std::shared_ptr<graphics::Buffer> compositor_acquire(compositor::CompositorID id);
    void compositor_release(std::shared_ptr<graphics::Buffer> const&);
    void set_schedule(std::shared_ptr<Schedule> const& schedule);
>>>>>>> 0b47d715

private:
    void clean_backlog();

    std::mutex mutable mutex;
    std::shared_ptr<frontend::ClientBuffers> const map;
    struct ScheduleEntry
    {
        std::shared_ptr<graphics::Buffer> buffer;
        unsigned int use_count;
        bool was_consumed;
    };
    std::deque<ScheduleEntry> backlog;
    std::set<compositor::CompositorID> current_buffer_users;
    std::shared_ptr<Schedule> schedule;
};

}
}
#endif /* MIR_COMPOSITOR_MULTI_MONITOR_ARBITER_H_ */<|MERGE_RESOLUTION|>--- conflicted
+++ resolved
@@ -39,16 +39,11 @@
         std::shared_ptr<frontend::ClientBuffers> const& map,
         std::shared_ptr<Schedule> const& schedule);
 
-<<<<<<< HEAD
     std::shared_ptr<graphics::Buffer> compositor_acquire(compositor::CompositorID id) override;
     void compositor_release(std::shared_ptr<graphics::Buffer> const&) override;
     std::shared_ptr<graphics::Buffer> snapshot_acquire() override;
     void snapshot_release(std::shared_ptr<graphics::Buffer> const&) override;
-=======
-    std::shared_ptr<graphics::Buffer> compositor_acquire(compositor::CompositorID id);
-    void compositor_release(std::shared_ptr<graphics::Buffer> const&);
     void set_schedule(std::shared_ptr<Schedule> const& schedule);
->>>>>>> 0b47d715
 
 private:
     void clean_backlog();
