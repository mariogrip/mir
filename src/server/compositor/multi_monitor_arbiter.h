/*
 * Copyright © 2015 Canonical Ltd.
 *
 * This program is free software: you can redistribute it and/or modify it
 * under the terms of the GNU General Public License version 3,
 * as published by the Free Software Foundation.
 *
 * This program is distributed in the hope that it will be useful,
 * but WITHOUT ANY WARRANTY; without even the implied warranty of
 * MERCHANTABILITY or FITNESS FOR A PARTICULAR PURPOSE.  See the
 * GNU General Public License for more details.
 *
 * You should have received a copy of the GNU General Public License
 * along with this program.  If not, see <http://www.gnu.org/licenses/>.
 *
 */

#ifndef MIR_COMPOSITOR_MULTI_MONITOR_ARBITER_H_
#define MIR_COMPOSITOR_MULTI_MONITOR_ARBITER_H_

#include "mir/compositor/compositor_id.h"
#include "mir/graphics/buffer_id.h"
#include "buffer_bundle.h"
#include <memory>
#include <mutex>
#include <deque>
#include <set>

namespace mir
{
namespace graphics { class Buffer; }
namespace frontend { class ClientBuffers; }
namespace compositor
{
class Schedule;

<<<<<<< HEAD
enum class PresentationGuarantee
{
    //guarantees that all frames will be presented on the fastest monitor (highest frequency vsync)
    //slower monitors will present the latest-available frame, but might not present all frames
    all_frames_on_fastest_monitor,
    //guarantees that all frames will be presented on a monitor, but doesn't guarantee that any
    //single monitor will present all frames. This is a weaker guarantee that provides for some
    //optimizations, especially if there's only one monitor available 
    frames_on_any_monitor
=======
enum class MultiMonitorMode
{
    multi_monitor_sync,
    single_monitor_fast
>>>>>>> aee5905e
};

class MultiMonitorArbiter : public BufferAcquisition 
{
public:
    MultiMonitorArbiter(
<<<<<<< HEAD
        PresentationGuarantee guarantee,
=======
        MultiMonitorMode mode,
>>>>>>> aee5905e
        std::shared_ptr<frontend::ClientBuffers> const& map,
        std::shared_ptr<Schedule> const& schedule);

    std::shared_ptr<graphics::Buffer> compositor_acquire(compositor::CompositorID id) override;
    void compositor_release(std::shared_ptr<graphics::Buffer> const&) override;
    std::shared_ptr<graphics::Buffer> snapshot_acquire() override;
    void snapshot_release(std::shared_ptr<graphics::Buffer> const&) override;
    void set_schedule(std::shared_ptr<Schedule> const& schedule);
<<<<<<< HEAD
    void set_guarantee(PresentationGuarantee guarantee);
=======
    void set_mode(MultiMonitorMode mode);
>>>>>>> aee5905e
    bool buffer_ready_for(compositor::CompositorID id);

private:
    void decrease_refcount_for(graphics::BufferID id, std::lock_guard<std::mutex> const&);
    void clean_onscreen_buffers(std::lock_guard<std::mutex> const&);

    std::mutex mutable mutex;
<<<<<<< HEAD
    PresentationGuarantee guarantee;
=======
    MultiMonitorMode mode;
>>>>>>> aee5905e
    std::shared_ptr<frontend::ClientBuffers> const map;
    struct ScheduleEntry
    {
        ScheduleEntry(std::shared_ptr<graphics::Buffer> const& buffer, unsigned int use_count) :
            buffer(buffer),
            use_count(use_count)
        {
        }
        std::shared_ptr<graphics::Buffer> buffer;
        unsigned int use_count;
    };
    std::deque<ScheduleEntry> onscreen_buffers;
    std::set<compositor::CompositorID> current_buffer_users;
    std::shared_ptr<Schedule> schedule;
};

}
}
#endif /* MIR_COMPOSITOR_MULTI_MONITOR_ARBITER_H_ */<|MERGE_RESOLUTION|>--- conflicted
+++ resolved
@@ -34,33 +34,17 @@
 {
 class Schedule;
 
-<<<<<<< HEAD
-enum class PresentationGuarantee
-{
-    //guarantees that all frames will be presented on the fastest monitor (highest frequency vsync)
-    //slower monitors will present the latest-available frame, but might not present all frames
-    all_frames_on_fastest_monitor,
-    //guarantees that all frames will be presented on a monitor, but doesn't guarantee that any
-    //single monitor will present all frames. This is a weaker guarantee that provides for some
-    //optimizations, especially if there's only one monitor available 
-    frames_on_any_monitor
-=======
 enum class MultiMonitorMode
 {
     multi_monitor_sync,
     single_monitor_fast
->>>>>>> aee5905e
 };
 
 class MultiMonitorArbiter : public BufferAcquisition 
 {
 public:
     MultiMonitorArbiter(
-<<<<<<< HEAD
-        PresentationGuarantee guarantee,
-=======
         MultiMonitorMode mode,
->>>>>>> aee5905e
         std::shared_ptr<frontend::ClientBuffers> const& map,
         std::shared_ptr<Schedule> const& schedule);
 
@@ -69,11 +53,7 @@
     std::shared_ptr<graphics::Buffer> snapshot_acquire() override;
     void snapshot_release(std::shared_ptr<graphics::Buffer> const&) override;
     void set_schedule(std::shared_ptr<Schedule> const& schedule);
-<<<<<<< HEAD
-    void set_guarantee(PresentationGuarantee guarantee);
-=======
     void set_mode(MultiMonitorMode mode);
->>>>>>> aee5905e
     bool buffer_ready_for(compositor::CompositorID id);
 
 private:
@@ -81,11 +61,7 @@
     void clean_onscreen_buffers(std::lock_guard<std::mutex> const&);
 
     std::mutex mutable mutex;
-<<<<<<< HEAD
-    PresentationGuarantee guarantee;
-=======
     MultiMonitorMode mode;
->>>>>>> aee5905e
     std::shared_ptr<frontend::ClientBuffers> const map;
     struct ScheduleEntry
     {
