--- conflicted
+++ resolved
@@ -128,11 +128,7 @@
 
             if (bypass_buf->can_bypass())
             {
-<<<<<<< HEAD
-                uncomposited_buffers = match.topmost_fullscreen()->composable_buffers() > 1;
-=======
                 uncomposited_buffers = match.topmost_fullscreen()->buffers_ready_for_compositor() > 1;
->>>>>>> 8bee43d6
 
                 lock.unlock();
                 display_buffer.post_update(bypass_buf);
