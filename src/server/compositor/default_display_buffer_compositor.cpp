--- conflicted
+++ resolved
@@ -60,7 +60,6 @@
 private:
     mg::RenderableList const& list;
 };
-<<<<<<< HEAD
 
 class SoftCursor : public mg::Cursor
 {
@@ -84,8 +83,6 @@
     mc::DefaultDisplayBufferCompositor& compositor;
 };
 
-=======
->>>>>>> 1ea19552
 }
 
 mc::DefaultDisplayBufferCompositor::DefaultDisplayBufferCompositor(
@@ -158,18 +155,11 @@
     {
         display_buffer.make_current();
 
-<<<<<<< HEAD
-        mc::OcclusionFilter occlusion_search(viewport);
-        mc::OcclusionMatch occlusion_match;
-        scene->reverse_for_each_if(occlusion_search, occlusion_match);
-=======
-        auto const& view_area = display_buffer.view_area();
         auto renderable_list = scene->generate_renderable_list();
-        mc::filter_occlusions_from(renderable_list, view_area);
+        mc::filter_occlusions_from(renderable_list, viewport);
 
         for(auto const& renderable : renderable_list)
             uncomposited_buffers |= (renderable->buffers_ready_for_compositor() > 1);
->>>>>>> 1ea19552
 
         renderer->set_viewport(viewport);
         renderer->set_rotation(display_buffer.orientation());
@@ -191,7 +181,6 @@
 
     report->finished_frame(bypassed, this);
     return uncomposited_buffers;
-<<<<<<< HEAD
 }
 
 std::weak_ptr<graphics::Cursor>
@@ -249,6 +238,4 @@
 
         viewport = {{zoom_x, zoom_y}, {zoom_width, zoom_height}};
     }
-=======
->>>>>>> 1ea19552
 }