--- conflicted
+++ resolved
@@ -33,15 +33,11 @@
 
 void mc::RenderingOperator::operator()(graphics::Renderable const& renderable)
 {
-    uncomposited_buffers |= renderable.buffers_ready_for_compositor() > 1;
+    uncomposited_buffers_ |= renderable.buffers_ready_for_compositor() > 1;
     auto compositor_buffer = renderable.buffer(frameno);
     // preserves buffers used in rendering until after post_update()
     saved_resources.push_back(compositor_buffer);
     renderer.render(renderable, *compositor_buffer);
-<<<<<<< HEAD
-    save_resource(compositor_buffer);
-=======
-    uncomposited_buffers_ |= renderable.buffers_ready_for_compositor() > 1;
 }
 
 bool mc::RenderingOperator::uncomposited_buffers() const
@@ -52,5 +48,4 @@
 bool mc::RenderingOperator::anything_was_rendered() const
 {
     return !saved_resources.empty();
->>>>>>> 2d2885bf
 }