/*
 * Copyright © 2013 Canonical Ltd.
 *
 * This program is free software: you can redistribute it and/or modify it
 * under the terms of the GNU General Public License version 3,
 * as published by the Free Software Foundation.
 *
 * This program is distributed in the hope that it will be useful,
 * but WITHOUT ANY WARRANTY; without even the implied warranty of
 * MERCHANTABILITY or FITNESS FOR A PARTICULAR PURPOSE.  See the
 * GNU General Public License for more details.
 *
 * You should have received a copy of the GNU General Public License
 * along with this program.  If not, see <http://www.gnu.org/licenses/>.
 *
 * Authored by: Daniel van Vugt <daniel.van.vugt@canonical.com>
 */

#ifndef MIR_EVENTS_EVENT_SINK_H_
#define MIR_EVENTS_EVENT_SINK_H_

#include "mir_toolkit/event.h"
#include "mir/frontend/buffer_sink.h"

namespace mir
{
namespace graphics
{
class DisplayConfiguration;
class Buffer;
}
namespace frontend
{
class EventSink : public BufferSink
{
public:
    virtual ~EventSink() = default;

    virtual void handle_event(MirEvent const& e) = 0;
    virtual void handle_lifecycle_event(MirLifecycleState state) = 0;
    virtual void handle_display_config_change(graphics::DisplayConfiguration const& config) = 0;
<<<<<<< HEAD
    virtual void send_ping(int32_t serial) = 0;
    virtual void send_buffer(frontend::BufferStreamId id, graphics::Buffer& buffer, graphics::BufferIpcMsgType) = 0;
=======
>>>>>>> 4f6d5973

protected:
    EventSink() = default;
    EventSink(EventSink const&) = delete;
    EventSink& operator=(EventSink const&) = delete;
};
}
} // namespace mir

#endif // MIR_EVENTS_EVENT_SINK_H_<|MERGE_RESOLUTION|>--- conflicted
+++ resolved
@@ -39,11 +39,7 @@
     virtual void handle_event(MirEvent const& e) = 0;
     virtual void handle_lifecycle_event(MirLifecycleState state) = 0;
     virtual void handle_display_config_change(graphics::DisplayConfiguration const& config) = 0;
-<<<<<<< HEAD
     virtual void send_ping(int32_t serial) = 0;
-    virtual void send_buffer(frontend::BufferStreamId id, graphics::Buffer& buffer, graphics::BufferIpcMsgType) = 0;
-=======
->>>>>>> 4f6d5973
 
 protected:
     EventSink() = default;
